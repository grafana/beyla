--- conflicted
+++ resolved
@@ -47,19 +47,6 @@
           path: |
             testoutput/*.log
             testoutput/kind
-<<<<<<< HEAD
-      # - id: get-codecov-token
-      #   uses: grafana/shared-workflows/actions/get-vault-secrets@get-vault-secrets/v1.2.1
-      #   with:
-      #     # Secrets placed in the ci/repo/grafana/beyla/codecov path in Vault
-      #     repo_secrets: |
-      #       CODECOV_TOKEN=codecov:token
-      # - name: Report coverage
-      #   uses: codecov/codecov-action@b9fd7d16f6d7d1b5d2bec1a2887e65ceed900238 # v4
-      #   with:
-      #     file: ./testoutput/itest-covdata.txt
-      #     flags: integration-test-arm
-=======
       - id: get-codecov-token
         uses: grafana/shared-workflows/actions/get-vault-secrets@get-vault-secrets/v1.2.1
         continue-on-error: true
@@ -72,5 +59,4 @@
         continue-on-error: true
         with:
           file: ./testoutput/itest-covdata.txt
-          flags: integration-test-arm
->>>>>>> c150531b
+          flags: integration-test-arm