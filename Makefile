# Main binary configuration
CMD ?= beyla
MAIN_GO_FILE ?= cmd/$(CMD)/main.go

CACHE_CMD ?= k8s-cache
CACHE_MAIN_GO_FILE ?= cmd/$(CACHE_CMD)/main.go

GOOS ?= linux
GOARCH ?= amd64

<<<<<<< HEAD
# todo: upload to a grafana artifact
PROTOC_IMAGE = docker.io/mariomac/protoc-go:latest

# DRONE_TAG is set from Drone. Required for building container images.
RELEASE_VERSION := $(if $(DRONE_TAG),$(DRONE_TAG),$(shell git describe --tags --always))
=======
# RELEASE_VERSION will contain the tag name, or the branch name if current commit is not a tag
RELEASE_VERSION := $(shell git describe --all | cut -d/ -f2)
>>>>>>> 6d29eeda
RELEASE_REVISION := $(shell git rev-parse --short HEAD )
BUILDINFO_PKG ?= github.com/grafana/beyla/pkg/buildinfo
TEST_OUTPUT ?= ./testoutput

IMG_REGISTRY ?= docker.io
# Set your registry username. CI will set 'grafana' but you mustn't use it for manual pushing.
IMG_ORG ?=
IMG_NAME ?= beyla
# Container image creation creation
VERSION ?= dev
IMG = $(IMG_REGISTRY)/$(IMG_ORG)/$(IMG_NAME):$(VERSION)

# The generator is a container image that provides a reproducible environment for
# building eBPF binaries
GEN_IMG ?= ghcr.io/grafana/beyla-generator:main

COMPOSE_ARGS ?= -f test/integration/docker-compose.yml

OCI_BIN ?= docker

# BPF code generator dependencies
CLANG ?= clang
CFLAGS := -O2 -g -Wall -Werror $(CFLAGS)

CLANG_TIDY ?= clang-tidy

# regular expressions for excluded file patterns
EXCLUDE_COVERAGE_FILES="(_bpfel.go)|(/pingserver/)|(/grafana/beyla/test/)|(integration/components)|(/grafana/beyla/docs/)|(/grafana/beyla/configs/)|(/grafana/beyla/examples/)|(.pb.go)"

.DEFAULT_GOAL := all

# go-install-tool will 'go install' any package $2 and install it locally to $1.
# This will prevent that they are installed in the $USER/go/bin folder and different
# projects ca have different versions of the tools
PROJECT_DIR := $(shell dirname $(abspath $(firstword $(MAKEFILE_LIST))))

TOOLS_DIR ?= $(PROJECT_DIR)/bin

# $(1) command name
# $(2) repo URL
# $(3) version
define go-install-tool
@[ -f "$(1)-$(3)" ] || { \
set -e ;\
TMP_DIR=$$(mktemp -d) ;\
cd $$TMP_DIR ;\
go mod init tmp ;\
echo "Removing any outdated version of $(1)";\
rm -f $(1)*;\
echo "Downloading $(2)@$(3)" ;\
GOBIN=$(TOOLS_DIR) GOFLAGS="-mod=mod" go install "$(2)@$(3)" ;\
touch "$(1)-$(3)";\
rm -rf $$TMP_DIR ;\
}
endef

# gomod-version returns the version number of the go.mod dependency
define gomod-version
$(shell sh -c "echo $$(grep $(1) go.mod | awk '{print $$2}')")
endef

# Check that given variables are set and all have non-empty values,
# die with an error otherwise.
#
# Params:
#   1. Variable name(s) to test.
#   2. (optional) Error message to print.
check_defined = \
	$(strip $(foreach 1,$1, \
		$(call __check_defined,$1,$(strip $(value 2)))))
__check_defined = \
	$(if $(value $1),, \
	  $(error Undefined $1$(if $2, ($2))))

# prereqs binary dependencies
GOLANGCI_LINT = $(TOOLS_DIR)/golangci-lint
BPF2GO = $(TOOLS_DIR)/bpf2go
GO_OFFSETS_TRACKER = $(TOOLS_DIR)/go-offsets-tracker
GOIMPORTS_REVISER = $(TOOLS_DIR)/goimports-reviser
GO_LICENSES = $(TOOLS_DIR)/go-licenses
KIND = $(TOOLS_DIR)/kind
DASHBOARD_LINTER = $(TOOLS_DIR)/dashboard-linter
GINKGO = $(TOOLS_DIR)/ginkgo

# Required for k8s-cache unit tests
ENVTEST = $(TOOLS_DIR)/setup-envtest
ENVTEST_K8S_VERSION = 1.30.0

# Setting SHELL to bash allows bash commands to be executed by recipes.
# This is a requirement for 'setup-envtest.sh' in the test target.
# Options are set to exit when a recipe line exits non-zero or a piped command fails.
SHELL = /usr/bin/env bash -o pipefail
.SHELLFLAGS = -ec

GOIMPORTS_REVISER_ARGS = -company-prefixes github.com/grafana -project-name github.com/grafana/beyla/

define check_format
	$(shell $(foreach FILE, $(shell find . -name "*.go" -not -path "**/vendor/*"), \
		$(GOIMPORTS_REVISER) $(GOIMPORTS_REVISER_ARGS) -list-diff -output stdout $(FILE);))
endef


.PHONY: install-hooks
install-hooks:
	@if [ ! -f .git/hooks/pre-commit ]; then \
		echo "Installing pre-commit hook..."; \
		cp hooks/pre-commit .git/hooks/pre-commit && chmod +x .git/hooks/pre-commit; \
		echo "Pre-commit hook installed."; \
	fi

.PHONY: prereqs
prereqs: install-hooks
	@echo "### Check if prerequisites are met, and installing missing dependencies"
	mkdir -p $(TEST_OUTPUT)/run
	$(call go-install-tool,$(GOLANGCI_LINT),github.com/golangci/golangci-lint/cmd/golangci-lint,v1.60.3)
	$(call go-install-tool,$(BPF2GO),github.com/cilium/ebpf/cmd/bpf2go,$(call gomod-version,cilium/ebpf))
	$(call go-install-tool,$(GO_OFFSETS_TRACKER),github.com/grafana/go-offsets-tracker/cmd/go-offsets-tracker,$(call gomod-version,grafana/go-offsets-tracker))
	$(call go-install-tool,$(GOIMPORTS_REVISER),github.com/incu6us/goimports-reviser/v3,v3.6.4)
	$(call go-install-tool,$(GO_LICENSES),github.com/google/go-licenses,v1.6.0)
	$(call go-install-tool,$(KIND),sigs.k8s.io/kind,v0.20.0)
	$(call go-install-tool,$(DASHBOARD_LINTER),github.com/grafana/dashboard-linter,latest)
	$(call go-install-tool,$(ENVTEST),sigs.k8s.io/controller-runtime/tools/setup-envtest,latest)

.PHONY: fmt
fmt: prereqs
	@echo "### Formatting code and fixing imports"
	@$(foreach FILE, $(shell find . -name "*.go" -not -path "**/vendor/*"), \
		$(GOIMPORTS_REVISER) $(GOIMPORTS_REVISER_ARGS) $(FILE);)

.PHONY: checkfmt
checkfmt:
	@echo '### check correct formatting and imports'
	@if [ "$(strip $(check_format))" != "" ]; then \
		echo "$(check_format)"; \
		echo "Above files are not properly formatted. Run 'make fmt' to fix them"; \
		exit 1; \
	fi

.PHONY: lint-dashboard
lint-dashboard: prereqs
	@echo "### Linting dashboard";
	@if [ "$(shell sh -c 'git ls-files --modified | grep grafana/*.json ')" != "" ]; then \
		for file in grafana/*.json; do \
			$(DASHBOARD_LINTER) lint --strict $$file; \
		done; \
	else \
		echo '(no git changes detected. Skipping)'; \
	fi

.PHONY: lint
lint: prereqs checkfmt
	@echo "### Linting code"
	$(GOLANGCI_LINT) run ./... --timeout=6m

.PHONY: update-offsets
update-offsets: prereqs
	@echo "### Updating pkg/internal/goexec/offsets.json"
	$(GO_OFFSETS_TRACKER) -i configs/offsets/tracker_input.json pkg/internal/goexec/offsets.json

# As generated artifacts are part of the code repo (pkg/ebpf packages), you don't have
# to run this target for each build. Only when you change the C code inside the bpf folder.
# You might want to use the docker-generate target instead of this.
.PHONY: generate
generate: export BPF_CLANG := $(CLANG)
generate: export BPF_CFLAGS := $(CFLAGS)
generate: export BPF2GO := $(BPF2GO)
generate: prereqs
	@echo "### Generating BPF Go bindings"
	go generate ./pkg/...

.PHONY: docker-generate
docker-generate:
	$(OCI_BIN) run --rm -v $(shell pwd):/src $(GEN_IMG)

.PHONY: verify
verify: prereqs lint-dashboard lint test

.PHONY: build
build: verify compile

.PHONY: all
all: generate build

.PHONY: compile compile-cache
compile:
	@echo "### Compiling Beyla"
	CGO_ENABLED=0 GOOS=$(GOOS) GOARCH=$(GOARCH) go build -mod vendor -ldflags="-X '$(BUILDINFO_PKG).Version=$(RELEASE_VERSION)' -X '$(BUILDINFO_PKG).Revision=$(RELEASE_REVISION)'" -a -o bin/$(CMD) $(MAIN_GO_FILE)
compile-cache:
	@echo "### Compiling Beyla K8s cache"
	CGO_ENABLED=0 GOOS=$(GOOS) GOARCH=$(GOARCH) go build -mod vendor -ldflags="-X '$(BUILDINFO_PKG).Version=$(RELEASE_VERSION)' -X '$(BUILDINFO_PKG).Revision=$(RELEASE_REVISION)'" -a -o bin/$(CACHE_CMD) $(CACHE_MAIN_GO_FILE)


.PHONY: dev
dev: prereqs generate compile-for-coverage

# Generated binary can provide coverage stats according to https://go.dev/blog/integration-test-coverage
.PHONY: compile-for-coverage compile-cache-for-coverage
compile-for-coverage:
	@echo "### Compiling project to generate coverage profiles"
	CGO_ENABLED=0 GOOS=$(GOOS) GOARCH=$(GOARCH) go build -mod vendor -cover -a -o bin/$(CMD) $(MAIN_GO_FILE)
compile-cache-for-coverage:
	@echo "### Compiling K8s cache service to generate coverage profiles"
	CGO_ENABLED=0 GOOS=$(GOOS) GOARCH=$(GOARCH) go build -mod vendor -cover -a -o bin/$(CACHE_CMD) $(CACHE_MAIN_GO_FILE)

.PHONY: test
test:
	@echo "### Testing code"
	KUBEBUILDER_ASSETS="$(shell $(ENVTEST) use $(ENVTEST_K8S_VERSION) -p path)" go test -race -mod vendor -a ./... -coverpkg=./... -coverprofile $(TEST_OUTPUT)/cover.all.txt

.PHONY: test-privileged
test-privileged:
	@echo "### Testing code with privileged tests enabled"
	KUBEBUILDER_ASSETS="$(shell $(ENVTEST) use $(ENVTEST_K8S_VERSION) -p path)" PRIVILEGED_TESTS=true go test -race -mod vendor -a ./... -coverpkg=./... -coverprofile $(TEST_OUTPUT)/cover.all.txt

.PHONY: cov-exclude-generated
cov-exclude-generated:
	grep -vE $(EXCLUDE_COVERAGE_FILES) $(TEST_OUTPUT)/cover.all.txt > $(TEST_OUTPUT)/cover.txt

.PHONY: coverage-report
coverage-report: cov-exclude-generated
	@echo "### Generating coverage report"
	go tool cover --func=$(TEST_OUTPUT)/cover.txt

.PHONY: coverage-report-html
coverage-report-html: cov-exclude-generated
	@echo "### Generating HTML coverage report"
	go tool cover --html=$(TEST_OUTPUT)/cover.txt

.PHONY: image-build-push
image-build-push:
	@echo "### Building and pushing the auto-instrumenter image"
	$(call check_defined, IMG_ORG, Your Docker repository user name)
	$(OCI_BIN) buildx build --push --platform linux/amd64,linux/arm64 -t ${IMG} .

.PHONY: generator-image-build
generator-image-build:
	@echo "### Creating the image that generates the eBPF binaries"
	$(OCI_BIN) build . -f generator.Dockerfile -t $(GEN_IMG)

.PHONY: prepare-integration-test
prepare-integration-test:
	@echo "### Removing resources from previous integration tests, if any"
	rm -rf $(TEST_OUTPUT)/* || true
	$(MAKE) cleanup-integration-test

.PHONY: cleanup-integration-test
cleanup-integration-test:
	@echo "### Removing integration test clusters"
	$(KIND) delete cluster -n test-kind-cluster || true
	@echo "### Removing docker containers and images"
	$(OCI_BIN) compose $(COMPOSE_ARGS) stop || true
	$(OCI_BIN) compose $(COMPOSE_ARGS) rm -f || true
	$(OCI_BIN) rm -f $(shell $(OCI_BIN) ps --format '{{.Names}}' | grep 'integration-') || true
	$(OCI_BIN) rmi -f $(shell $(OCI_BIN) images --format '{{.Repository}}:{{.Tag}}' | grep 'hatest-') || true

.PHONY: run-integration-test
run-integration-test:
	@echo "### Running integration tests"
	go clean -testcache
	go test -p 1 -failfast -v -timeout 60m -mod vendor -a ./test/integration/... --tags=integration

.PHONY: run-integration-test-k8s
run-integration-test-k8s:
	@echo "### Running integration tests"
	go clean -testcache
	go test -p 1 -failfast -v -timeout 60m -mod vendor -a ./test/integration/... --tags=integration_k8s

.PHONY: run-integration-test-vm
run-integration-test-vm:
	@echo "### Running integration tests"
	go test -p 1 -failfast -v -timeout 60m -mod vendor -a ./test/integration/... --tags=integration -run "^TestMultiProcess"

.PHONY: run-integration-test-arm
run-integration-test-arm:
	@echo "### Running integration tests"
	go clean -testcache
	go test -p 1 -failfast -v -timeout 60m -mod vendor -a ./test/integration/... --tags=integration -run "^TestMultiProcess"

.PHONY: integration-test
integration-test: prereqs prepare-integration-test
	$(MAKE) run-integration-test || (ret=$$?; $(MAKE) cleanup-integration-test && exit $$ret)
	$(MAKE) itest-coverage-data
	$(MAKE) cleanup-integration-test

.PHONY: integration-test-k8s
integration-test-k8s: prereqs prepare-integration-test
	$(MAKE) run-integration-test-k8s || (ret=$$?; $(MAKE) cleanup-integration-test && exit $$ret)
	$(MAKE) itest-coverage-data
	$(MAKE) cleanup-integration-test

.PHONY: integration-test-arm
integration-test-arm: prereqs prepare-integration-test
	$(MAKE) run-integration-test-arm || (ret=$$?; $(MAKE) cleanup-integration-test && exit $$ret)
	$(MAKE) itest-coverage-data
	$(MAKE) cleanup-integration-test

.PHONY: itest-coverage-data
itest-coverage-data:
	# merge coverage data from all the integration tests
	mkdir -p $(TEST_OUTPUT)/merge
	go tool covdata merge -i=$(TEST_OUTPUT) -o $(TEST_OUTPUT)/merge
	go tool covdata textfmt -i=$(TEST_OUTPUT)/merge -o $(TEST_OUTPUT)/itest-covdata.raw.txt
	# replace the unexpected /src/cmd/beyla/main.go file by the module path
	sed 's/^\/src\/cmd\//github.com\/grafana\/beyla\/cmd\//' $(TEST_OUTPUT)/itest-covdata.raw.txt > $(TEST_OUTPUT)/itest-covdata.all.txt
	# exclude generated files from coverage data
	grep -vE $(EXCLUDE_COVERAGE_FILES) $(TEST_OUTPUT)/itest-covdata.all.txt > $(TEST_OUTPUT)/itest-covdata.txt

bin/ginkgo:
	$(call go-install-tool,$(GINKGO),github.com/onsi/ginkgo/v2/ginkgo,latest)

.PHONY: oats-prereq
oats-prereq: bin/ginkgo
	mkdir -p $(TEST_OUTPUT)/run

.PHONY: oats-test-sql
oats-test-sql: oats-prereq
	mkdir -p test/oats/sql/$(TEST_OUTPUT)/run
	cd test/oats/sql && TESTCASE_BASE_PATH=./yaml $(GINKGO) -v -r

.PHONY: oats-test-redis
oats-test-redis: oats-prereq
	mkdir -p test/oats/redis/$(TEST_OUTPUT)/run
	cd test/oats/redis && TESTCASE_BASE_PATH=./yaml $(GINKGO) -v -r

.PHONY: oats-test-kafka
oats-test-kafka: oats-prereq
	mkdir -p test/oats/kafka/$(TEST_OUTPUT)/run
	cd test/oats/kafka && TESTCASE_TIMEOUT=120s TESTCASE_BASE_PATH=./yaml $(GINKGO) -v -r

.PHONY: oats-test
oats-test: oats-test-sql oats-test-redis oats-test-kafka
	$(MAKE) itest-coverage-data

.PHONY: oats-test-debug
oats-test-debug: oats-prereq
	cd test/oats/kafka && TESTCASE_BASE_PATH=./yaml TESTCASE_MANUAL_DEBUG=true TESTCASE_TIMEOUT=1h $(GINKGO) -v -r

.PHONY: update-licenses
update-licenses: prereqs
	@echo "### Updating third_party_licenses.csv"
	$(GO_LICENSES) report --include_tests ./... > third_party_licenses.csv

.PHONY: artifact
artifact: compile
	@echo "### Packing generated artifact"
	cp LICENSE ./bin
	cp NOTICE ./bin
	cp third_party_licenses.csv ./bin
	tar -C ./bin -cvzf bin/beyla.tar.gz beyla LICENSE NOTICE third_party_licenses.csv

.PHONY: clean-testoutput
clean-testoutput:
	@echo "### Cleaning ${TEST_OUTPUT} folder"
	rm -rf ${TEST_OUTPUT}/*

.PHONY: check-ebpf-integrity
check-ebpf-integrity: docker-generate
	git diff --name-status --exit-code || (echo "Run make docker-generate locally and commit the code changes" && false)

.PHONY: clang-tidy
clang-tidy:
	cd bpf && $(CLANG_TIDY) *.c *.h

.PHONY: protoc-gen
protoc-gen:
	docker run --rm -v $(PWD):/work -w /work $(PROTOC_IMAGE) protoc --go_out=pkg/kubecache --go-grpc_out=pkg/kubecache proto/informer.proto<|MERGE_RESOLUTION|>--- conflicted
+++ resolved
@@ -8,16 +8,11 @@
 GOOS ?= linux
 GOARCH ?= amd64
 
-<<<<<<< HEAD
 # todo: upload to a grafana artifact
 PROTOC_IMAGE = docker.io/mariomac/protoc-go:latest
 
-# DRONE_TAG is set from Drone. Required for building container images.
-RELEASE_VERSION := $(if $(DRONE_TAG),$(DRONE_TAG),$(shell git describe --tags --always))
-=======
 # RELEASE_VERSION will contain the tag name, or the branch name if current commit is not a tag
 RELEASE_VERSION := $(shell git describe --all | cut -d/ -f2)
->>>>>>> 6d29eeda
 RELEASE_REVISION := $(shell git rev-parse --short HEAD )
 BUILDINFO_PKG ?= github.com/grafana/beyla/pkg/buildinfo
 TEST_OUTPUT ?= ./testoutput
