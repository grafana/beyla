// Licensed under the Apache License, Version 2.0 (the "License");
// you may not use this file except in compliance with the License.
// You may obtain a copy of the License at
//
//     http://www.apache.org/licenses/LICENSE-2.0
//
// Unless required by applicable law or agreed to in writing, software
// distributed under the License is distributed on an "AS IS" BASIS,
// WITHOUT WARRANTIES OR CONDITIONS OF ANY KIND, either express or implied.
// See the License for the specific language governing permissions and
// limitations under the License.

#pragma once

#include <bpfcore/utils.h>

#include <pid/pid_helpers.h>

#include <common/http_types.h>

#define PATH_MAX_LEN 100
#define METHOD_MAX_LEN 7 // Longest method: OPTIONS
#define REMOTE_ADDR_MAX_LEN                                                                        \
    50 // We need 48: 39(ip v6 max) + 1(: separator) + 7(port length max value 65535) + 1(null terminator)
#define HOST_LEN 64 // can be a fully qualified DNS name
#define TRACEPARENT_LEN 55
#define SQL_MAX_LEN 500
#define KAFKA_MAX_LEN 256
#define REDIS_MAX_LEN 256
#define MAX_TOPIC_NAME_LEN 64
#define HOST_MAX_LEN 100
#define SCHEME_MAX_LEN 10

// Trace of an HTTP call invocation. It is instantiated by the return uprobe and forwarded to the
// user space through the events ringbuffer.
typedef struct http_request_trace_t {
    u8 type; // Must be first
    u8 _pad0[1];
    u16 status;
    u8 method[METHOD_MAX_LEN];
    u8 scheme[SCHEME_MAX_LEN];
    u8 _pad1[11];
    u64 go_start_monotime_ns;
    u64 start_monotime_ns;
    u64 end_monotime_ns;
    s64 content_length;
    u8 path[PATH_MAX_LEN];
    u8 host[HOST_MAX_LEN];
<<<<<<< HEAD
    u8 scheme[SCHEME_MAX_LEN];
    u16 status;
    connection_info_t conn __attribute__((aligned(8)));
    s64 content_length;
    s64 response_length;
=======
>>>>>>> a8dac3a2
    tp_info_t tp;
    connection_info_t conn;
    pid_info pid;
} http_request_trace;

typedef struct sql_request_trace_t {
    u8 type; // Must be first
    u8 _pad[1];
    u16 status;
    pid_info pid;
    u64 start_monotime_ns;
    u64 end_monotime_ns;
    tp_info_t tp;
    connection_info_t conn;
    u8 sql[SQL_MAX_LEN];
} sql_request_trace;

typedef struct kafka_client_req {
    u8 type; // Must be first
    u8 _pad[7];
    u64 start_monotime_ns;
    u64 end_monotime_ns;
    u8 buf[KAFKA_MAX_LEN];
    connection_info_t conn;
    pid_info pid;
} kafka_client_req_t;

typedef struct kafka_go_req {
    u8 type; // Must be first
    u8 op;
    u8 _pad0[2];
    pid_info pid;
    connection_info_t conn;
    u8 _pad1[4];
    tp_info_t tp;
    u64 start_monotime_ns;
    u64 end_monotime_ns;
    u8 topic[MAX_TOPIC_NAME_LEN];
} kafka_go_req_t;

typedef struct redis_client_req {
    u8 type; // Must be first
    u8 err;
    u8 _pad[6];
    u64 start_monotime_ns;
    u64 end_monotime_ns;
    pid_info pid;
    u8 buf[REDIS_MAX_LEN];
    connection_info_t conn;
    tp_info_t tp;
} redis_client_req_t;<|MERGE_RESOLUTION|>--- conflicted
+++ resolved
@@ -44,16 +44,9 @@
     u64 start_monotime_ns;
     u64 end_monotime_ns;
     s64 content_length;
+    s64 response_length;
     u8 path[PATH_MAX_LEN];
     u8 host[HOST_MAX_LEN];
-<<<<<<< HEAD
-    u8 scheme[SCHEME_MAX_LEN];
-    u16 status;
-    connection_info_t conn __attribute__((aligned(8)));
-    s64 content_length;
-    s64 response_length;
-=======
->>>>>>> a8dac3a2
     tp_info_t tp;
     connection_info_t conn;
     pid_info pid;
