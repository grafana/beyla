// Licensed under the Apache License, Version 2.0 (the "License");
// you may not use this file except in compliance with the License.
// You may obtain a copy of the License at
//
//     http://www.apache.org/licenses/LICENSE-2.0
//
// Unless required by applicable law or agreed to in writing, software
// distributed under the License is distributed on an "AS IS" BASIS,
// WITHOUT WARRANTIES OR CONDITIONS OF ANY KIND, either express or implied.
// See the License for the specific language governing permissions and
// limitations under the License.

#include "utils.h"
#include "go_str.h"
#include "go_byte_arr.h"

// Tell the helpers which debug level variable to use
#define DBG_LEVEL go_http_debug_level
#include "bpf_dbg.h"

char __license[] SEC("license") = "Dual MIT/GPL";

#define EVENT_HTTP_REQUEST 1
#define EVENT_GRPC_REQUEST 2

#define PATH_MAX_LEN 100
#define METHOD_MAX_LEN 6 // Longest method: DELETE
#define REMOTE_ADDR_MAX_LEN 50 // We need 48: 39(ip v6 max) + 1(: separator) + 7(port length max value 65535) + 1(null terminator)
#define HOST_LEN 256 // can be a fully qualified DNS name

// TODO: make it user-configurable
#define MAX_CONCURRENT_REQUESTS 500

// Temporary information about a function invocation. It stores the invocation time of a function
// as well as the value of registers at the invocation time. This way we can retrieve them at the
// return uprobes so we can know the values of the function arguments (which are passed as registers
// since Go 1.17).
// This element is created in the function start probe and stored in the ongoing_http_requests hashmaps.
// Then it is retrieved in the return uprobes and used to know the HTTP call duration as well as its
// attributes (method, path, and status code).
typedef struct http_method_invocation_t {
    u64 start_monotime_ns;
    struct pt_regs regs; // we store registers on invocation to be able to fetch the arguments at return
} http_method_invocation;

typedef struct grpc_method_data_t {
    u64 start_monotime_ns;
    u64 status;          // we only need u16, but regs below must be 8-byte aligned
    struct pt_regs regs; // we store registers on invocation to be able to fetch the arguments at return
} grpc_method_data;

// Trace of an HTTP call invocation. It is instantiated by the return uprobe and forwarded to the
// user space through the events ringbuffer.
typedef struct http_request_trace_t {
    u8  type;
<<<<<<< HEAD
    u64 go_start_monotime_ns;
=======
>>>>>>> bc2f5490
    u64 start_monotime_ns;
    u64 end_monotime_ns;
    u8  method[METHOD_MAX_LEN];
    u8  path[PATH_MAX_LEN];
    u16 status;
    u8  remote_addr[REMOTE_ADDR_MAX_LEN];
    u64 remote_addr_len;
    u8  host[HOST_LEN];
    u64 host_len;
    u32 host_port;
} __attribute__((packed)) http_request_trace;
// Force emitting struct sock_info into the ELF for automatic creation of Golang struct
const http_request_trace *unused __attribute__((unused));

struct {
    __uint(type, BPF_MAP_TYPE_HASH);
    __type(key, void *); // key: pointer to the request goroutine
    __type(value, http_method_invocation);
    __uint(max_entries, MAX_CONCURRENT_REQUESTS);
} ongoing_http_requests SEC(".maps");

struct {
    __uint(type, BPF_MAP_TYPE_HASH);
    __type(key, void *); // key: pointer to the request goroutine
    __type(value, grpc_method_data);
    __uint(max_entries, MAX_CONCURRENT_REQUESTS);
} ongoing_grpc_requests SEC(".maps");

struct {
<<<<<<< HEAD
    __uint(type, BPF_MAP_TYPE_HASH);
    __type(key, void *); // key: pointer to the goroutine
    __type(value, u64);  // value: timestamp of the goroutine creation
    __uint(max_entries, MAX_CONCURRENT_REQUESTS);
} ongoing_goroutines SEC(".maps");

struct {
=======
>>>>>>> bc2f5490
    __uint(type, BPF_MAP_TYPE_RINGBUF);
    __uint(max_entries, 1 << 24);
} events SEC(".maps");

// To be injected from the user space during the eBPF program load & initialization for debugging purposes
volatile const u8 go_http_debug_level = PRINTK_LEVEL_WARN;

// To be Injected from the user space during the eBPF program load & initialization
// HTTP
volatile const u64 url_ptr_pos;
volatile const u64 path_ptr_pos;
volatile const u64 method_ptr_pos;
volatile const u64 status_ptr_pos;
volatile const u64 remoteaddr_ptr_pos;
volatile const u64 host_ptr_pos;
// GRPC
volatile const u64 grpc_stream_st_ptr_pos;
volatile const u64 grpc_stream_method_ptr_pos;
volatile const u64 grpc_stream_id_ptr_pos;
volatile const u64 grpc_status_s_pos;
volatile const u64 grpc_status_code_ptr_pos;
volatile const u64 grpc_st_remoteaddr_ptr_pos;
volatile const u64 grpc_st_localaddr_ptr_pos;
volatile const u64 tcp_addr_port_ptr_pos;
volatile const u64 tcp_addr_ip_ptr_pos;
<<<<<<< HEAD

/* HTTP */
=======
>>>>>>> bc2f5490

// This instrumentation attaches uprobe to the following function:
// func (mux *ServeMux) ServeHTTP(w ResponseWriter, r *Request)
// or other functions sharing the same signature (e.g http.Handler.ServeHTTP)
SEC("uprobe/ServeHTTP")
int uprobe_ServeHTTP(struct pt_regs *ctx) {

    // TODO: store registers in a map so we can fetch them in the return probe
    bpf_dbg_printk("=== uprobe/ServeHTTP === ");
    void *goroutine_addr = GOROUTINE_PTR(ctx);
    bpf_dbg_printk("goroutine_addr %lx", goroutine_addr);

    http_method_invocation invocation = {
        .start_monotime_ns = bpf_ktime_get_ns(),
        .regs = *ctx,
    };

    // Write event
    if (bpf_map_update_elem(&ongoing_http_requests, &goroutine_addr, &invocation, BPF_ANY)) {
        bpf_warn_printk("can't update map element");
    }

    return 0;
}

SEC("uprobe/ServeHTTP_return")
int uprobe_ServeHttp_return(struct pt_regs *ctx) {
    bpf_dbg_printk("=== uprobe/ServeHTTP_return === ");
    void *goroutine_addr = GOROUTINE_PTR(ctx);
    bpf_dbg_printk("goroutine_addr %lx", goroutine_addr);

    http_method_invocation *invocation =
        bpf_map_lookup_elem(&ongoing_http_requests, &goroutine_addr);
    bpf_map_delete_elem(&ongoing_http_requests, &goroutine_addr);
    if (invocation == NULL) {
        bpf_warn_printk("can't read http invocation metadata");
        return 0;
    }

    http_request_trace *trace = bpf_ringbuf_reserve(&events, sizeof(http_request_trace), 0);
    if (!trace) {
        bpf_warn_printk("can't reserve space in the ringbuffer");
        return 0;
    }
    trace->type = EVENT_HTTP_REQUEST;
    trace->start_monotime_ns = invocation->start_monotime_ns;
    trace->end_monotime_ns = bpf_ktime_get_ns();

    u64 *go_start_monotime_ns = bpf_map_lookup_elem(&ongoing_goroutines, &goroutine_addr);
    if (go_start_monotime_ns) {
        trace->go_start_monotime_ns = *go_start_monotime_ns;
        bpf_map_delete_elem(&ongoing_goroutines, &goroutine_addr);
    } else {
        trace->go_start_monotime_ns = 0;
    }

    // Read arguments from the original set of registers

    // Get request struct
    void *req_ptr = GO_PARAM4(&(invocation->regs));

    // Get method from Request.Method
    if (!read_go_str("method", req_ptr, method_ptr_pos, &trace->method, sizeof(trace->method))) {
        bpf_warn_printk("can't read http Request.Method");
        bpf_ringbuf_discard(trace, 0);
        return 0;
    }

    // Get the remote peer information from Request.RemoteAddr
    if (!read_go_str("remote_addr", req_ptr, remoteaddr_ptr_pos, &trace->remote_addr, sizeof(trace->remote_addr))) {
        bpf_warn_printk("can't read http Request.RemoteAddr");
        bpf_ringbuf_discard(trace, 0);
        return 0;
    }

    // Get the host information the remote supplied
    if (!read_go_str("host", req_ptr, host_ptr_pos, &trace->host, sizeof(trace->host))) {
        bpf_warn_printk("can't read http Request.Host");
        bpf_ringbuf_discard(trace, 0);
        return 0;
    }

    // Get path from Request.URL
    void *url_ptr = 0;
    bpf_probe_read(&url_ptr, sizeof(url_ptr), (void *)(req_ptr + url_ptr_pos));

    if (!url_ptr || !read_go_str("path", url_ptr, path_ptr_pos, &trace->path, sizeof(trace->path))) {
        bpf_warn_printk("can't read http Request.URL.Path");
        bpf_ringbuf_discard(trace, 0);
        return 0;
    }

    // get return code from http.ResponseWriter (interface)
    // assuming implementation of http.ResponseWriter is http.response
    // TODO: this is really a nonportable assumption
    void *resp_ptr = GO_PARAM3(&(invocation->regs));

    bpf_probe_read(&trace->status, sizeof(trace->status), (void *)(resp_ptr + status_ptr_pos));

    // submit the completed trace via ringbuffer
    bpf_ringbuf_submit(trace, 0);

    return 0;
}

<<<<<<< HEAD
/* GRPC */

SEC("uprobe/server_handleStream")
int uprobe_server_handleStream(struct pt_regs *ctx) {
    bpf_dbg_printk("=== uprobe/server_handleStream === ");
=======
SEC("uprobe/server_handleStream")
int uprobe_server_handleStream(struct pt_regs *ctx) {
    bpf_warn_printk("=== uprobe/server_handleStream === ");
>>>>>>> bc2f5490
    void *goroutine_addr = GOROUTINE_PTR(ctx);
    bpf_dbg_printk("goroutine_addr %lx", goroutine_addr);

    grpc_method_data invocation = {
        .start_monotime_ns = bpf_ktime_get_ns(),
        .regs = *ctx,
        .status = -1
    };

    if (bpf_map_update_elem(&ongoing_grpc_requests, &goroutine_addr, &invocation, BPF_ANY)) {
        bpf_warn_printk("can't update grpc map element");
    }

    return 0;
}

SEC("uprobe/server_handleStream")
int uprobe_server_handleStream_return(struct pt_regs *ctx) {
<<<<<<< HEAD
    bpf_dbg_printk("=== uprobe/server_handleStream return === ");
=======
    bpf_warn_printk("=== uprobe/server_handleStream return === ");
>>>>>>> bc2f5490

    void *goroutine_addr = GOROUTINE_PTR(ctx);
    bpf_dbg_printk("goroutine_addr %lx", goroutine_addr);

    grpc_method_data *invocation =
        bpf_map_lookup_elem(&ongoing_grpc_requests, &goroutine_addr);
    bpf_map_delete_elem(&ongoing_grpc_requests, &goroutine_addr);
    if (invocation == NULL) {
        bpf_warn_printk("can't read grpc invocation metadata");
        return 0;
    }

    void *stream_ptr = GO_PARAM4(&(invocation->regs));
<<<<<<< HEAD
    bpf_dbg_printk("stream_ptr %lx, method pos %lx", stream_ptr, grpc_stream_method_ptr_pos);
=======
    bpf_dbg_printk("stream_ptr %lx", stream_ptr);
>>>>>>> bc2f5490

    http_request_trace *trace = bpf_ringbuf_reserve(&events, sizeof(http_request_trace), 0);
    if (!trace) {
        bpf_warn_printk("can't reserve space in the ringbuffer");
        return 0;
    }
    trace->type = EVENT_GRPC_REQUEST;
    trace->start_monotime_ns = invocation->start_monotime_ns;

<<<<<<< HEAD
    u64 *go_start_monotime_ns = bpf_map_lookup_elem(&ongoing_goroutines, &goroutine_addr);
    if (go_start_monotime_ns) {
        trace->go_start_monotime_ns = *go_start_monotime_ns;
        bpf_map_delete_elem(&ongoing_goroutines, &goroutine_addr);
    } else {
        trace->go_start_monotime_ns = 0;
    }

=======
>>>>>>> bc2f5490
    // Get method from transport.Stream.Method
    if (!read_go_str("grpc method", stream_ptr, grpc_stream_method_ptr_pos, &trace->path, sizeof(trace->path))) {
        bpf_warn_printk("can't read grpc transport.Stream.Method");
        bpf_ringbuf_discard(trace, 0);
        return 0;
    }

    void *st_ptr = 0;
    // Read the embedded object ptr
    bpf_probe_read(&st_ptr, sizeof(st_ptr), (void *)(stream_ptr + grpc_stream_st_ptr_pos + sizeof(void *)));

<<<<<<< HEAD
    bpf_dbg_printk("st_ptr %lx, offset=%d, remote=%d, local=%d", st_ptr, grpc_stream_st_ptr_pos, grpc_st_remoteaddr_ptr_pos, grpc_st_localaddr_ptr_pos);

=======
>>>>>>> bc2f5490
    if (st_ptr) {
        void *peer_ptr = 0; 
        bpf_probe_read(&peer_ptr, sizeof(peer_ptr), (void *)(st_ptr + grpc_st_remoteaddr_ptr_pos + sizeof(void *)));

        if (peer_ptr) {
<<<<<<< HEAD
            bpf_dbg_printk("peer_ptr %lx", peer_ptr);

=======
>>>>>>> bc2f5490
            u64 remote_addr_len = 0;
            if (!read_go_byte_arr("grpc peer ptr", peer_ptr, tcp_addr_ip_ptr_pos, &trace->remote_addr, &remote_addr_len, sizeof(trace->remote_addr))) {
                bpf_warn_printk("can't read grpc peer ptr");
                bpf_ringbuf_discard(trace, 0);
                return 0;
            }
            trace->remote_addr_len = remote_addr_len;
        }

        void *host_ptr = 0;
        bpf_probe_read(&host_ptr, sizeof(host_ptr), (void *)(st_ptr + grpc_st_localaddr_ptr_pos + sizeof(void *)));

        if (host_ptr) {
            u64 host_len = 0;

            if (!read_go_byte_arr("grpc host ptr", host_ptr, tcp_addr_ip_ptr_pos, &trace->host, &host_len,  sizeof(trace->host))) {
                bpf_warn_printk("can't read grpc host ptr");
                bpf_ringbuf_discard(trace, 0);
                return 0;
            }
            trace->host_len = host_len;

            bpf_probe_read(&trace->host_port, sizeof(trace->host_port), (void *)(host_ptr + tcp_addr_port_ptr_pos));
<<<<<<< HEAD
            bpf_dbg_printk("port %d", trace->host_port);
=======
>>>>>>> bc2f5490
        }
    }

    trace->end_monotime_ns = bpf_ktime_get_ns();
    // submit the completed trace via ringbuffer
    bpf_ringbuf_submit(trace, 0);

    return 0;
}

SEC("uprobe/transport_writeStatus")
int uprobe_transport_writeStatus(struct pt_regs *ctx) {
<<<<<<< HEAD
    bpf_dbg_printk("=== uprobe/transport_writeStatus === ");
=======
    bpf_warn_printk("=== uprobe/transport_writeStatus === ");
>>>>>>> bc2f5490

    void *goroutine_addr = GOROUTINE_PTR(ctx);
    bpf_dbg_printk("goroutine_addr %lx", goroutine_addr);

    grpc_method_data *invocation =
        bpf_map_lookup_elem(&ongoing_grpc_requests, &goroutine_addr);
    if (invocation == NULL) {
        bpf_warn_printk("can't read grpc invocation metadata in write status");
        return 0;
    }

    void *status_ptr = GO_PARAM4(ctx);
    bpf_dbg_printk("status_ptr %lx", status_ptr);

    if (status_ptr != NULL) {
        void *s_ptr;
        bpf_probe_read(&s_ptr, sizeof(s_ptr), (void *)(status_ptr + grpc_status_s_pos));

        bpf_dbg_printk("s_ptr %lx", s_ptr);

        if (s_ptr != NULL) {
            bpf_probe_read(&invocation->status, sizeof(invocation->status), (void *)(s_ptr + grpc_status_code_ptr_pos));
            bpf_dbg_printk("status code %d", invocation->status);
            bpf_map_update_elem(&ongoing_grpc_requests, &goroutine_addr, invocation, BPF_ANY);
        }
    }

    return 0;
<<<<<<< HEAD
}

/* RUNTIME */

SEC("uprobe/runtime_newproc1")
int uprobe_proc_newproc1_ret(struct pt_regs *ctx) {
    bpf_dbg_printk("=== uprobe/proc newproc1 returns === ");

    void *goroutine_addr = (void *)GO_PARAM1(ctx);
    bpf_dbg_printk("goroutine_addr %lx", goroutine_addr);

    u64 timestamp = bpf_ktime_get_ns();
    if (bpf_map_update_elem(&ongoing_goroutines, &goroutine_addr, &timestamp, BPF_ANY)) {
        bpf_warn_printk("can't update grpc map element");
    }

    return 0;
}

SEC("uprobe/runtime_goexit1")
int uprobe_proc_goexit1(struct pt_regs *ctx) {
    bpf_dbg_printk("=== uprobe/proc goexit1 === ");

    void *goroutine_addr = GOROUTINE_PTR(ctx);
    bpf_dbg_printk("goroutine_addr %lx", goroutine_addr);

    bpf_map_delete_elem(&ongoing_goroutines, &goroutine_addr);

    return 0;
=======
>>>>>>> bc2f5490
}<|MERGE_RESOLUTION|>--- conflicted
+++ resolved
@@ -53,10 +53,7 @@
 // user space through the events ringbuffer.
 typedef struct http_request_trace_t {
     u8  type;
-<<<<<<< HEAD
     u64 go_start_monotime_ns;
-=======
->>>>>>> bc2f5490
     u64 start_monotime_ns;
     u64 end_monotime_ns;
     u8  method[METHOD_MAX_LEN];
@@ -86,7 +83,6 @@
 } ongoing_grpc_requests SEC(".maps");
 
 struct {
-<<<<<<< HEAD
     __uint(type, BPF_MAP_TYPE_HASH);
     __type(key, void *); // key: pointer to the goroutine
     __type(value, u64);  // value: timestamp of the goroutine creation
@@ -94,8 +90,6 @@
 } ongoing_goroutines SEC(".maps");
 
 struct {
-=======
->>>>>>> bc2f5490
     __uint(type, BPF_MAP_TYPE_RINGBUF);
     __uint(max_entries, 1 << 24);
 } events SEC(".maps");
@@ -121,11 +115,8 @@
 volatile const u64 grpc_st_localaddr_ptr_pos;
 volatile const u64 tcp_addr_port_ptr_pos;
 volatile const u64 tcp_addr_ip_ptr_pos;
-<<<<<<< HEAD
 
 /* HTTP */
-=======
->>>>>>> bc2f5490
 
 // This instrumentation attaches uprobe to the following function:
 // func (mux *ServeMux) ServeHTTP(w ResponseWriter, r *Request)
@@ -231,17 +222,11 @@
     return 0;
 }
 
-<<<<<<< HEAD
 /* GRPC */
 
 SEC("uprobe/server_handleStream")
 int uprobe_server_handleStream(struct pt_regs *ctx) {
     bpf_dbg_printk("=== uprobe/server_handleStream === ");
-=======
-SEC("uprobe/server_handleStream")
-int uprobe_server_handleStream(struct pt_regs *ctx) {
-    bpf_warn_printk("=== uprobe/server_handleStream === ");
->>>>>>> bc2f5490
     void *goroutine_addr = GOROUTINE_PTR(ctx);
     bpf_dbg_printk("goroutine_addr %lx", goroutine_addr);
 
@@ -260,11 +245,7 @@
 
 SEC("uprobe/server_handleStream")
 int uprobe_server_handleStream_return(struct pt_regs *ctx) {
-<<<<<<< HEAD
     bpf_dbg_printk("=== uprobe/server_handleStream return === ");
-=======
-    bpf_warn_printk("=== uprobe/server_handleStream return === ");
->>>>>>> bc2f5490
 
     void *goroutine_addr = GOROUTINE_PTR(ctx);
     bpf_dbg_printk("goroutine_addr %lx", goroutine_addr);
@@ -278,11 +259,7 @@
     }
 
     void *stream_ptr = GO_PARAM4(&(invocation->regs));
-<<<<<<< HEAD
     bpf_dbg_printk("stream_ptr %lx, method pos %lx", stream_ptr, grpc_stream_method_ptr_pos);
-=======
-    bpf_dbg_printk("stream_ptr %lx", stream_ptr);
->>>>>>> bc2f5490
 
     http_request_trace *trace = bpf_ringbuf_reserve(&events, sizeof(http_request_trace), 0);
     if (!trace) {
@@ -292,7 +269,6 @@
     trace->type = EVENT_GRPC_REQUEST;
     trace->start_monotime_ns = invocation->start_monotime_ns;
 
-<<<<<<< HEAD
     u64 *go_start_monotime_ns = bpf_map_lookup_elem(&ongoing_goroutines, &goroutine_addr);
     if (go_start_monotime_ns) {
         trace->go_start_monotime_ns = *go_start_monotime_ns;
@@ -301,8 +277,6 @@
         trace->go_start_monotime_ns = 0;
     }
 
-=======
->>>>>>> bc2f5490
     // Get method from transport.Stream.Method
     if (!read_go_str("grpc method", stream_ptr, grpc_stream_method_ptr_pos, &trace->path, sizeof(trace->path))) {
         bpf_warn_printk("can't read grpc transport.Stream.Method");
@@ -314,21 +288,11 @@
     // Read the embedded object ptr
     bpf_probe_read(&st_ptr, sizeof(st_ptr), (void *)(stream_ptr + grpc_stream_st_ptr_pos + sizeof(void *)));
 
-<<<<<<< HEAD
-    bpf_dbg_printk("st_ptr %lx, offset=%d, remote=%d, local=%d", st_ptr, grpc_stream_st_ptr_pos, grpc_st_remoteaddr_ptr_pos, grpc_st_localaddr_ptr_pos);
-
-=======
->>>>>>> bc2f5490
     if (st_ptr) {
         void *peer_ptr = 0; 
         bpf_probe_read(&peer_ptr, sizeof(peer_ptr), (void *)(st_ptr + grpc_st_remoteaddr_ptr_pos + sizeof(void *)));
 
         if (peer_ptr) {
-<<<<<<< HEAD
-            bpf_dbg_printk("peer_ptr %lx", peer_ptr);
-
-=======
->>>>>>> bc2f5490
             u64 remote_addr_len = 0;
             if (!read_go_byte_arr("grpc peer ptr", peer_ptr, tcp_addr_ip_ptr_pos, &trace->remote_addr, &remote_addr_len, sizeof(trace->remote_addr))) {
                 bpf_warn_printk("can't read grpc peer ptr");
@@ -352,10 +316,6 @@
             trace->host_len = host_len;
 
             bpf_probe_read(&trace->host_port, sizeof(trace->host_port), (void *)(host_ptr + tcp_addr_port_ptr_pos));
-<<<<<<< HEAD
-            bpf_dbg_printk("port %d", trace->host_port);
-=======
->>>>>>> bc2f5490
         }
     }
 
@@ -368,11 +328,7 @@
 
 SEC("uprobe/transport_writeStatus")
 int uprobe_transport_writeStatus(struct pt_regs *ctx) {
-<<<<<<< HEAD
     bpf_dbg_printk("=== uprobe/transport_writeStatus === ");
-=======
-    bpf_warn_printk("=== uprobe/transport_writeStatus === ");
->>>>>>> bc2f5490
 
     void *goroutine_addr = GOROUTINE_PTR(ctx);
     bpf_dbg_printk("goroutine_addr %lx", goroutine_addr);
@@ -401,7 +357,6 @@
     }
 
     return 0;
-<<<<<<< HEAD
 }
 
 /* RUNTIME */
@@ -431,6 +386,4 @@
     bpf_map_delete_elem(&ongoing_goroutines, &goroutine_addr);
 
     return 0;
-=======
->>>>>>> bc2f5490
 }