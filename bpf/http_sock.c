--- conflicted
+++ resolved
@@ -115,16 +115,11 @@
         sort_connection_info(&info);
         dbg_print_http_connection_info(&info);
 
-<<<<<<< HEAD
-    http_connection_metadata_t meta = {};
-    meta.id = id;
-    meta.flags |= META_HTTP_SRV;
-
-    bpf_map_update_elem(&filtered_connections, &info, &meta, BPF_ANY); // On purpose BPF_ANY, we want to overwrite stale
-=======
-        bpf_map_update_elem(&filtered_connections, &info, &id, BPF_ANY); // On purpose BPF_ANY, we want to overwrite stale
-    }
->>>>>>> 1ea5732a
+        http_connection_metadata_t meta = {};
+        meta.id = id;
+        meta.flags |= META_HTTP_SRV;
+        bpf_map_update_elem(&filtered_connections, &info, &meta, BPF_ANY); // On purpose BPF_ANY, we want to overwrite stale
+    }
 
 cleanup:
     bpf_map_delete_elem(&active_accept_args, &id);
@@ -185,16 +180,11 @@
         sort_connection_info(&info);
         dbg_print_http_connection_info(&info);
 
-<<<<<<< HEAD
-    http_connection_metadata_t meta = {};
-    meta.id = id;
-    meta.flags |= META_HTTP_SRV;
-
-    bpf_map_update_elem(&filtered_connections, &info, &meta, BPF_ANY); // On purpose BPF_ANY, we want to overwrite stale
-=======
-        bpf_map_update_elem(&filtered_connections, &info, &id, BPF_ANY); // On purpose BPF_ANY, we want to overwrite stale
-    }
->>>>>>> 1ea5732a
+        http_connection_metadata_t meta = {};
+        meta.id = id;
+        meta.flags |= META_HTTP_SRV;
+        bpf_map_update_elem(&filtered_connections, &info, &meta, BPF_ANY); // On purpose BPF_ANY, we want to overwrite stale
+    }
 
 cleanup:
     bpf_map_delete_elem(&active_connect_args, &id);
