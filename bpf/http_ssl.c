--- conflicted
+++ resolved
@@ -90,7 +90,7 @@
     ssl_args_t *args = bpf_map_lookup_elem(&active_ssl_read_args, &id);
 
     bpf_map_delete_elem(&active_ssl_read_args, &id);
-    
+
     // must be last in the function, doesn't return
     handle_ssl_buf(ctx, id, args, ret, TCP_RECV);
     return 0;
@@ -182,16 +182,8 @@
 
     bpf_dbg_printk("=== uretprobe SSL_write id=%d ===", id);
 
-<<<<<<< HEAD
     bpf_map_delete_elem(&active_ssl_write_args, &id);
 
-=======
-    ssl_args_t *args = bpf_map_lookup_elem(&active_ssl_write_args, &id);
-    bpf_map_delete_elem(&active_ssl_write_args, &id);
-
-    // must be last in the function, doesn't return
-    handle_ssl_buf(ctx, id, args, ret, TCP_SEND);
->>>>>>> 01f99175
     return 0;
 }
 
@@ -227,25 +219,8 @@
 
     bpf_dbg_printk("=== uretprobe SSL_write_ex id=%d ===", id);
 
-<<<<<<< HEAD
     bpf_map_delete_elem(&active_ssl_write_args, &id);
 
-=======
-    ssl_args_t *args = bpf_map_lookup_elem(&active_ssl_write_args, &id);
-
-    if (ret != 1 || !args || !args->len_ptr) {
-        bpf_map_delete_elem(&active_ssl_write_args, &id);
-        return 0;
-    }
-
-    size_t wrote_len = 0;
-    bpf_probe_read(&wrote_len, sizeof(wrote_len), (void *)args->len_ptr);
-
-    bpf_map_delete_elem(&active_ssl_write_args, &id);
-    
-    // must be last in the function, doesn't return
-    handle_ssl_buf(ctx, id, args, wrote_len, TCP_SEND);
->>>>>>> 01f99175
     return 0;
 }
 
