#ifndef HTTP_SSL_H
#define HTTP_SSL_H

#include "vmlinux.h"
#include "bpf_helpers.h"
#include "bpf_builtins.h"
#include "http_types.h"
#include "http_sock.h"

// We use this map to track ssl handshake enter/exit, it should be only
// temporary
struct {
    __uint(type, BPF_MAP_TYPE_LRU_HASH);
    __type(key, u64);   // the pid_tid 
    __type(value, u64); // the SSL struct pointer
    __uint(max_entries, MAX_CONCURRENT_SHARED_REQUESTS);
    __uint(pinning, LIBBPF_PIN_BY_NAME);
} active_ssl_handshakes SEC(".maps");

// LRU map, we don't clean-it up at the moment, which holds onto the mapping
// of the SSL pointer and the current connection. It's setup by the tcp_sendmsg uprobe
// when it's sandwitched between ssl_handshake entry/exit.
struct {
    __uint(type, BPF_MAP_TYPE_LRU_HASH);
    __type(key, u64);   // the SSL struct pointer
    __type(value, ssl_pid_connection_info_t); // the pointer to the file descriptor matching ssl
    __uint(max_entries, MAX_CONCURRENT_SHARED_REQUESTS);
    __uint(pinning, LIBBPF_PIN_BY_NAME);
} ssl_to_conn SEC(".maps");

// LRU map, we don't clean-it up at the moment, which holds onto the mapping
// of the pid-tid and the current connection. It's setup by tcp_rcv_established
// in case we miss SSL_do_handshake
struct {
    __uint(type, BPF_MAP_TYPE_LRU_HASH);
    __type(key, u64);   // the pid-tid pair
    __type(value, ssl_pid_connection_info_t); // the pointer to the file descriptor matching ssl
    __uint(max_entries, MAX_CONCURRENT_SHARED_REQUESTS);
    __uint(pinning, LIBBPF_PIN_BY_NAME);
} pid_tid_to_conn SEC(".maps");

// LRU map which holds onto the mapping of an ssl pointer to pid-tid,
// we clean-it up when we lookup by ssl. It's setup by SSL_read for cases where frameworks 
// process SSL requests on separate thread pools, e.g. Ruby on Rails
struct {
    __uint(type, BPF_MAP_TYPE_LRU_HASH);
    __type(key, u64);   // the ssl pointer
    __type(value, u64); // the pid tid of the thread in ssl read
    __uint(max_entries, MAX_CONCURRENT_REQUESTS);
} ssl_to_pid_tid SEC(".maps");

// Temporary tracking of ssl_read/ssl_read_ex and ssl_write/ssl_write_ex arguments
typedef struct ssl_args {
    u64 ssl; // SSL struct pointer
    u64 buf; // pointer to the buffer we read into
    u64 len_ptr; // size_t pointer of the read/written bytes, used only by SSL_read_ex and SSL_write_ex
} ssl_args_t;

// TODO: we should be able to make this into a single map. It's not a big deal because they are really only
// tracking the parameters of SSL_read and SSL_write, so their memory consumption is minimal. If we can be
// 100% certain that SSL_read will never do an SSL_write, then these can be a single map. 
struct {
    __uint(type, BPF_MAP_TYPE_LRU_HASH);
    __uint(max_entries, MAX_CONCURRENT_SHARED_REQUESTS);
    __type(key, u64);
    __type(value, ssl_args_t);
    __uint(pinning, LIBBPF_PIN_BY_NAME);
} active_ssl_read_args SEC(".maps");

struct {
    __uint(type, BPF_MAP_TYPE_LRU_HASH);
    __uint(max_entries, MAX_CONCURRENT_SHARED_REQUESTS);
    __type(key, u64);
    __type(value, ssl_args_t);
    __uint(pinning, LIBBPF_PIN_BY_NAME);
} active_ssl_write_args SEC(".maps");

<<<<<<< HEAD
static __always_inline void cleanup_ssl_server_trace(http_info_t *info, void *ssl) {
    if (info && http_info_complete(info) && (info->type == EVENT_HTTP_REQUEST)) {
        ssl_pid_connection_info_t *ssl_info = bpf_map_lookup_elem(&ssl_to_conn, &ssl);
=======
static __always_inline void cleanup_ssl_trace(void *ssl) {
    ssl_pid_connection_info_t *ssl_info = bpf_map_lookup_elem(&ssl_to_conn, &ssl);
>>>>>>> 6162c547

        if (ssl_info) {
            bpf_dbg_printk("Looking to delete server trace for ssl = %llx, info->type = %d", ssl, info->type);
            //dbg_print_http_connection_info(&ssl_info->conn.conn); // commented out since GitHub CI doesn't like this call
            delete_server_trace_tid(&ssl_info->c_tid);
        }
    }
}

static __always_inline void finish_possible_delayed_tls_http_request(pid_connection_info_t *pid_conn, void *ssl) {
    http_info_t *info = bpf_map_lookup_elem(&ongoing_http, pid_conn);
    if (info) {        
        cleanup_ssl_server_trace(info, ssl);
        finish_http(info, pid_conn);        
    }
}

static __always_inline void cleanup_trace_info_for_delayed_trace(pid_connection_info_t *pid_conn, void *ssl) {
    http_info_t *info = bpf_map_lookup_elem(&ongoing_http, pid_conn);
    cleanup_ssl_server_trace(info, ssl);
}

static __always_inline void handle_ssl_buf(u64 id, ssl_args_t *args, int bytes_len, u8 direction) {
    if (args && bytes_len > 0) {
        void *ssl = ((void *)args->ssl);
        u64 ssl_ptr = (u64)ssl;
        bpf_dbg_printk("SSL_buf id=%d ssl=%llx", id, ssl);
        ssl_pid_connection_info_t *conn = bpf_map_lookup_elem(&ssl_to_conn, &ssl);

        if (!conn) {
            conn = bpf_map_lookup_elem(&pid_tid_to_conn, &id);

            if (!conn) {
                // We try even harder, we might have an SSL pointer mapped on another
                // thread, since tcp_rcv_established was handled on another thread pool.
                // First we look up a pid_tid by the ssl pointer, which might've been established
                // by a prior SSL_read on another thread, then we look up in the same map.
                // Clean-up here we are done trying if we don't succeed
                u64 *pid_tid_ptr = bpf_map_lookup_elem(&ssl_to_pid_tid, &ssl_ptr);

                if (pid_tid_ptr) {
                    u64 pid_tid = *pid_tid_ptr;

                    conn = bpf_map_lookup_elem(&pid_tid_to_conn, &pid_tid);
                    bpf_dbg_printk("Separate pool lookup ssl=%llx, pid=%d, conn=%llx", ssl_ptr, pid_tid, conn);
                } else {
                    bpf_dbg_printk("Other thread lookup failed for ssl=%llx", ssl_ptr);
                }
            }

            // If we found a connection setup by tcp_rcv_established, which means
            // we missed a SSL_do_handshake, update our ssl to connection map to be
            // used by the rest of the SSL lifecycle. We shouldn't rely on the SSL_write
            // being on the same thread as the SSL_read. 
            if (conn) {
                bpf_map_delete_elem(&pid_tid_to_conn, &id);
                ssl_pid_connection_info_t c;
                bpf_probe_read(&c, sizeof(ssl_pid_connection_info_t), conn);
                bpf_map_update_elem(&ssl_to_conn, &ssl, &c, BPF_ANY);
            }
        }

        bpf_map_delete_elem(&ssl_to_pid_tid, &ssl_ptr);

        if (!conn) {
            // At this point the threading in the language doesn't allow us to properly match the SSL* with
            // the connection info. We send partial event, at least we can find the path, timing and response.
            // even though we won't have peer information.
            ssl_pid_connection_info_t p_c = {};
            bpf_dbg_printk("setting fake connection info ssl=%llx", ssl);
            bpf_memcpy(&p_c.conn.conn.s_addr, &ssl, sizeof(void *));
            p_c.conn.conn.d_port = p_c.conn.conn.s_port = p_c.orig_dport = 0;
            p_c.conn.pid = pid_from_pid_tgid(id);
            task_tid(&p_c.c_tid);

            bpf_map_update_elem(&ssl_to_conn, &ssl, &p_c, BPF_ANY);
            conn = bpf_map_lookup_elem(&ssl_to_conn, &ssl);
        }

        if (conn) {
            // bpf_dbg_printk("conn pid %d", conn.pid);
            // dbg_print_http_connection_info(&conn.conn);

            // unsigned char buf[48];
            // bpf_probe_read(buf, 48, (void *)args->buf);
            // for (int i=0; i < 48; i++) {
            //     bpf_dbg_printk("%x ", buf[i]);
            // }
            bpf_map_update_elem(&active_ssl_connections, &conn->conn, &ssl_ptr, BPF_ANY);
            handle_buf_with_connection(&conn->conn, (void *)args->buf, bytes_len, WITH_SSL, direction, conn->orig_dport);
            // We should attempt to clean up the server trace immediately. The cleanup information
            // is keyed of the *ssl, so when it's delayed we might have different *ssl on the same
            // connection.
            cleanup_trace_info_for_delayed_trace(&conn->conn, ssl);
        } else {
            bpf_dbg_printk("No connection info! This is a bug.");
        }
    }
}

#endif<|MERGE_RESOLUTION|>--- conflicted
+++ resolved
@@ -46,6 +46,7 @@
     __uint(type, BPF_MAP_TYPE_LRU_HASH);
     __type(key, u64);   // the ssl pointer
     __type(value, u64); // the pid tid of the thread in ssl read
+    __type(value, u64); // the pid tid of the thread in ssl read
     __uint(max_entries, MAX_CONCURRENT_REQUESTS);
 } ssl_to_pid_tid SEC(".maps");
 
@@ -75,14 +76,9 @@
     __uint(pinning, LIBBPF_PIN_BY_NAME);
 } active_ssl_write_args SEC(".maps");
 
-<<<<<<< HEAD
 static __always_inline void cleanup_ssl_server_trace(http_info_t *info, void *ssl) {
     if (info && http_info_complete(info) && (info->type == EVENT_HTTP_REQUEST)) {
         ssl_pid_connection_info_t *ssl_info = bpf_map_lookup_elem(&ssl_to_conn, &ssl);
-=======
-static __always_inline void cleanup_ssl_trace(void *ssl) {
-    ssl_pid_connection_info_t *ssl_info = bpf_map_lookup_elem(&ssl_to_conn, &ssl);
->>>>>>> 6162c547
 
         if (ssl_info) {
             bpf_dbg_printk("Looking to delete server trace for ssl = %llx, info->type = %d", ssl, info->type);
@@ -122,8 +118,10 @@
                 // by a prior SSL_read on another thread, then we look up in the same map.
                 // Clean-up here we are done trying if we don't succeed
                 u64 *pid_tid_ptr = bpf_map_lookup_elem(&ssl_to_pid_tid, &ssl_ptr);
+                u64 *pid_tid_ptr = bpf_map_lookup_elem(&ssl_to_pid_tid, &ssl_ptr);
 
                 if (pid_tid_ptr) {
+                    u64 pid_tid = *pid_tid_ptr;
                     u64 pid_tid = *pid_tid_ptr;
 
                     conn = bpf_map_lookup_elem(&pid_tid_to_conn, &pid_tid);
@@ -147,6 +145,8 @@
 
         bpf_map_delete_elem(&ssl_to_pid_tid, &ssl_ptr);
 
+        bpf_map_delete_elem(&ssl_to_pid_tid, &ssl_ptr);
+
         if (!conn) {
             // At this point the threading in the language doesn't allow us to properly match the SSL* with
             // the connection info. We send partial event, at least we can find the path, timing and response.
@@ -156,6 +156,7 @@
             bpf_memcpy(&p_c.conn.conn.s_addr, &ssl, sizeof(void *));
             p_c.conn.conn.d_port = p_c.conn.conn.s_port = p_c.orig_dport = 0;
             p_c.conn.pid = pid_from_pid_tgid(id);
+            task_tid(&p_c.c_tid);
             task_tid(&p_c.c_tid);
 
             bpf_map_update_elem(&ssl_to_conn, &ssl, &p_c, BPF_ANY);
