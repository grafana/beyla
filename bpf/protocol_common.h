--- conflicted
+++ resolved
@@ -162,15 +162,6 @@
         }
     }
 
-<<<<<<< HEAD
-    u32 tot_len = 0;
-
-    // Loop couple of times reading the various io_vecs
-    for (unsigned long i = 0; i < 4; i++) {
-        struct iovec vec = {0};
-
-        bpf_probe_read(&vec, sizeof(vec), &ctx.iov[i]);
-=======
     const int iter_iovec = bpf_core_enum_value(enum iter_type, ITER_IOVEC);
 
     if (ctx.iter_type != iter_iovec) {
@@ -190,7 +181,6 @@
         if (bpf_probe_read_kernel(&vec, sizeof(vec), &ctx.iov[i]) != 0) {
             break;
         }
->>>>>>> ef146163
 
         // bpf_dbg_printk("iov[%d]=%llx", i, &ctx.iov[i]);
         // bpf_dbg_printk("base %llx, len %d", vec.iov_base, vec.iov_len);
