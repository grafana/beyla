--- conflicted
+++ resolved
@@ -6,19 +6,6 @@
 
 // These need to line up with some Go identifiers:
 // EventTypeHTTP, EventTypeGRPC, EventTypeHTTPClient, EventTypeGRPCClient, EventTypeSQLClient, EventTypeKHTTPRequest
-<<<<<<< HEAD
-#define EVENT_HTTP_REQUEST       1
-#define EVENT_GRPC_REQUEST       2
-#define EVENT_HTTP_CLIENT        3
-#define EVENT_GRPC_CLIENT        4
-#define EVENT_SQL_CLIENT         5
-#define EVENT_K_HTTP_REQUEST     6
-#define EVENT_K_HTTP2_REQUEST    7
-#define EVENT_TCP_REQUEST        8
-#define EVENT_GO_KAFKA           9
-#define EVENT_GO_REDIS           10
-#define EVENT_GPU_KERNEL_LAUNCH  11
-=======
 #define EVENT_HTTP_REQUEST 1
 #define EVENT_GRPC_REQUEST 2
 #define EVENT_HTTP_CLIENT 3
@@ -30,7 +17,7 @@
 #define EVENT_GO_KAFKA 9
 #define EVENT_GO_REDIS 10
 #define EVENT_GO_KAFKA_SEG 11 // the segment-io version (kafka-go) has different format
->>>>>>> 939fb6c4
+#define EVENT_GPU_KERNEL_LAUNCH 12
 
 // setting here the following map definitions without pinning them to a global namespace
 // would lead that services running both HTTP and GRPC server would duplicate
