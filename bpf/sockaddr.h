--- conflicted
+++ resolved
@@ -19,7 +19,7 @@
     short unsigned int skc_family;
     BPF_CORE_READ_INTO(&skc_family, s, __sk_common.skc_family);
     
-    // We always store the IP addresses in IPV6 format, simplifies the code and 
+    // We always store the IP addresses in IPV6 format, simplifies the code and
     // it matches natively what our Golang userspace processing will require.
     if (skc_family == AF_INET) {
         u32 ip4_s_l;
@@ -29,18 +29,11 @@
         BPF_CORE_READ_INTO(&info->d_port, s, __sk_common.skc_dport);
         info->d_port = bpf_ntohs(info->d_port);
         BPF_CORE_READ_INTO(&ip4_d_l, s, __sk_common.skc_daddr);
-<<<<<<< HEAD
-        info->flags |= F_HTTP_IP4;
 
-        info->s_l = __bpf_htonl(ip4_s_l);
-        info->d_l = __bpf_htonl(ip4_d_l);
-=======
-        
         __builtin_memcpy(info->s_addr, ip4ip6_prefix, sizeof(ip4ip6_prefix));
         __builtin_memcpy(info->d_addr, ip4ip6_prefix, sizeof(ip4ip6_prefix));
         __builtin_memcpy(info->s_addr + sizeof(ip4ip6_prefix), &ip4_s_l, sizeof(ip4_s_l));
         __builtin_memcpy(info->d_addr + sizeof(ip4ip6_prefix), &ip4_d_l, sizeof(ip4_d_l));
->>>>>>> 1ea5732a
 
         return true;
     } else if (skc_family == AF_INET6) {
@@ -51,23 +44,9 @@
         BPF_CORE_READ_INTO(&info->d_addr, s, __sk_common.skc_v6_daddr.in6_u.u6_addr8);
 
         return true;
-    }  
+    }
 
-<<<<<<< HEAD
-        info->s_l = __bpf_htonl(info->s_l);
-        info->d_l = __bpf_htonl(info->d_l);
-        info->s_h = __bpf_htonl(info->s_h);
-        info->d_h = __bpf_htonl(info->d_h);
-
-        if (source_ip4 && target_ip4) {
-            info->flags |= F_HTTP_IP4;
-        } else {
-            info->flags |= F_HTTP_IP6;
-        }
-    }    
-=======
-    return false;  
->>>>>>> 1ea5732a
+    return false;
 }
 
 // We tag the server and client calls in flags to avoid mistaking a mutual connection between two
@@ -78,21 +57,11 @@
     struct socket *sock = (struct socket*)(args->addr);
     BPF_CORE_READ_INTO(&s, sock, sk);
 
-<<<<<<< HEAD
-    parse_sock_info(s, info);
-}
-
-static __always_inline void parse_connect_sock_info(sock_args_t *args, http_connection_info_t *info) {
-    parse_sock_info((struct sock*)(args->addr), info);
-=======
-    info->flags |= F_HTTP_SRV;
     return parse_sock_info(s, info);
 }
 
 static __always_inline bool parse_connect_sock_info(sock_args_t *args, http_connection_info_t *info) {
-    info->flags |= F_HTTP_CLNT;
     return parse_sock_info((struct sock*)(args->addr), info);
->>>>>>> 1ea5732a
 }
 
 #endif