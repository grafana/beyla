--- conflicted
+++ resolved
@@ -171,7 +171,6 @@
 
     u8 found_tp = 0;
 
-#if 0 // disabled for now, until we have better way to detect when it's safe to assume same thread
     if (meta) {
         if (meta->type == EVENT_HTTP_CLIENT) {
             tp_p->pid = -1; // we only want to prevent correlation of duplicate server calls by PID
@@ -194,12 +193,7 @@
                 bpf_memcpy(tp_p->tp.parent_id, existing_tp->tp.span_id, sizeof(tp_p->tp.parent_id));
             } 
         }
-<<<<<<< HEAD
-    }   
-=======
-    }
-#endif    
->>>>>>> 1e8f70c0
+    }
 
     if (!found_tp) {
         bpf_dbg_printk("Generating new traceparent id");
