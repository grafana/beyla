apiVersion: v2
name: beyla
<<<<<<< HEAD
version: 1.4.8
=======
version: 1.4.9
>>>>>>> 0fd215d7
appVersion: 1.8.6
description: eBPF-based autoinstrumentation HTTP, HTTP2 and gRPC services, as well as network metrics.
home: https://grafana.com/oss/beyla-ebpf/
icon: https://grafana.com/static/img/logos/beyla-logo.svg
sources:
  - https://github.com/grafana/beyla
type: application
keywords:
  - observability
  - autoinstrumentation
  - eBPF-based
maintainers:
  - name: mariomac
    url: https://github.com/mariomac
  - name: grcevski
    url: https://github.com/grcevski
  - name: marctc
    url: https://github.com/marctc
  - name: rafaelroquetto
    url: https://github.com/rafaelroquetto<|MERGE_RESOLUTION|>--- conflicted
+++ resolved
@@ -1,10 +1,6 @@
 apiVersion: v2
 name: beyla
-<<<<<<< HEAD
-version: 1.4.8
-=======
-version: 1.4.9
->>>>>>> 0fd215d7
+version: 1.4.10
 appVersion: 1.8.6
 description: eBPF-based autoinstrumentation HTTP, HTTP2 and gRPC services, as well as network metrics.
 home: https://grafana.com/oss/beyla-ebpf/
