{{ $internalMetricsPort := include "beyla.internalMetricsPort" . }}
apiVersion: apps/v1
kind: DaemonSet
metadata:
  name: {{ include "beyla.fullname" . }}
  namespace: {{ include "beyla.namespace" .}}
  labels:
    {{- include "beyla.labels" . | nindent 2 }}
  {{- with .Values.annotations }}
  annotations:
    {{- toYaml . | nindent 4 }}
  {{- end }}
spec:
  selector:
    matchLabels:
<<<<<<< HEAD
{{ include "beyla.selectorLabels" . | indent 6 }}
=======
      instrumentation: {{ include "beyla.fullname" . }}
  {{- with .Values.updateStrategy }}
  strategy:
    {{- toYaml . | trim | nindent 4 }}
  {{- end }}
>>>>>>> f1f97ee1
  template:
    metadata:
      labels:
{{ include "beyla.selectorLabels" . | indent 8 }}
    spec:
     {{- if .Values.serviceAccount.create }}
      serviceAccountName: {{ include "beyla.serviceAccountName" . }}
     {{- end }}
      hostPID: true  #important!
      volumes:
        - name: beyla-config
          configMap:
            name: {{ default (include "beyla.fullname" .) .Values.externalBeylaConfigMap}}
      containers:
        - name: beyla
          image: "{{ .Values.image.repository }}:{{ .Values.image.tag | default .Chart.AppVersion }}"
          imagePullPolicy: {{ .Values.image.pullPolicy }}
          securityContext:
            privileged: true
          ports:
          {{- if ne $internalMetricsPort "0" }}
          - containerPort: {{ $internalMetricsPort }}
            protocol: TCP
          {{- end }}
          volumeMounts:
            - mountPath: /config
              name: beyla-config
          env:
            - name: BEYLA_CONFIG_PATH
              value: "/config/beyla-config.yml"
            - name: BEYLA_PRINT_TRACES
              value: "true"
            - name: OTEL_RESOURCE_ATTRIBUTES
              value: "deployment.environment=production"
          {{- range $key, $value := .Values.env }}
            - name: {{ $key }}
              value: "{{ $value }}"
          {{- end }}
          {{- range $key, $value := .Values.envValueFrom }}
            - name: {{ $key | quote }}
              valueFrom:
          {{- tpl (toYaml $value) $ | nindent 16 }}
          {{- end }}
          {{- with .Values.nodeSelector }}          
          nodeSelector:
            {{- toYaml . | nindent 12 }}
          {{- end }}
          {{- with .Values.affinity }}
          affinity:
            {{- tpl (toYaml .) $ | nindent 12 }}
          {{- end }}
          {{- with .Values.tolerations }}
          tolerations:
            {{- toYaml . | nindent 12 }}
          {{- end }}<|MERGE_RESOLUTION|>--- conflicted
+++ resolved
@@ -13,15 +13,11 @@
 spec:
   selector:
     matchLabels:
-<<<<<<< HEAD
 {{ include "beyla.selectorLabels" . | indent 6 }}
-=======
-      instrumentation: {{ include "beyla.fullname" . }}
   {{- with .Values.updateStrategy }}
   strategy:
     {{- toYaml . | trim | nindent 4 }}
   {{- end }}
->>>>>>> f1f97ee1
   template:
     metadata:
       labels:
