image:
  repository: grafana/beyla
  pullPolicy: IfNotPresent
  # Overrides the image tag whose default is the chart appVersion.
  tag: "main"

imagePullSecrets: []

nameOverride: ""
fullnameOverride: ""
## Override the deployment namespace
namespaceOverride: ""

## DaemonSet annotations
# annotations: {}

rbac:
  create: true
  ## Use an existing ClusterRole/Role (depending on rbac.namespaced false/true)
  # useExistingRole: name-of-some-role
  # useExistingClusterRole: name-of-some-clusterRole
  pspEnabled: false
  pspUseAppArmor: false
  namespaced: false
  extraRoleRules: []
  # - apiGroups: []
  #   resources: []
  #   verbs: []
  extraClusterRoleRules: []
  # - apiGroups: []
  #   resources: []
  
serviceAccount:
  # Specifies whether a service account should be created
  create: true
  # Automatically mount a ServiceAccount's API credentials?
  automount: true
  # ServiceAccount labels.
  labels: {}
  # Annotations to add to the service account
  annotations: {}
  # The name of the service account to use.
  # If not set and create is true, a name is generated using the fullname template
  name: ""

podSecurityContext: {}
  # fsGroup: 2000

securityContext: {}
  # capabilities:
  #   drop:
  #   - ALL
  # readOnlyRootFilesystem: true
  # runAsNonRoot: true
  # runAsUser: 1000

## Expose the beyla internal metrics service to be accessed from outside the cluster (LoadBalancer service).
## or access it from within the cluster (ClusterIP service). Set the service type and the port to serve it.
## ref: http://kubernetes.io/docs/user-guide/services/
##
service:
  enabled: false
  type: ClusterIP
  clusterIP: ""
  loadBalancerIP: ""
  loadBalancerClass: ""
  loadBalancerSourceRanges: []
  port: 80
  targetPort: '{{ include "beyla.internalMetricsPort" . }}'
  ## Service annotations. Can be templated.
  annotations: {}
  labels: {}
  portName: service
  # Adds the appProtocol field to the service. This allows to work with istio protocol selection. Ex: "http" or "tcp"
  appProtocol: ""

ingress:
  enabled: false
  className: ""
  annotations: {}
    # kubernetes.io/ingress.class: nginx
    # kubernetes.io/tls-acme: "true"
  hosts:
    - host: chart-example.local
      paths:
        - path: /
          pathType: ImplementationSpecific
  tls: []
  #  - secretName: chart-example-tls
  #    hosts:
  #      - chart-example.local

resources: {}
  # We usually recommend not to specify default resources and to leave this as a conscious
  # choice for the user. This also increases chances charts run on environments with little
  # resources, such as Minikube. If you do want to specify resources, uncomment the following
  # lines, adjust them as necessary, and remove the curly braces after 'resources:'.
  # limits:
  #   cpu: 100m
  #   memory: 128Mi
  # requests:
  #   cpu: 100m
  #   memory: 128Mi

<<<<<<< HEAD
=======
livenessProbe:
  httpGet:
    path: /
    port: http
readinessProbe:
  httpGet:
    path: /
    port: http


## See `kubectl explain deployment.spec.strategy` for more
## ref: https://kubernetes.io/docs/concepts/workloads/controllers/deployment/#strategy
updateStrategy:
  type: RollingUpdate

>>>>>>> f1f97ee1
autoscaling:
  enabled: false
  minReplicas: 1
  maxReplicas: 100
  targetCPUUtilizationPercentage: 80
  # targetMemoryUtilizationPercentage: 80

# Additional volumes on the output Deployment definition.
volumes: []
# - name: foo
#   secret:
#     secretName: mysecret
#     optional: false

# Additional volumeMounts on the output Deployment definition.
volumeMounts: []
# - name: foo
#   mountPath: "/etc/foo"
#   readOnly: true

nodeSelector: {}

tolerations: []

affinity: {}

# To use an external configmap for Beyla - this will replace existing configmap from chart
# kubectl create cm --from-file=beyla-config.yaml=<name-of-config-file> -n <namespace>
# externalBeylaConfigMap: 


## More configuration options available at https://grafana.com/docs/beyla/latest/configure/options/
configmapData:
  open_port: 8443
  routes:
    unmatched: heuristic
  log_level: debug
  otel_traces_export:
    endpoint: http://grafana-agent:4318
 ## or alternatively use
  # grafana:
  #   otlp:
  #     cloud_zone: prod-eu-west-0
  #     cloud_instance_id: 123456  
  #     cloud_api_key:  
  discovery:
    services:
      - k8s_namespace: default
  attributes:
    kubernetes:
      enable: true
  # internal metrics reporting. Refer: https://grafana.com/docs/beyla/latest/configure/options/#internal-metrics-reporter
  # If set, user can expose the metrics endpoint via k8s service by configuring .Values.service section
  #prometheus_export:
    #port: 9090
    #path: /metrics

## Env variables that will override configmap values
## For example:
##   BEYLA_INTERNAL_METRICS_PROMETHEUS_PORT: 9090
env: {}
  #BEYLA_INTERNAL_METRICS_PROMETHEUS_PORT: 9090

envValueFrom: {}
  #  ENV_NAME:
  #    secretKeyRef:
  #      name: secret-name
  #      key: value_key<|MERGE_RESOLUTION|>--- conflicted
+++ resolved
@@ -102,16 +102,6 @@
   #   cpu: 100m
   #   memory: 128Mi
 
-<<<<<<< HEAD
-=======
-livenessProbe:
-  httpGet:
-    path: /
-    port: http
-readinessProbe:
-  httpGet:
-    path: /
-    port: http
 
 
 ## See `kubectl explain deployment.spec.strategy` for more
@@ -119,7 +109,6 @@
 updateStrategy:
   type: RollingUpdate
 
->>>>>>> f1f97ee1
 autoscaling:
   enabled: false
   minReplicas: 1
@@ -173,7 +162,7 @@
       enable: true
   # internal metrics reporting. Refer: https://grafana.com/docs/beyla/latest/configure/options/#internal-metrics-reporter
   # If set, user can expose the metrics endpoint via k8s service by configuring .Values.service section
-  #prometheus_export:
+  prometheus_export:
     #port: 9090
     #path: /metrics
 
