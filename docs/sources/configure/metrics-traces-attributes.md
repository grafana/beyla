---
title: Configure Beyla metrics and traces attributes
menuTitle: Metrics attributes
description: Configure the metrics and traces attributes component that controls the attributes reported, including instance ID decoration and metadata of instrumented Kubernetes pods.
weight: 30
keywords:
  - Beyla
  - eBPF
---

# Configure Beyla metrics and traces attributes

You can configure how Beyla decorates attributes for metrics and traces. Use the `attributes` top YAML section to enable and configure how attributes are set.

The [Beyla exported metrics](../../metrics/) document lists the attributes you can report with each metric. Beyla reports some attributes by default and hides others to control cardinality.

For each metric, you control which attributes to see with the `select` subsection. This is a map where each key is the name of a metric either in its OpenTelemetry or Prometheus port, and each metric has two sub-properties: `include` and `exclude`.

- `include` is a list of attributes to report. Each attribute can be a name or a wildcard, for example, `k8s.dst.*` to include all attributes starting with `k8s.dst`. If you don't provide an `include` list, Beyla reports the default attribute set, refer to [Beyla exported metrics](../../metrics/) for more information about default attributes for a given metric
- `exclude` is a list of attribute names or wildcards to remove from the `include` list, or the default attribute set

Example:

```yaml
attributes:
  select:
    beyla_network_flow_bytes:
      # limit the beyla_network_flow_bytes attributes to only the three attributes
      include:
        - beyla.ip
        - src.name
        - dst.port
    sql_client_duration:
      # report all the possible attributes but db_statement
      include: ["*"]
      exclude: ["db_statement"]
    http_client_request_duration:
      # report the default attribute set but exclude the Kubernetes Pod information
      exclude: ["k8s.pod.*"]
```

Additionally, you can use wildcards as metric names to add and exclude attributes for groups of metrics with the same name. For example:

```yaml
attributes:
  select:
    http_*:
      include: ["*"]
      exclude: ["http_path", "http_route"]
    http_client_*:
      # override http_* exclusion
      include: ["http_path"]
    http_server_*:
      # override http_* exclusion
      include: ["http_route"]
```

In the previous example, all metrics with a name starting with `http_` or `http.` include all possible attributes except `http_path` and `http_route` or `http.path`/`http.route`. The `http_client_*` and `http_server_*` sections override the base configuration, enabling the `http_path` attribute for HTTP client metrics and `http_route` for HTTP server metrics.

When a metric name matches multiple definitions using wildcards, exact matches take precedence over wildcard matches.

## Distributed traces and context propagation

The following configuration options are accessible under the `attributes.select` property:

| YAML<br>environment variable                                           | Description                                                                                                                                                                      | Type    | Default  |
| ---------------------------------------------------------------------- | -------------------------------------------------------------------------------------------------------------------------------------------------------------------------------- | ------- | -------- |
| `enable_context_propagation`<br>`BEYLA_BPF_ENABLE_CONTEXT_PROPAGATION` | Deprecated. Use `context_propagation` instead. For more information, refer to the [enable context propagation section](#enable-context-propagation).                             | boolean | false    |
| `context_propagation`<br>`BEYLA_BPF_CONTEXT_PROPAGATION`               | Controls trace context propagation method. Accepted: `all`, `headers`, `ip`, `disabled`. For more information, refer to the [context propagation section](#context-propagation). | string  | disabled |
| `track_request_headers`<br>`BEYLA_BPF_TRACK_REQUEST_HEADERS`           | Track incoming `Traceparent` headers for trace spans. For more information, refer to the [track request headers section](#track-request-headers).                                | boolean | false    |

### Enable context propagation

Deprecated. Use `context_propagation` instead.

### Context propagation

Beyla injects the `Traceparent` header value for outgoing HTTP requests, so it can propagate any incoming context to downstream services. This context propagation works for any programming language.

For TLS encrypted HTTP requests (HTTPS), Beyla encodes the `Traceparent` header value at the TCP/IP packet level. Beyla must be present on both sides of the communication.

The TCP/IP packet level encoding uses Linux Traffic Control (TC). eBPF programs that also use TC must chain correctly with Beyla. For more information about chaining programs, see the [Cilium compatibility documentation](../../cilium-compatibility/).

You can disable the TCP/IP level encoding and TC programs by setting `context_propagation="headers"`. This context propagation is fully compatible with any OpenTelemetry distributed tracing library.

Context propagation values:

- `all`: Enable both HTTP and IP options context propagation
- `headers`: Enable context propagation via the HTTP headers only
- `ip`: Enable context propagation via the IP options field only
- `disabled`: Disable trace context propagation

To use this option in containerized environments (Kubernetes and Docker), you must:

- Deploy Beyla as a `DaemonSet` with host network access `hostNetwork: true`
- Volume mount the `/sys/fs/cgroup` path from the host as local `/sys/fs/cgroup` path
- Grant the `CAP_NET_ADMIN` capability to the Beyla container

gRPC and HTTP2 are not supported.

For an example of how to configure distributed traces in Kubernetes, see our [Distributed traces with Beyla](../../distributed-traces/) guide.

### Track request headers

This option lets Beyla process any incoming `Traceparent` header values. If enabled, when Beyla sees an incoming server request with a `Traceparent` header value, it uses the provided 'trace id' to create its own trace spans.

This option does not affect Go applications, where the `Traceparent` field is always processed.

Enabling this option may increase performance overhead in high request volume scenarios. This option is only useful when generating Beyla traces; it does not affect metrics.

### Other attributes

| YAML option<br>Environment variable                    | Description                                                   | Type    | Default |
| ------------------------------------------------------ | ------------------------------------------------------------- | ------- | ------- |
| `heuristic_sql_detect`<br>`BEYLA_HEURISTIC_SQL_DETECT` | Enable heuristic SQL client detection. See below for details. | boolean | (false) |

The `heuristic sql detect` option lets Beyla detect SQL client requests by inspecting query statements, even if the protocol is not directly supported. By default, Beyla detects SQL client requests by their binary protocol format. If you use a database technology not directly supported by Beyla, you can enable this option to get database client telemetry. This option is not enabled by default, because it can create false positives, for example, if an application sends SQL text for logging through a TCP connection. Currently, Beyla natively supports the Postgres and MySQL binary protocols.

## Instance ID decoration

Beyla decorates metrics and traces with a unique instance ID string, identifying each instrumented application. By default, Beyla uses the host name that runs Beyla (can be a container or Pod name), followed by the PID of the instrumented process. You can override how the instance ID is composed in the `instance_id` YAML subsection under the `attributes` top-level section.

For example:

```yaml
attributes:
  instance_id:
    dns: false
```

| YAML<br>environment variable             | Description                                                                                                                                                                               | Type    | Default |
| ---------------------------------------- | ----------------------------------------------------------------------------------------------------------------------------------------------------------------------------------------- | ------- | ------- |
| `dns`<br>`BEYLA_HOSTNAME_DNS_RESOLUTION` | If `true`, Beyla tries to resolve the local hostname against the network DNS. If `false`, uses local name. For more information, refer to the [dns section](#dns).                        | boolean | true    |
| `override_hostname`<br>`BEYLA_HOSTNAME`  | If set, Beyla uses the provided string as the host part of the Instance ID. Overrides DNS resolution. For more information, refer to the [override hostname section](#override-hostname). | string  | (unset) |

### DNS

If `true`, Beyla tries to resolve the local hostname against the network DNS. If `false`, it uses the local hostname.

### Override hostname

If set, Beyla uses the provided string as the host part of the Instance ID instead of trying to resolve the host name. This option takes precedence over `dns`.

## Kubernetes decorator

| YAML<br>environment variable                                        | Description                                                                                                                                                                                   | Type           | Default        |
| ------------------------------------------------------------------- | --------------------------------------------------------------------------------------------------------------------------------------------------------------------------------------------- | -------------- | -------------- |
| `enable`<br>`BEYLA_KUBE_METADATA_ENABLE`                            | Enable or disable Kubernetes metadata decoration. Set to `autodetect` to enable if running in Kubernetes. For more information, refer to the [enable kubernetes section](#enable-kubernetes). | boolean/string | false          |
| `kubeconfig_path`<br>`KUBECONFIG`                                   | Path to the Kubernetes config file. For more information, refer to the [kubeconfig path section](#kubeconfig-path).                                                                           | string         | ~/.kube/config |
| `disable_informers`<br>`BEYLA_KUBE_DISABLE_INFORMERS`               | List of informers to disable (`node`, `service`). For more information, refer to the [disable informers section](#disable-informers).                                                         | string         | (empty)        |
| `meta_restrict_local_node`<br>`BEYLA_KUBE_META_RESTRICT_LOCAL_NODE` | Restrict metadata to local node only. For more information, refer to the [meta restrict local node section](#meta-restrict-local-node).                                                       | boolean        | false          |
| `informers_sync_timeout`<br>`BEYLA_KUBE_INFORMERS_SYNC_TIMEOUT`     | Maximum time to wait for Kubernetes metadata before starting. For more information, refer to the [informers sync timeout section](#informers-sync-timeout).                                   | Duration       | 30s            |
| `informers_resync_period`<br>`BEYLA_KUBE_INFORMERS_RESYNC_PERIOD`   | Periodically resynchronize all Kubernetes metadata. For more information, refer to the [informers resync period section](#informers-resync-period).                                           | Duration       | 30m            |
| `service_name_template`<br>`BEYLA_SERVICE_NAME_TEMPLATE`            | Go template for service names. For more information, refer to the [service name template section](#service-name-template).                                                                    | string         | (empty)        |

### Enable kubernetes

If you run Beyla in a Kubernetes environment, you can configure it to decorate traces and metrics with the standard OpenTelemetry labels:

- `k8s.namespace.name`
- `k8s.deployment.name`
- `k8s.statefulset.name`
- `k8s.replicaset.name`
- `k8s.daemonset.name`
- `k8s.node.name`
- `k8s.pod.name`
- `k8s.container.name`
- `k8s.pod.uid`
- `k8s.pod.start_time`
- `k8s.cluster.name`

In YAML, this section is named `kubernetes` and is under the `attributes` top-level section. For example:

```yaml
attributes:
  kubernetes:
    enable: true
```

To enable this feature, you must provide extra permissions to the Beyla Pod. See the ["Configuring Kubernetes metadata decoration section" in the "Running Beyla in Kubernetes"](../../setup/kubernetes/) page.

If you set this option to `true`, Beyla decorates metrics and traces with Kubernetes metadata. If you set it to `false`, Beyla disables the Kubernetes metadata decorator. If you set it to `autodetect`, Beyla tries to detect if it is running inside Kubernetes and enables metadata decoration if so.

### Kubeconfig path

This is a standard Kubernetes configuration environment variable. Use it to tell Beyla where to find the Kubernetes configuration to communicate with the Kubernetes Cluster. Usually, you do not need to change this value.

### Disable informers

The accepted value is a list that might contain `node` and `service`.

This option lets you selectively disable some Kubernetes informers, which continuously listen to the Kubernetes API to get the metadata needed for decorating network metrics or application metrics and traces.

When you deploy Beyla as a DaemonSet in very large clusters, all the Beyla instances creating multiple informers might overload the Kubernetes API.

Disabling some informers causes reported metadata to be incomplete, but reduces the load on the Kubernetes API.

You cannot disable the Pods informer. To do that, disable the whole Kubernetes metadata decoration.

### Meta restrict local node

If true, Beyla stores Pod and Node metadata only from the node where the Beyla instance runs.

This option decreases the memory used to store metadata, but some metrics such as network bytes or service graph metrics won't include metadata from destination pods on a different node.

### Informers sync timeout

This is the maximum time Beyla waits to get all the Kubernetes metadata before starting to decorate metrics and traces. If this timeout is reached, Beyla starts normally, but the metadata attributes might be incomplete until all the Kubernetes metadata is updated in the background.

### Informers resync period

Beyla immediately receives any update on resources' metadata. In addition, Beyla periodically resynchronizes all Kubernetes metadata at the frequency you specify with this property. Higher values reduce the load on the Kubernetes API service.

### Service name template

You can template service names using Go templates. This lets you create conditional or extended service names.

The following context is available to the template:

```
Meta: (*informer.ObjectMeta)
  Name: (string)
  Namespace: (string)
  Labels:
    label1: lv1
    label2: lv2
  Annotations:
    Anno1: av1
    Anno2: av2
  Pod: (*PodInfo)
  ...

ContainerName: (string)
```

You can find the full object and structure in the `kubecache informer.pb.go` source file.

Service name template examples:

```
{{- .Meta.Namespace }}/{{ index .Meta.Labels "app.kubernetes.io/name" }}/{{ index .Meta.Labels "app.kubernetes.io/component" -}}{{ if .ContainerName }}/{{ .ContainerName -}}{{ end -}}
```

or

```
{{- .Meta.Namespace }}/{{ index .Meta.Labels "app.kubernetes.io/name" }}/{{ index .Meta.Labels "app.kubernetes.io/component" -}}
```

<<<<<<< HEAD
Higher values reduce the load on the Kubernetes API service.

## Extra group attributes

Beyla supports adding custom attributes to metrics by configuring `extra_group_attributes`. You need to add the desired group and an array of attributes to be added to this group.

Currently only `app_kube` group is supported, which characterises attributes specific to the cluster in k8s, e.g. container name, pod name, namespace name, pod uid and others.

For example:

```yaml
attributes:
  kubernetes:
    enable: true
    resource_labels:
      app: ["app"]
  extra_group_attributes:
    app_kube: ["app"]
```

Now adding a label named `app` will appear in your metrics. You can also add an annotation with prefix `resource.opentelemetry.io/` and postfix `app` and then this annotation will also appear in the metrics.
=======
In this example, only the first line is used and trimmed to prevent white space in the service name.
>>>>>>> 6be5ee6c
<|MERGE_RESOLUTION|>--- conflicted
+++ resolved
@@ -213,7 +213,7 @@
 
 ### Service name template
 
-You can template service names using Go templates. This lets you create conditional or extended service names.
+Higher values reduce the load on the Kubernetes API service.
 
 The following context is available to the template:
 
@@ -247,8 +247,7 @@
 {{- .Meta.Namespace }}/{{ index .Meta.Labels "app.kubernetes.io/name" }}/{{ index .Meta.Labels "app.kubernetes.io/component" -}}
 ```
 
-<<<<<<< HEAD
-Higher values reduce the load on the Kubernetes API service.
+In this example, only the first line is used and trimmed to prevent white space in the service name.
 
 ## Extra group attributes
 
@@ -269,6 +268,4 @@
 ```
 
 Now adding a label named `app` will appear in your metrics. You can also add an annotation with prefix `resource.opentelemetry.io/` and postfix `app` and then this annotation will also appear in the metrics.
-=======
-In this example, only the first line is used and trimmed to prevent white space in the service name.
->>>>>>> 6be5ee6c
+You can template service names using Go templates. This lets you create conditional or extended service names.