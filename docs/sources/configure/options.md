--- conflicted
+++ resolved
@@ -16,42 +16,7 @@
 
 Beyla can be configured via environment variables or via a YAML configuration file passed either with the `-config` command-line argument or the `BEYLA_CONFIG_PATH` environment variable.
 Environment variables have priority over the properties in the configuration file.
-For example, in the following command line, the `BEYLA_OPEN_PORT` option overrides any `open_port` settings inside config.yaml:
 
-**Config argument:**
-
-```sh
-BEYLA_OPEN_PORT=8080 beyla -config /path/to/config.yaml
-```
-
-**Config environment variable:**
-
-```sh
-BEYLA_OPEN_PORT=8080 BEYLA_CONFIG_PATH=/path/to/config.yaml beyla
-```
-
-<<<<<<< HEAD
-| YAML        | Environment variable           | Type   | Default |
-| ----------- | ----------------- | ------ | ------- |
-| `log_level` | `BEYLA_LOG_LEVEL` | string | `INFO`  |
-
-Sets the verbosity level of the process standard output logger.
-Valid log level values are: `DEBUG`, `INFO`, `WARN` and `ERROR`.
-`DEBUG` being the most verbose and `ERROR` the least verbose.
-
-| YAML            | Environment variable  | Type    | Default    |
-| --------------  | --------------------- | ------- | ---------- |
-| `trace_printer` | `BEYLA_TRACE_PRINTER` | string  | `disabled` |
-
-<a id="printer"></a>
-
-Prints any instrumented trace on the standard output. The value of
-this option specify the format to be used when printing the trace. Valid
-formats are:
-
-| Value         | Description                    |
-|---------------|--------------------------------|
-=======
 Refer to the [example YAML configuration file](../example/) for a configuration file template.
 
 Beyla consists of a pipeline of components that generate, transform, and export traces from HTTP and GRPC applications.
@@ -63,52 +28,10 @@
 
 | Lowercase YAML option<br>Uppercase environment variable option | Description                                                                                                           | Type    | Default               |
 | -------------------------------------------------------------- | --------------------------------------------------------------------------------------------------------------------- | ------- | --------------------- |
-| `executable_name`<br>`BEYLA_EXECUTABLE_NAME`                   | Selects the process to instrument by regular expression matching against the full executable path.                    | string  | unset                 |
-| `open_port`<br>`BEYLA_OPEN_PORT`                               | Selects a process to instrument by open ports. Accepts comma-separated lists of ports and port ranges.                | string  | unset                 |
-| `service_name`<br>`BEYLA_SERVICE_NAME`                         | **Deprecated** Overrides the name of the instrumented service for metrics export.                                     | string  | see service discovery |
-| `service_namespace`<br>`BEYLA_SERVICE_NAMESPACE`               | **Deprecated** Assigns a namespace for the selected service.                                                          | string  | see service discovery |
 | `log_level`<br>`BEYLA_LOG_LEVEL`                               | Sets process logger verbosity. Valid values: `DEBUG`, `INFO`, `WARN`, `ERROR`.                                        | string  | `INFO`                |
 | `trace_printer`<br>`BEYLA_TRACE_PRINTER`                       | Prints instrumented traces to stdout in a specified format, refer to [trace printer formats](#trace-printer-formats). | string  | `disabled`            |
 | `enforce_sys_caps`<br>`BEYLA_ENFORCE_SYS_CAPS`                 | Controls how Beyla handles missing system capabilities at startup.                                                    | boolean | `false`               |
 
-## Executable name matching
-
-This property accepts a regular expression matched against the full executable command line, including the directory where the executable resides on the file system.
-Beyla selects one process, or multiple processes with similar characteristics.
-For more detailed process selection and grouping, refer to the [service discovery documentation](../service-discovery/).
-
-When you instrument by executable name, choose a non-ambiguous name that matches one executable on the target system.
-For example, if you set `BEYLA_EXECUTABLE_NAME=server` and have two processes that match the regular expression Beyla selects both.
-Instead use the full application path for exact matches, for example `BEYLA_EXECUTABLE_NAME=/opt/app/server` or `BEYLA_EXECUTABLE_NAME=/server`.
-
-If you set `executable_name`, the executable must also match any `open_port` property.
-
-## Open port matching
-
-This property accepts a comma-separated list of ports or port ranges. If an executable matches any of the ports Beyla selects it. For example:
-
-```yaml
-open_port: 80,443,8000-8999
-```
-
-In this example, Beyla selects any executable that opens port `80`, `443`, or any port between `8000` and `8999`.
-It can select one process or multiple processes with similar characteristics.
-For more detailed process selection and grouping, follow the instructions in the [service discovery documentation](../service-discovery/).
-
-If an executable opens multiple ports, specifying one of those ports is enough for Beyla to instrument all HTTP/S and GRPC requests on all application ports.
-Currently, there is no way to limit instrumentation to requests on a specific port.
-
-If the specified port range is wide, for example `1-65535`, Beyla tries to execute all processes that own one of the ports in that range.
-
-If you set `executable_name`, the executable must also match any `open_port` property.
-
-## Service name and namespace
-
-These configuration options are deprecated.
-
-Defining these properties is equivalent to adding a `name` entry to the [`discovery.services` YAML section](../service-discovery/).
-When a single instance of Beyla instruments multiple processes, they share the same service name even if they differ.
-To give multiple services different names, see how to [override the service name and namespace](../service-discovery/) in the service discovery documentation.
 
 ## Trace printer formats
 
@@ -116,7 +39,6 @@
 
 | Format        | Description                    |
 | ------------- | ------------------------------ |
->>>>>>> cf94133e
 | `disabled`    | disables the printer           |
 | `text`        | prints a concise line of text  |
 | `json`        | prints a compact JSON object   |
