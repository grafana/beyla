---
title: Deploy Beyla in Kubernetes
menuTitle: Kubernetes
description: Learn how to deploy Beyla in Kubernetes.
weight: 3
keywords:
  - Beyla
  - eBPF
  - Kubernetes
aliases:
  - /docs/grafana-cloud/monitor-applications/beyla/setup/kubernetes/
  - /docs/beyla/latest/tutorial/k8s-walkthrough/
---

# Deploy Beyla in Kubernetes

{{% admonition type="note" %}}
This document explains how to manually deploy Beyla in Kubernetes, setting up all the required entities by yourself.

You might prefer to follow the [Deploy Beyla in Kubernetes with Helm]({{< relref "./kubernetes-helm.md" >}}) documentation instead.
{{% /admonition %}}

Contents:

<!-- TOC -->

- [Deploy Beyla in Kubernetes](#deploy-beyla-in-kubernetes)
  - [Configuring Kubernetes metadata decoration](#configuring-kubernetes-metadata-decoration)
  - [Deploying Beyla](#deploying-beyla)
    - [Deploy Beyla as a sidecar container](#deploy-beyla-as-a-sidecar-container)
    - [Deploy Beyla as a Daemonset](#deploy-beyla-as-a-daemonset)
    - [Deploy Beyla unprivileged](#deploy-beyla-unprivileged)
  - [Providing an external configuration file](#providing-an-external-configuration-file)
  - [Providing secret configuration](#providing-secret-configuration)
  <!-- TOC -->

## Configuring Kubernetes metadata decoration

Beyla can decorate your traces with the following Kubernetes labels:

- `k8s.namespace.name`
- `k8s.deployment.name`
- `k8s.statefulset.name`
- `k8s.replicaset.name`
- `k8s.daemonset.name`
- `k8s.node.name`
- `k8s.pod.name`
- `k8s.pod.uid`
- `k8s.pod.start_time`
- `k8s.cluster.name`

To enable metadata decoration, you need to:

- Create a ServiceAccount and bind a ClusterRole granting list and watch permissions
  for both Pods and ReplicaSets. You can do it by deploying this example file:

```yaml
apiVersion: v1
kind: ServiceAccount
metadata:
  name: beyla
---
apiVersion: rbac.authorization.k8s.io/v1
kind: ClusterRole
metadata:
  name: beyla
rules:
  - apiGroups: [ "apps" ]
    resources: [ "replicasets" ]
    verbs: [ "list", "watch" ]
  - apiGroups: [ "" ]
    resources: [ "pods", "services", "nodes" ]
    verbs: [ "list", "watch" ]
---
apiVersion: rbac.authorization.k8s.io/v1
kind: ClusterRoleBinding
metadata:
  name: beyla
subjects:
  - kind: ServiceAccount
    name: beyla
    namespace: default
roleRef:
  apiGroup: rbac.authorization.k8s.io
  kind: ClusterRole
  name: beyla
```

(You need to change the `namespace: default` value if you are deploying Beyla
in another namespace).

2. Configure Beyla with the `BEYLA_KUBE_METADATA_ENABLE=true` environment variable,
   or the `attributes.kubernetes.enable: true` YAML configuration.

3. Don't forget to specify the `serviceAccountName: beyla` property in your Beyla
   Pod (as shown in the later deployment examples).

Optionally, select which Kubernetes services to instrument in the `discovery -> services`
section of the YAML configuration file. For more information, refer to the
_Service discovery_ section in the [Configuration document]({{< relref "../configure/options.md" >}}),
as well as the [Providing an external configuration file](#providing-an-external-configuration-file)
section of this page.

## Deploying Beyla

You can deploy Beyla in Kubernetes in two different ways:

- As a sidecar container
- As a DaemonSet

### Deploy Beyla as a sidecar container

This is the way you can deploy Beyla if you want to monitor a given service that
might not be deployed in all the hosts, so you only have to deploy one Beyla instance
per each service instance.

{{< youtube id="d7clTdz0bA4" >}}

Deploying Beyla as a sidecar container has the following configuration
requirements:

- The process namespace must be shared between all containers in the Pod (`shareProcessNamespace: true`
  pod variable)
- The auto-instrument container must run in privileged mode (`securityContext.privileged: true` property of the
  container configuration).
  - Some Kubernetes installation allow the following `securityContext` configuration,
    but it might not work with all the container runtime configurations, as some of them confine
    the containers and remove some permissions:
    ```yaml
    securityContext:
      runAsUser: 0
      capabilities:
        add:
          - SYS_ADMIN
          - SYS_RESOURCE # not required for kernels 5.11+
    ```

The following example instruments the `goblog` pod by attaching Beyla
as a container (image available at `grafana/beyla:latest`). The
auto-instrumentation tool is configured to forward metrics and traces to Grafana Alloy,
which is accessible behind the `grafana-alloy` service in the same namespace:

```yaml
apiVersion: apps/v1
kind: Deployment
metadata:
  name: goblog
  labels:
    app: goblog
spec:
  replicas: 2
  selector:
    matchLabels:
      app: goblog
  template:
    metadata:
      labels:
        app: goblog
    spec:
      # Required so the sidecar instrument tool can access the service process
      shareProcessNamespace: true
      serviceAccountName: beyla # required if you want kubernetes metadata decoration
      containers:
        # Container for the instrumented service
        - name: goblog
          image: mariomac/goblog:dev
          imagePullPolicy: IfNotPresent
          command: ["/goblog"]
          env:
            - name: "GOBLOG_CONFIG"
              value: "/sample/config.yml"
          ports:
            - containerPort: 8443
              name: https
        # Sidecar container with Beyla - the eBPF auto-instrumentation tool
        - name: beyla
          image: grafana/beyla:latest
          securityContext: # Privileges are required to install the eBPF probes
            privileged: true
          env:
            # The internal port of the goblog application container
            - name: BEYLA_OPEN_PORT
              value: "8443"
            - name: OTEL_EXPORTER_OTLP_ENDPOINT
              value: "http://grafana-alloy:4318"
              # required if you want kubernetes metadata decoration
            - name: BEYLA_KUBE_METADATA_ENABLE
              value: "true"
```

For more information about the different configuration options, check the
[Configuration]({{< relref "../configure/options.md" >}}) section of this documentation site.

### Deploy Beyla as a Daemonset

You can also deploy Beyla as a Daemonset. This is the preferred way if:

- You want to instrument a Daemonset
- You want to instrument multiple processes from a single Beyla instance, or even
  all of the processes in your cluster.

Using the previous example (the `goblog` pod), we cannot select the process
to instrument by using its open port, because the port is internal to the Pod.
At the same time multiple instances of the
service would have different open ports. In this case, we will need to instrument by
using the application service executable name (see later example).

In addition to the privilege requirements of the sidecar scenario,
you will need to configure the auto-instrument pod template with the `hostPID: true`
option enabled, so that it can access all the processes running on the same host.

```yaml
---
apiVersion: apps/v1
kind: DaemonSet
metadata:
  name: beyla
  labels:
    app: beyla
spec:
  selector:
    matchLabels:
      app: beyla
  template:
    metadata:
      labels:
        app: beyla
    spec:
      hostPID: true # Required to access the processes on the host
      serviceAccountName: beyla # required if you want kubernetes metadata decoration
      containers:
        - name: autoinstrument
          image: grafana/beyla:latest
          securityContext:
            privileged: true
          env:
            # Select the executable by its name instead of BEYLA_OPEN_PORT
            - name: BEYLA_EXECUTABLE_NAME
              value: "goblog"
            - name: OTEL_EXPORTER_OTLP_ENDPOINT
              value: "http://grafana-alloy:4318"
              # required if you want kubernetes metadata decoration
            - name: BEYLA_KUBE_METADATA_ENABLE
              value: "true"
```

### Deploy Beyla unprivileged

In all of the examples so far, `privileged:true` or the `SYS_ADMIN` Linux capability was used in the Beyla deployment's `securityContext` section. While this works in all circumstances, there are ways to deploy Beyla in Kubernetes with reduced privileges if your security configuration requires you to do so. Whether this is possible depends on the Kubernetes version you have and the underlying container runtime used (e.g. **Containerd**, **CRI-O** or **Docker**).

The following guide is based on tests performed mainly by running `containerd` with `GKE`, `kubeadm`, `k3s`, `microk8s` and `kind`.

To run Beyla unprivileged, you need to run a `privileged` init container which performs setup tasks which require elevated privileges. Then you need to replace the `privileged:true` setting with a set of Linux [capabilities](https://www.man7.org/linux/man-pages/man7/capabilities.7.html).

- `CAP_BPF` is required to install most of the eBPF probes, because Beyla tracks system calls.
- `CAP_SYS_PTRACE` is required so that Beyla is able to look into the processes namespaces and inspect the executables. Beyla doesn't use `ptrace`, but for some of the operations it does require this capability.
- `CAP_NET_RAW` is required for using installing socket filters, which are used as a fallback for `kretprobes` for HTTP requests.
- `CAP_CHECKPOINT_RESTORE` is required to open ELF files.
- `CAP_DAC_READ_SEARCH` is required to open ELF files.
- `CAP_PERFMON` is required to load BPF programs, i.e. be able to perform `perf_event_open()`.
- `CAP_SYS_RESOURCE` is required only on kernels **< 5.11** so that Beyla can increase the amount of locked memory available.

<<<<<<< HEAD
In addition to these Linux capabilities, many Kubernetes versions include [AppArmour](https://kubernetes.io/docs/tutorials/security/apparmor/), which tough policies adds additional restrictions to unprivileged containers. By [default](https://github.com/moby/moby/blob/master/profiles/apparmor/template.go), the AppArmour policy restricts the use of `mount` and the access to `/sys/fs/` directories. Beyla uses the BPF Linux file system to store pinned BPF maps, for communication among the different BPF programs. For this reason, Beyla either needs to `mount` a BPF file system, or write to `/sys/fs/bpf`, which are both restricted.

Because of the AppArmour restriction, to run Beyla as unprivileged container, you need to either:

- Set `container.apparmor.security.beta.kubernetes.io/beyla: "unconfined"` in your Kubernetes deployment files.
- Set a modified AppArmour policy which allows Beyla to perform `mount`.

**Note** Since the `beyla` container does not have the privileges required to mount or un-mount the BPF filesystem, this sample leaves the BPF filesystem mounted on the host, even after the sample is deleted. This samples uses a unique path for each namespace to ensure re-use the same mount if Beyla is re-deployed, but to avoid collisions if multiple instances of Beyla is run in different namespaces.

**Note** Loading BPF programs requires that Beyla is able to read the Linux performance events, or at least be able to execute the Linux Kernel API `perf_event_open()`.
=======
**Note** Loading BPF programs requires that Beyla is able to read the Linux performance events, or at least be able to execute the Linux Kernel API `perf_event_open()`. 
>>>>>>> f5000b25
This permission is granted by `CAP_PERFMON` or more liberally through `CAP_SYS_ADMIN`. Since both `CAP_PERFMON` and `CAP_SYS_ADMIN` grant Beyla the permission to read performance
events, you should use `CAP_PERFMON` because it grants lesser permissions. However, at system level, the access to the performance
events is controlled through the setting `kernel.perf_event_paranoid`, which you can read or write by using `sysctl` or by modifying the file `/proc/sys/kernel/perf_event_paranoid`.
The default setting for `kernel.perf_event_paranoid` is typically `2`, which is documented under the `perf_event_paranoid` section in the [kernel documentation](https://www.kernel.org/doc/Documentation/sysctl/kernel.txt).
Some Linux distributions define higher levels for `kernel.perf_event_paranoid`, for example Debian based distributions [also use](https://lwn.net/Articles/696216/) `kernel.perf_event_paranoid=3`,
which disallows access to `perf_event_open()` without `CAP_SYS_ADMIN`. If you are running on a distribution with `kernel.perf_event_paranoid` setting higher than `2`,
you can either modify your configuration to lower it to `2` or use `CAP_SYS_ADMIN` instead of `CAP_PERFMON`.

An example of a Beyla unprivileged container configuration can be found below, or you can download the [full example deployment](https://github.com/grafana/beyla/tree/main/examples/k8s/unprivileged.yaml) file:

```yaml
...
---
apiVersion: apps/v1
kind: DaemonSet
metadata:
  name: beyla
  namespace: beyla-demo
  labels:
    k8s-app: beyla
spec:
  selector:
    matchLabels:
      k8s-app: beyla
  template:
    metadata:
      labels:
        k8s-app: beyla
    spec:
      serviceAccount: beyla
      hostPID: true           # <-- Important. Required in Daemonset mode so Beyla can discover all monitored processes
      containers:
      - name: beyla
        terminationMessagePolicy: FallbackToLogsOnError
        image: grafana/beyla:latest
        env:
          - name: BEYLA_TRACE_PRINTER
            value: "text"
          - name: BEYLA_KUBE_METADATA_ENABLE
            value: "autodetect"
          - name: KUBE_NAMESPACE
            valueFrom:
              fieldRef:
                fieldPath: metadata.namespace
          ...
        securityContext:
          runAsUser: 0
          readOnlyRootFilesystem: true
          capabilities:
            add:
              - BPF                 # <-- Important. Required for most eBPF probes to function correctly.
              - SYS_PTRACE          # <-- Important. Allows Beyla to access the container namespaces and inspect executables.
              - NET_RAW             # <-- Important. Allows Beyla to use socket filters for http requests.
              - CHECKPOINT_RESTORE  # <-- Important. Allows Beyla to open ELF files.
              - DAC_READ_SEARCH     # <-- Important. Allows Beyla to open ELF files.
              - PERFMON             # <-- Important. Allows Beyla to load BPF programs.
              #- SYS_RESOURCE       # <-- pre 5.11 only. Allows Beyla to increase the amount of locked memory.
              #- SYS_ADMIN          # <-- Required for Go application trace context propagation, or if kernel.perf_event_paranoid >= 3 on Debian distributions.
            drop:
              - ALL
        volumeMounts:
        - name: var-run-beyla
          mountPath: /var/run/beyla
        - name: cgroup
          mountPath: /sys/fs/cgroup
      tolerations:
      - effect: NoSchedule
        operator: Exists
      - effect: NoExecute
        operator: Exists
      volumes:
      - name: var-run-beyla
        emptyDir: {}
      - name: cgroup
        hostPath:
          path: /sys/fs/cgroup
---
apiVersion: apps/v1
kind: Deployment
metadata:
  name: some-service
  namespace: beyla-demo
  ...
---

```

## Providing an external configuration file

In the previous examples, Beyla was configured via environment variables.
However, you can also configure it via an external YAML file (as documented
in the [Configuration]({{< relref "../configure/options.md" >}}) section of
this site).

To provide the configuration as a file, the recommended way is to deploy
a ConfigMap with the intended configuration, then mount it into the Beyla
Pod, and refer to it with the `BEYLA_CONFIG_PATH` environment variable.

Example of ConfigMap with the Beyla YAML documentation:

```yaml
apiVersion: v1
kind: ConfigMap
metadata:
  name: beyla-config
data:
  beyla-config.yml: |
    trace_printer: text
    grafana:
      otlp:
        submit: ["metrics","traces"]
    otel_traces_export:
      sampler:
        name: parentbased_traceidratio
        arg: "0.01"
    routes:
      patterns:
        - /factorial/{num}
```

Example of Beyla DaemonSet configuration, mounting and accessing to the
previous ConfigMap:

```yaml
apiVersion: apps/v1
kind: DaemonSet
metadata:
  name: beyla
spec:
  selector:
    matchLabels:
      instrumentation: beyla
  template:
    metadata:
      labels:
        instrumentation: beyla
    spec:
      serviceAccountName: beyla
      hostPID: true #important!
      containers:
        - name: beyla
          image: grafana/beyla:latest
          imagePullPolicy: IfNotPresent
          securityContext:
            privileged: true
            readOnlyRootFilesystem: true
          # mount the previous ConfigMap as a folder
          volumeMounts:
            - mountPath: /config
              name: beyla-config
            - mountPath: /var/run/beyla
              name: var-run-beyla
          env:
            # tell beyla where to find the configuration file
            - name: BEYLA_CONFIG_PATH
              value: "/config/beyla-config.yml"
      volumes:
        - name: beyla-config
          configMap:
            name: beyla-config
        - name: var-run-beyla
          emptyDir: {}
```

## Providing secret configuration

The previous example is valid for regular configuration but should not be
used to pass secret information like passwords or API keys.

To provide secret information, the recommended way is to deploy a Kubernetes
Secret. For example, this secret contains some fictional Grafana Cloud
credentials:

```yaml
apiVersion: v1
kind: Secret
metadata:
  name: grafana-secret
type: Opaque
stringData:
  grafana-user: "123456"
  grafana-api-key: "xxxxxxxxxxxxxxx"
```

Then you can access the secret values as environment variables. Following the
previous DaemonSet example, this would be achieved by adding the following
`env` section to the Beyla container:

```yaml
env:
  - name: GRAFANA_CLOUD_ZONE
    value: prod-eu-west-0
  - name: GRAFANA_CLOUD_INSTANCE_ID
    valueFrom:
      secretKeyRef:
        key: grafana-user
        name: grafana-secret
  - name: GRAFANA_CLOUD_API_KEY
    valueFrom:
      secretKeyRef:
        key: grafana-api-key
        name: grafana-secret
```<|MERGE_RESOLUTION|>--- conflicted
+++ resolved
@@ -260,7 +260,6 @@
 - `CAP_PERFMON` is required to load BPF programs, i.e. be able to perform `perf_event_open()`.
 - `CAP_SYS_RESOURCE` is required only on kernels **< 5.11** so that Beyla can increase the amount of locked memory available.
 
-<<<<<<< HEAD
 In addition to these Linux capabilities, many Kubernetes versions include [AppArmour](https://kubernetes.io/docs/tutorials/security/apparmor/), which tough policies adds additional restrictions to unprivileged containers. By [default](https://github.com/moby/moby/blob/master/profiles/apparmor/template.go), the AppArmour policy restricts the use of `mount` and the access to `/sys/fs/` directories. Beyla uses the BPF Linux file system to store pinned BPF maps, for communication among the different BPF programs. For this reason, Beyla either needs to `mount` a BPF file system, or write to `/sys/fs/bpf`, which are both restricted.
 
 Because of the AppArmour restriction, to run Beyla as unprivileged container, you need to either:
@@ -271,9 +270,7 @@
 **Note** Since the `beyla` container does not have the privileges required to mount or un-mount the BPF filesystem, this sample leaves the BPF filesystem mounted on the host, even after the sample is deleted. This samples uses a unique path for each namespace to ensure re-use the same mount if Beyla is re-deployed, but to avoid collisions if multiple instances of Beyla is run in different namespaces.
 
 **Note** Loading BPF programs requires that Beyla is able to read the Linux performance events, or at least be able to execute the Linux Kernel API `perf_event_open()`.
-=======
-**Note** Loading BPF programs requires that Beyla is able to read the Linux performance events, or at least be able to execute the Linux Kernel API `perf_event_open()`. 
->>>>>>> f5000b25
+
 This permission is granted by `CAP_PERFMON` or more liberally through `CAP_SYS_ADMIN`. Since both `CAP_PERFMON` and `CAP_SYS_ADMIN` grant Beyla the permission to read performance
 events, you should use `CAP_PERFMON` because it grants lesser permissions. However, at system level, the access to the performance
 events is controlled through the setting `kernel.perf_event_paranoid`, which you can read or write by using `sysctl` or by modifying the file `/proc/sys/kernel/perf_event_paranoid`.
