--- conflicted
+++ resolved
@@ -52,13 +52,8 @@
 	golang.org/x/arch v0.7.0
 	golang.org/x/mod v0.15.0
 	golang.org/x/net v0.21.0
-<<<<<<< HEAD
-	golang.org/x/sys v0.17.0
-	google.golang.org/grpc v1.62.0
-=======
 	golang.org/x/sys v0.18.0
 	google.golang.org/grpc v1.61.0
->>>>>>> d632c989
 	google.golang.org/protobuf v1.32.0
 	gopkg.in/yaml.v3 v3.0.1
 	k8s.io/api v0.29.1
