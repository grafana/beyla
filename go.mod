module github.com/grafana/beyla

<<<<<<< HEAD
go 1.22
=======
go 1.21.0

toolchain go1.22.1
>>>>>>> 763995b0

require (
	github.com/AlessandroPomponio/go-gibberish v0.0.0-20191004143433-a2d4156f0396
	github.com/aws/aws-sdk-go-v2 v1.25.2
	github.com/aws/aws-sdk-go-v2/credentials v1.17.4
	github.com/aws/aws-sdk-go-v2/service/ec2 v1.149.1
	github.com/caarlos0/env/v9 v9.0.0
	github.com/cilium/ebpf v0.12.3
	github.com/gavv/monotime v0.0.0-20190418164738-30dba4353424
	github.com/gin-gonic/gin v1.9.1
	github.com/go-logr/logr v1.4.1
	github.com/goccy/go-json v0.10.2
	github.com/google/uuid v1.4.0
	github.com/gorilla/mux v1.8.1
	github.com/grafana/go-offsets-tracker v0.1.7
	github.com/hashicorp/golang-lru/v2 v2.0.7
	github.com/mariomac/guara v0.0.0-20230621100729-42bd7716e524
	github.com/mariomac/pipes v0.9.0
	github.com/prometheus/client_golang v1.18.0
	github.com/prometheus/client_model v0.5.0
	github.com/prometheus/common v0.46.0
	github.com/prometheus/procfs v0.12.0
	github.com/shirou/gopsutil v3.21.11+incompatible
	github.com/stretchr/testify v1.8.4
	github.com/vishvananda/netlink v1.1.0
	github.com/vladimirvivien/gexe v0.2.0
	github.com/xwb1989/sqlparser v0.0.0-20180606152119-120387863bf2
	github.com/yl2chen/cidranger v1.0.2
	go.opentelemetry.io/collector/consumer v0.94.1
	go.opentelemetry.io/collector/pdata v1.1.0
	go.opentelemetry.io/otel v1.23.1
	go.opentelemetry.io/otel/exporters/otlp/otlpmetric/otlpmetricgrpc v1.23.1
	go.opentelemetry.io/otel/exporters/otlp/otlpmetric/otlpmetrichttp v1.23.1
	go.opentelemetry.io/otel/exporters/otlp/otlptrace v1.23.1
	go.opentelemetry.io/otel/exporters/otlp/otlptrace/otlptracegrpc v1.23.1
	go.opentelemetry.io/otel/exporters/otlp/otlptrace/otlptracehttp v1.23.1
	go.opentelemetry.io/otel/metric v1.23.1
	go.opentelemetry.io/otel/sdk v1.23.1
	go.opentelemetry.io/otel/sdk/metric v1.23.1
	go.opentelemetry.io/otel/trace v1.23.1
	golang.org/x/arch v0.7.0
	golang.org/x/mod v0.15.0
	golang.org/x/net v0.21.0
	golang.org/x/sys v0.18.0
	google.golang.org/grpc v1.61.0
	google.golang.org/protobuf v1.33.0
	gopkg.in/yaml.v3 v3.0.1
	k8s.io/api v0.29.1
	k8s.io/apimachinery v0.29.1
	k8s.io/client-go v0.29.1
	sigs.k8s.io/e2e-framework v0.3.0
)

require (
	github.com/aws/aws-sdk-go-v2/internal/configsources v1.3.2 // indirect
	github.com/aws/aws-sdk-go-v2/internal/endpoints/v2 v2.6.2 // indirect
	github.com/aws/aws-sdk-go-v2/service/internal/accept-encoding v1.11.1 // indirect
	github.com/aws/aws-sdk-go-v2/service/internal/presigned-url v1.11.2 // indirect
	github.com/aws/smithy-go v1.20.1 // indirect
	github.com/beorn7/perks v1.0.1 // indirect
	github.com/bytedance/sonic v1.9.1 // indirect
	github.com/cenkalti/backoff/v4 v4.2.1 // indirect
	github.com/cespare/xxhash/v2 v2.2.0 // indirect
	github.com/chenzhuoyu/base64x v0.0.0-20221115062448-fe3a3abad311 // indirect
	github.com/davecgh/go-spew v1.1.1 // indirect
	github.com/emicklei/go-restful/v3 v3.11.0 // indirect
	github.com/evanphx/json-patch v4.12.0+incompatible // indirect
	github.com/evanphx/json-patch/v5 v5.6.0 // indirect
	github.com/gabriel-vasile/mimetype v1.4.2 // indirect
	github.com/gin-contrib/sse v0.1.0 // indirect
	github.com/go-logr/stdr v1.2.2 // indirect
	github.com/go-ole/go-ole v1.2.6 // indirect
	github.com/go-openapi/jsonpointer v0.19.6 // indirect
	github.com/go-openapi/jsonreference v0.20.2 // indirect
	github.com/go-openapi/swag v0.22.3 // indirect
	github.com/go-playground/locales v0.14.1 // indirect
	github.com/go-playground/universal-translator v0.18.1 // indirect
	github.com/go-playground/validator/v10 v10.14.0 // indirect
	github.com/gogo/protobuf v1.3.2 // indirect
	github.com/golang/protobuf v1.5.3 // indirect
	github.com/google/gnostic-models v0.6.8 // indirect
	github.com/google/go-cmp v0.6.0 // indirect
	github.com/google/gofuzz v1.2.0 // indirect
	github.com/gorilla/websocket v1.5.0 // indirect
	github.com/grpc-ecosystem/grpc-gateway/v2 v2.19.0 // indirect
	github.com/hashicorp/go-version v1.6.0 // indirect
	github.com/imdario/mergo v0.3.15 // indirect
	github.com/jmespath/go-jmespath v0.4.0 // indirect
	github.com/josharian/intern v1.0.0 // indirect
	github.com/json-iterator/go v1.1.12 // indirect
	github.com/klauspost/cpuid/v2 v2.2.4 // indirect
	github.com/leodido/go-urn v1.2.4 // indirect
	github.com/mailru/easyjson v0.7.7 // indirect
	github.com/mattn/go-isatty v0.0.19 // indirect
	github.com/moby/spdystream v0.2.0 // indirect
	github.com/modern-go/concurrent v0.0.0-20180306012644-bacd9c7ef1dd // indirect
	github.com/modern-go/reflect2 v1.0.2 // indirect
	github.com/munnerz/goautoneg v0.0.0-20191010083416-a7dc8b61c822 // indirect
	github.com/mxk/go-flowrate v0.0.0-20140419014527-cca7078d478f // indirect
	github.com/pelletier/go-toml/v2 v2.0.8 // indirect
	github.com/pkg/errors v0.9.1 // indirect
	github.com/pmezard/go-difflib v1.0.0 // indirect
	github.com/spf13/pflag v1.0.5 // indirect
	github.com/tklauser/go-sysconf v0.3.13 // indirect
	github.com/tklauser/numcpus v0.7.0 // indirect
	github.com/twitchyliquid64/golang-asm v0.15.1 // indirect
	github.com/ugorji/go/codec v1.2.11 // indirect
	github.com/vishvananda/netns v0.0.0-20191106174202-0a2b9b5464df // indirect
	github.com/yusufpapurcu/wmi v1.2.4 // indirect
	go.opentelemetry.io/proto/otlp v1.1.0 // indirect
	go.uber.org/multierr v1.11.0 // indirect
	golang.org/x/crypto v0.21.0 // indirect
	golang.org/x/exp v0.0.0-20230224173230-c95f2b4c22f2 // indirect
	golang.org/x/oauth2 v0.16.0 // indirect
	golang.org/x/term v0.18.0 // indirect
	golang.org/x/text v0.14.0 // indirect
	golang.org/x/time v0.3.0 // indirect
	google.golang.org/appengine v1.6.8 // indirect
	google.golang.org/genproto/googleapis/api v0.0.0-20240102182953-50ed04b92917 // indirect
	google.golang.org/genproto/googleapis/rpc v0.0.0-20240102182953-50ed04b92917 // indirect
	gopkg.in/inf.v0 v0.9.1 // indirect
	gopkg.in/yaml.v2 v2.4.0 // indirect
	k8s.io/klog/v2 v2.110.1 // indirect
	k8s.io/kube-openapi v0.0.0-20231010175941-2dd684a91f00 // indirect
	k8s.io/utils v0.0.0-20230726121419-3b25d923346b // indirect
	sigs.k8s.io/controller-runtime v0.15.1 // indirect
	sigs.k8s.io/json v0.0.0-20221116044647-bc3834ca7abd // indirect
	sigs.k8s.io/structured-merge-diff/v4 v4.4.1 // indirect
	sigs.k8s.io/yaml v1.3.0 // indirect
)<|MERGE_RESOLUTION|>--- conflicted
+++ resolved
@@ -1,12 +1,6 @@
 module github.com/grafana/beyla
 
-<<<<<<< HEAD
 go 1.22
-=======
-go 1.21.0
-
-toolchain go1.22.1
->>>>>>> 763995b0
 
 require (
 	github.com/AlessandroPomponio/go-gibberish v0.0.0-20191004143433-a2d4156f0396
