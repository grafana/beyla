package beyla

import (
	"fmt"
	"io"
	"time"

	"github.com/caarlos0/env/v9"
	otelconsumer "go.opentelemetry.io/collector/consumer"
	"gopkg.in/yaml.v3"

	ebpfcommon "github.com/grafana/beyla/pkg/internal/ebpf/common"
	"github.com/grafana/beyla/pkg/internal/export/debug"
	"github.com/grafana/beyla/pkg/internal/export/otel"
	"github.com/grafana/beyla/pkg/internal/export/prom"
	"github.com/grafana/beyla/pkg/internal/imetrics"
	"github.com/grafana/beyla/pkg/internal/traces"
	"github.com/grafana/beyla/pkg/services"
	"github.com/grafana/beyla/pkg/transform"
)

const ReporterLRUSize = 256

// Features that can be enabled in Beyla (can be at the same time): App O11y and/or Net O11y
type Feature uint

const (
	FeatureAppO11y = Feature(1 << iota)
	FeatureNetO11y
)

const (
	defaultMetricsTTL = 5 * time.Minute
)

var DefaultConfig = Config{
	ChannelBufferLen: 10,
	LogLevel:         "INFO",
	EBPF: ebpfcommon.TracerConfig{
		BatchLength:  100,
		BatchTimeout: time.Second,
		BpfBaseDir:   "/var/run/beyla",
	},
	Grafana: otel.GrafanaConfig{
		OTLP: otel.GrafanaOTLP{
			// by default we will only submit traces, assuming span2metrics will do the metrics conversion
			Submit: []string{"traces"},
		},
	},
	Metrics: otel.MetricsConfig{
		Protocol:             otel.ProtocolUnset,
		MetricsProtocol:      otel.ProtocolUnset,
		Interval:             5 * time.Second,
		Buckets:              otel.DefaultBuckets,
		ReportersCacheLen:    ReporterLRUSize,
		HistogramAggregation: otel.AggregationExplicit,
		Features:             []string{otel.FeatureNetwork, otel.FeatureApplication},
		TTL:                  defaultMetricsTTL,
	},
	Traces: otel.TracesConfig{
		Protocol:           otel.ProtocolUnset,
		TracesProtocol:     otel.ProtocolUnset,
		MaxQueueSize:       4096,
		MaxExportBatchSize: 4096,
		ReportersCacheLen:  ReporterLRUSize,
	},
	Prometheus: prom.PrometheusConfig{
<<<<<<< HEAD
		Path:     "/metrics",
		Buckets:  otel.DefaultBuckets,
		Features: []string{otel.FeatureNetwork, otel.FeatureApplication},
		TTL:      defaultMetricsTTL,
=======
		Path:                        "/metrics",
		Buckets:                     otel.DefaultBuckets,
		Features:                    []string{otel.FeatureNetwork, otel.FeatureApplication},
		ExpireTime:                  5 * time.Minute,
		SpanMetricsServiceCacheSize: 10000,
>>>>>>> db0d2d16
	},
	Printer: false,
	Noop:    false,
	InternalMetrics: imetrics.Config{
		Prometheus: imetrics.PrometheusConfig{
			Port: 0, // disabled by default
			Path: "/internal/metrics",
		},
	},
	Attributes: Attributes{
		InstanceID: traces.InstanceIDConfig{
			HostnameDNSResolution: true,
		},
		Kubernetes: transform.KubernetesDecorator{
			Enable:               transform.EnabledDefault,
			InformersSyncTimeout: 30 * time.Second,
		},
	},
	Routes:       &transform.RoutesConfig{},
	NetworkFlows: defaultNetworkConfig,
}

type Config struct {
	EBPF ebpfcommon.TracerConfig `yaml:"ebpf"`

	// NetworkFlows configuration for Network Observability feature
	NetworkFlows NetworkConfig `yaml:"network"`

	// Grafana overrides some values of the otel.MetricsConfig and otel.TracesConfig below
	// for a simpler submission of OTEL metrics to Grafana Cloud
	Grafana otel.GrafanaConfig `yaml:"grafana"`

	Attributes Attributes `yaml:"attributes"`
	// Routes is an optional node. If not set, data will be directly forwarded to exporters.
	Routes     *transform.RoutesConfig `yaml:"routes"`
	Metrics    otel.MetricsConfig      `yaml:"otel_metrics_export"`
	Traces     otel.TracesConfig       `yaml:"otel_traces_export"`
	Prometheus prom.PrometheusConfig   `yaml:"prometheus_export"`
	Printer    debug.PrintEnabled      `yaml:"print_traces" env:"BEYLA_PRINT_TRACES"`

	// Exec allows selecting the instrumented executable whose complete path contains the Exec value.
	Exec services.RegexpAttr `yaml:"executable_name" env:"BEYLA_EXECUTABLE_NAME"`
	// Port allows selecting the instrumented executable that owns the Port value. If this value is set (and
	// different to zero), the value of the Exec property won't take effect.
	// It's important to emphasize that if your process opens multiple HTTP/GRPC ports, the auto-instrumenter
	// will instrument all the service calls in all the ports, not only the port specified here.
	Port services.PortEnum `yaml:"open_port" env:"BEYLA_OPEN_PORT"`

	// ServiceName is taken from either BEYLA_SERVICE_NAME env var or OTEL_SERVICE_NAME (for OTEL spec compatibility)
	// Using env and envDefault is a trick to get the value either from one of either variables
	ServiceName      string `yaml:"service_name" env:"OTEL_SERVICE_NAME,expand" envDefault:"${BEYLA_SERVICE_NAME}"`
	ServiceNamespace string `yaml:"service_namespace" env:"BEYLA_SERVICE_NAMESPACE"`

	// Discovery configuration
	Discovery services.DiscoveryConfig `yaml:"discovery"`

	LogLevel string `yaml:"log_level" env:"BEYLA_LOG_LEVEL"`

	// From this comment, the properties below will remain undocumented, as they
	// are useful for development purposes. They might be helpful for customer support.

	ChannelBufferLen int               `yaml:"channel_buffer_len" env:"BEYLA_CHANNEL_BUFFER_LEN"`
	Noop             debug.NoopEnabled `yaml:"noop" env:"BEYLA_NOOP_TRACES"`
	ProfilePort      int               `yaml:"profile_port" env:"BEYLA_PROFILE_PORT"`
	InternalMetrics  imetrics.Config   `yaml:"internal_metrics"`

	// Grafana Agent specific configuration
	TracesReceiver TracesReceiverConfig `yaml:"-"`
}

type Consumer interface {
	otelconsumer.Traces
}

type TracesReceiverConfig struct {
	Traces []Consumer
}

func (t TracesReceiverConfig) Enabled() bool {
	return len(t.Traces) > 0
}

// Attributes configures the decoration of some extra attributes that will be
// added to each span
type Attributes struct {
	Kubernetes transform.KubernetesDecorator `yaml:"kubernetes"`
	InstanceID traces.InstanceIDConfig       `yaml:"instance_id"`
}

type ConfigError string

func (e ConfigError) Error() string {
	return string(e)
}

// nolint:cyclop
func (c *Config) Validate() error {
	if err := c.Discovery.Services.Validate(); err != nil {
		return ConfigError(fmt.Sprintf("error in services YAML property: %s", err.Error()))
	}
	if !c.Enabled(FeatureNetO11y) && !c.Enabled(FeatureAppO11y) {
		return ConfigError("missing at least one of BEYLA_NETWORK_METRICS, BEYLA_EXECUTABLE_NAME or BEYLA_OPEN_PORT property")
	}
	if (c.Port.Len() > 0 || c.Exec.IsSet() || len(c.Discovery.Services) > 0) && c.Discovery.SystemWide {
		return ConfigError("you can't use BEYLA_SYSTEM_WIDE if any of BEYLA_EXECUTABLE_NAME, BEYLA_OPEN_PORT or services (YAML) are set")
	}
	if c.EBPF.BatchLength == 0 {
		return ConfigError("BEYLA_BPF_BATCH_LENGTH must be at least 1")
	}

	if c.Enabled(FeatureNetO11y) && !c.Grafana.OTLP.MetricsEnabled() && !c.Metrics.Enabled() &&
		!c.Prometheus.Enabled() && !c.NetworkFlows.Print {
		return ConfigError("enabling network metrics requires to enable at least the OpenTelemetry" +
			" metrics exporter: grafana, otel_metrics_export or prometheus_export sections in the YAML configuration file; or the" +
			" OTEL_EXPORTER_OTLP_ENDPOINT, OTEL_EXPORTER_OTLP_METRICS_ENDPOINT or BEYLA_PROMETHEUS_PORT environment variables. For debugging" +
			" purposes, you can also set BEYLA_NETWORK_PRINT_FLOWS=true")
	}

	if c.Enabled(FeatureAppO11y) && !c.Noop.Enabled() && !c.Printer.Enabled() &&
		!c.Grafana.OTLP.MetricsEnabled() && !c.Grafana.OTLP.TracesEnabled() &&
		!c.Metrics.Enabled() && !c.Traces.Enabled() &&
		!c.Prometheus.Enabled() {
		return ConfigError("you need to define at least one exporter: print_traces," +
			" grafana, otel_metrics_export, otel_traces_export or prometheus_export")
	}

	if c.Enabled(FeatureNetO11y) {
		return c.NetworkFlows.Validate(c.Attributes.Kubernetes.Enabled())
	}

	return nil
}

// Enabled checks if a given Beyla feature is enabled according to the global configuration
func (c *Config) Enabled(feature Feature) bool {
	switch feature {
	case FeatureNetO11y:
		return c.NetworkFlows.Enable
	case FeatureAppO11y:
		return c.Port.Len() > 0 || c.Exec.IsSet() || len(c.Discovery.Services) > 0 || c.Discovery.SystemWide
	}
	return false
}

// LoadConfig overrides configuration in the following order (from less to most priority)
// 1 - Default configuration (defaultConfig variable)
// 2 - Contents of the provided file reader (nillable)
// 3 - Environment variables
func LoadConfig(file io.Reader) (*Config, error) {
	cfg := DefaultConfig
	if file != nil {
		cfgBuf, err := io.ReadAll(file)
		if err != nil {
			return nil, fmt.Errorf("reading YAML configuration: %w", err)
		}
		if err := yaml.Unmarshal(cfgBuf, &cfg); err != nil {
			return nil, fmt.Errorf("parsing YAML configuration: %w", err)
		}
	}
	if err := env.Parse(&cfg); err != nil {
		return nil, fmt.Errorf("reading env vars: %w", err)
	}
	return &cfg, nil
}<|MERGE_RESOLUTION|>--- conflicted
+++ resolved
@@ -65,18 +65,11 @@
 		ReportersCacheLen:  ReporterLRUSize,
 	},
 	Prometheus: prom.PrometheusConfig{
-<<<<<<< HEAD
-		Path:     "/metrics",
-		Buckets:  otel.DefaultBuckets,
-		Features: []string{otel.FeatureNetwork, otel.FeatureApplication},
-		TTL:      defaultMetricsTTL,
-=======
 		Path:                        "/metrics",
 		Buckets:                     otel.DefaultBuckets,
 		Features:                    []string{otel.FeatureNetwork, otel.FeatureApplication},
-		ExpireTime:                  5 * time.Minute,
+		TTL:                         defaultMetricsTTL,
 		SpanMetricsServiceCacheSize: 10000,
->>>>>>> db0d2d16
 	},
 	Printer: false,
 	Noop:    false,
