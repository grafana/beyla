package attributes

import (
	"maps"

	attr "github.com/open-telemetry/opentelemetry-ebpf-instrumentation/pkg/export/attributes/names"

	attrextra "github.com/grafana/beyla/v2/pkg/export/attributes/beyla"
)

// AttrGroups will let enabling by default some groups of attributes under
// given circumstances. For example, will let enabling kubernetes metadata attributes
// only if Beyla is running under Kubernetes and kube metadata is enabled.
type AttrGroups int

const (
	UndefinedGroup  = AttrGroups(0)
	GroupKubernetes = AttrGroups(1 << iota)
	GroupPrometheus
	GroupHTTPRoutes
	GroupNetIfaceDirection
	GroupNetCIDR
	GroupTraces
	GroupApp
	GroupNet
	GroupNetKube
	GroupAppKube
	GroupServerInfo
	GroupHTTPClientInfo
	GroupGRPCClientInfo
	GroupHTTPCommon
	GroupHost
	GroupPromProcess
	GroupProcess
	GroupMessaging
)

func (e *AttrGroups) Has(groups AttrGroups) bool {
	return *e&groups != 0
}

func (e *AttrGroups) Add(groups AttrGroups) {
	*e |= groups
}

// Any new metric and attribute must be added here to be matched from the user-provided wildcard
// selectors of the attributes.select section
func getDefinitions(
	groups AttrGroups,
	extraGroupAttributes GroupAttributes,
) map[Section]AttrReportGroup {
	kubeEnabled := groups.Has(GroupKubernetes)
	promEnabled := groups.Has(GroupPrometheus)
	ifaceDirEnabled := groups.Has(GroupNetIfaceDirection)
	cidrEnabled := groups.Has(GroupNetCIDR)

	// attributes to be reported exclusively for prometheus exporters
	prometheusAttributes := newAttrReportGroup(
		!promEnabled,
		nil,
		map[attr.Name]Default{
			attr.Instance:         true,
			attr.Job:              true,
			attr.ServiceNamespace: true,
		},
		extraGroupAttributes[GroupPrometheus],
	)

	// ServiceName and ServiceNamespace are reported both as resource and metric attributes, as
	// the OTEL definition requires that it is reported as resource attribute,
	// but Grafana Cloud takes it from the metric
	appAttributes := newAttrReportGroup(
		false,
		[]*AttrReportGroup{&prometheusAttributes},
		map[attr.Name]Default{
			attr.ServiceName:      true,
			attr.ServiceNamespace: true,
			attr.ClusterName:      true,
		},
		extraGroupAttributes[GroupApp],
	)

	// network metrics attributes
<<<<<<< HEAD
	networkAttributes := AttrReportGroup{
		Attributes: map[attr.Name]Default{
			attr.ClusterName:    true,
=======
	networkAttributes := newAttrReportGroup(
		false,
		nil,
		map[attr.Name]Default{
>>>>>>> d16d4406
			attr.Direction:      true,
			attr.BeylaIP:        false,
			attr.Transport:      false,
			attr.SrcAddress:     false,
			attr.DstAddres:      false,
			attr.SrcPort:        false,
			attr.DstPort:        false,
			attr.SrcName:        false,
			attr.DstName:        false,
			attr.ServerPort:     false,
			attr.ClientPort:     false,
			attr.SrcZone:        false,
			attr.DstZone:        false,
			attr.IfaceDirection: Default(ifaceDirEnabled),
			attr.Iface:          Default(ifaceDirEnabled),
		},
		extraGroupAttributes[GroupNet],
	)

	// attributes to be reported exclusively for network metrics when
	// kubernetes metadata is enabled
	networkKubeAttributes := newAttrReportGroup(
		!kubeEnabled,
		nil,
		map[attr.Name]Default{
			attr.K8sSrcOwnerName: true,
			attr.K8sSrcOwnerType: true,
			attr.K8sSrcNamespace: true,
			attr.K8sDstOwnerName: true,
			attr.K8sDstOwnerType: true,
			attr.K8sDstNamespace: true,
			// TODO Beyla 3.0: set to false
			attr.K8sClusterName: true,
			attr.K8sSrcName:     false,
			attr.K8sSrcType:     false,
			attr.K8sSrcNodeIP:   false,
			attr.K8sSrcNodeName: false,
			attr.K8sDstName:     false,
			attr.K8sDstType:     false,
			attr.K8sDstNodeIP:   false,
			attr.K8sDstNodeName: false,
		},
		extraGroupAttributes[GroupNetKube],
	)

	// network CIDR attributes are only enabled if the CIDRs configuration
	// is defined
	networkCIDR := newAttrReportGroup(
		!cidrEnabled,
		nil,
		map[attr.Name]Default{
			attr.DstCIDR: true,
			attr.SrcCIDR: true,
		},
		extraGroupAttributes[GroupNetCIDR],
	)

	// networkInterZone* supports the same attributes as
	// network* counterpart, but all of them disabled by default, to keep cardinality low
	networkInterZone := copyDisabled(networkAttributes)
	networkInterZone.Attributes[attr.ClusterName] = true
	// TODO Beyla 3.0: set to false and mark to be removed in Beyla 4.0
	networkInterZone.Attributes[attr.K8sClusterName] = true

	networkInterZoneKube := copyDisabled(networkKubeAttributes)
	networkInterZoneCIDR := copyDisabled(networkCIDR)

	// only src and dst zone are enabled by default
	networkInterZone.Attributes[attr.SrcZone] = true
	networkInterZone.Attributes[attr.DstZone] = true

	// attributes to be reported exclusively for application metrics when
	// kubernetes metadata is enabled
	appKubeAttributes := newAttrReportGroup(
		!kubeEnabled,
		nil,
		map[attr.Name]Default{
			attr.K8sNamespaceName:   true,
			attr.K8sPodName:         true,
			attr.K8sContainerName:   true,
			attr.K8sDeploymentName:  true,
			attr.K8sReplicaSetName:  true,
			attr.K8sDaemonSetName:   true,
			attr.K8sStatefulSetName: true,
			attr.K8sNodeName:        true,
			attr.K8sPodUID:          true,
			attr.K8sPodStartTime:    true,
			attr.K8sClusterName:     true,
			attr.K8sOwnerName:       true,
			attrextra.K8sKind:       true,
		},
		extraGroupAttributes[GroupAppKube],
	)

	httpRoutes := newAttrReportGroup(
		!groups.Has(GroupHTTPRoutes),
		nil,
		map[attr.Name]Default{
			attr.HTTPRoute: true,
		},
		extraGroupAttributes[GroupHTTPRoutes],
	)

	serverInfo := newAttrReportGroup(
		false,
		nil,
		map[attr.Name]Default{
			attr.ClientAddr: false,
			attr.ServerAddr: true,
			attr.ServerPort: true,
		},
		extraGroupAttributes[GroupServerInfo],
	)

	httpClientInfo := newAttrReportGroup(
		false,
		nil,
		map[attr.Name]Default{
			attr.ServerAddr: true,
			attr.ServerPort: true,
		},
		extraGroupAttributes[GroupHTTPClientInfo],
	)

	grpcClientInfo := newAttrReportGroup(
		false,
		nil,
		map[attr.Name]Default{
			attr.ServerAddr: true,
		},
		extraGroupAttributes[GroupGRPCClientInfo],
	)

	httpCommon := newAttrReportGroup(
		false,
		[]*AttrReportGroup{&httpRoutes},
		map[attr.Name]Default{
			attr.HTTPRequestMethod:      true,
			attr.HTTPResponseStatusCode: true,
			attr.HTTPUrlPath:            false,
		},
		extraGroupAttributes[GroupHTTPCommon],
	)

	// TODO: populate it with host resource attributes in https://opentelemetry.io/docs/specs/semconv/resource/host/
	hostAttributes := newAttrReportGroup(
		false,
		nil,
		map[attr.Name]Default{
			attr.HostName: true,
		},
		extraGroupAttributes[GroupHost],
	)

	// the following attributes are only reported as metric attributes in Prometheus,
	// as the OTEL standard defines them as resource attributes.
	promProcessAttributes := newAttrReportGroup(
		!promEnabled,
		nil,
		map[attr.Name]Default{
			attr.Instance:             true,
			attr.Job:                  true,
			attrextra.ProcCommand:     true,
			attrextra.ProcOwner:       true,
			attrextra.ProcParentPid:   true,
			attrextra.ProcPid:         true,
			attrextra.ProcCommandLine: false,
			attrextra.ProcCommandArgs: false,
			attrextra.ProcExecName:    false,
			attrextra.ProcExecPath:    false,
		},
		extraGroupAttributes[GroupPromProcess],
	)

	processAttributes := newAttrReportGroup(
		false,
		[]*AttrReportGroup{&appKubeAttributes, &hostAttributes, &promProcessAttributes},
		map[attr.Name]Default{
			attrextra.ProcCPUMode:   true,
			attrextra.ProcDiskIODir: true,
			attrextra.ProcNetIODir:  true,
		},
		extraGroupAttributes[GroupProcess],
	)

	messagingAttributes := newAttrReportGroup(
		false,
		[]*AttrReportGroup{&appAttributes, &appKubeAttributes},
		map[attr.Name]Default{
			attr.MessagingSystem:      true,
			attr.MessagingDestination: true,
		},
		extraGroupAttributes[GroupMessaging],
	)

	return map[Section]AttrReportGroup{
		BeylaNetworkFlow.Section: {
			SubGroups: []*AttrReportGroup{&networkAttributes, &networkCIDR, &networkKubeAttributes},
		},
		BeylaNetworkInterZone.Section: {
			SubGroups: []*AttrReportGroup{&networkInterZone, &networkInterZoneCIDR, &networkInterZoneKube},
		},
		HTTPServerDuration.Section: {
			SubGroups: []*AttrReportGroup{&appAttributes, &appKubeAttributes, &httpCommon, &serverInfo},
		},
		HTTPServerRequestSize.Section: {
			SubGroups: []*AttrReportGroup{&appAttributes, &appKubeAttributes, &httpCommon, &serverInfo},
		},
		HTTPServerResponseSize.Section: {
			SubGroups: []*AttrReportGroup{&appAttributes, &appKubeAttributes, &httpCommon, &serverInfo},
		},
		HTTPClientDuration.Section: {
			SubGroups: []*AttrReportGroup{&appAttributes, &appKubeAttributes, &httpCommon, &httpClientInfo},
		},
		HTTPClientRequestSize.Section: {
			SubGroups: []*AttrReportGroup{&appAttributes, &appKubeAttributes, &httpCommon, &httpClientInfo},
		},
		HTTPClientResponseSize.Section: {
			SubGroups: []*AttrReportGroup{&appAttributes, &appKubeAttributes, &httpCommon, &httpClientInfo},
		},
		RPCClientDuration.Section: {
			SubGroups: []*AttrReportGroup{&appAttributes, &appKubeAttributes, &grpcClientInfo},
			Attributes: map[attr.Name]Default{
				attr.RPCMethod:         true,
				attr.RPCSystem:         true,
				attr.RPCGRPCStatusCode: true,
			},
		},
		RPCServerDuration.Section: {
			SubGroups: []*AttrReportGroup{&appAttributes, &appKubeAttributes, &serverInfo},
			Attributes: map[attr.Name]Default{
				attr.RPCMethod:         true,
				attr.RPCSystem:         true,
				attr.RPCGRPCStatusCode: true,
			},
		},
		DBClientDuration.Section: {
			SubGroups: []*AttrReportGroup{&appAttributes, &appKubeAttributes},
			Attributes: map[attr.Name]Default{
				attr.DBOperation:  true,
				attr.DBSystemName: true,
				attr.ErrorType:    true,
			},
		},
		MessagingPublishDuration.Section: {
			SubGroups: []*AttrReportGroup{&messagingAttributes},
		},
		MessagingProcessDuration.Section: {
			SubGroups: []*AttrReportGroup{&messagingAttributes},
		},
		Traces.Section: {
			Attributes: map[attr.Name]Default{
				attr.DBQueryText: false,
			},
		},
		ProcessCPUUtilization.Section: {SubGroups: []*AttrReportGroup{&processAttributes}},
		ProcessCPUTime.Section:        {SubGroups: []*AttrReportGroup{&processAttributes}},
		ProcessMemoryUsage.Section:    {SubGroups: []*AttrReportGroup{&processAttributes}},
		ProcessMemoryVirtual.Section:  {SubGroups: []*AttrReportGroup{&processAttributes}},
		ProcessDiskIO.Section:         {SubGroups: []*AttrReportGroup{&processAttributes}},
		ProcessNetIO.Section:          {SubGroups: []*AttrReportGroup{&processAttributes}},
		GPUKernelLaunchCalls.Section: {
			SubGroups: []*AttrReportGroup{&appAttributes, &appKubeAttributes},
			Attributes: map[attr.Name]Default{
				attr.CudaKernelName: true,
			},
		},
		GPUKernelGridSize.Section: {
			SubGroups: []*AttrReportGroup{&appAttributes, &appKubeAttributes},
			Attributes: map[attr.Name]Default{
				attr.CudaKernelName: true,
			},
		},
		GPUKernelBlockSize.Section: {
			SubGroups: []*AttrReportGroup{&appAttributes, &appKubeAttributes},
			Attributes: map[attr.Name]Default{
				attr.CudaKernelName: true,
			},
		},
		GPUMemoryAllocations.Section: {
			SubGroups:  []*AttrReportGroup{&appAttributes, &appKubeAttributes},
			Attributes: map[attr.Name]Default{},
		},
		// span and service graph metrics don't yet implement attribute selection,
		// but their values can still be filtered, so we list them here just to
		// make the filter recognize its attributes
		// TODO: when service graph and spam metrics implement attribute selection, replace this section by proper metric names
		"---- temporary placeholder for span and service graph metrics ----": {
			Attributes: map[attr.Name]Default{
				attr.Client:            false,
				attr.ClientNamespace:   false,
				attr.Server:            false,
				attr.ServerNamespace:   false,
				attr.Source:            false,
				attr.ServiceName:       false,
				attr.ServiceInstanceID: false,
				attr.ServiceNamespace:  false,
				attr.SpanKind:          false,
				attr.SpanName:          false,
				attr.StatusCode:        false,
			},
		},
	}
}

func copyDisabled(src AttrReportGroup) AttrReportGroup {
	var dst = AttrReportGroup{
		Disabled:   src.Disabled,
		Attributes: map[attr.Name]Default{},
	}
	for k := range src.Attributes {
		dst.Attributes[k] = false
	}
	return dst
}

// AllAttributeNames returns a set with all the names in the attributes database
// as returned by the getDefinitions function
func AllAttributeNames(extraGroupAttributesCfg map[string][]attr.Name) map[attr.Name]struct{} {
	extraGroupAttributes := newGroupAttributes(extraGroupAttributesCfg)
	names := map[attr.Name]struct{}{}
	// -1 to enable all the metric group flags
	for _, section := range getDefinitions(-1, extraGroupAttributes) {
		maps.Copy(names, section.All())
	}
	return names
}<|MERGE_RESOLUTION|>--- conflicted
+++ resolved
@@ -81,16 +81,11 @@
 	)
 
 	// network metrics attributes
-<<<<<<< HEAD
-	networkAttributes := AttrReportGroup{
-		Attributes: map[attr.Name]Default{
+	networkAttributes := newAttrReportGroup(
+		false,
+		nil,
+		map[attr.Name]Default{
 			attr.ClusterName:    true,
-=======
-	networkAttributes := newAttrReportGroup(
-		false,
-		nil,
-		map[attr.Name]Default{
->>>>>>> d16d4406
 			attr.Direction:      true,
 			attr.BeylaIP:        false,
 			attr.Transport:      false,
