--- conflicted
+++ resolved
@@ -1,15 +1,9 @@
 package attributes
 
 import (
-	"fmt"
-	"log/slog"
 	"maps"
 
-<<<<<<< HEAD
-	attrobi "github.com/open-telemetry/opentelemetry-ebpf-instrumentation/pkg/export/attributes"
-=======
 	attributes2 "github.com/open-telemetry/opentelemetry-ebpf-instrumentation/pkg/export/attributes"
->>>>>>> de3f7f4c
 	attr "github.com/open-telemetry/opentelemetry-ebpf-instrumentation/pkg/export/attributes/names"
 
 	attrextra "github.com/grafana/beyla/v2/pkg/export/attributes/beyla"
@@ -18,98 +12,36 @@
 // AttrGroups will let enabling by default some groups of attributes under
 // given circumstances. For example, will let enabling kubernetes metadata attributes
 // only if Beyla is running under Kubernetes and kube metadata is enabled.
-<<<<<<< HEAD
-=======
 type AttrGroups = attributes2.AttrGroups
->>>>>>> de3f7f4c
 
 const (
-	UndefinedGroup         = attrobi.AttrGroups(0)
-	GroupKubernetes        = attrobi.AttrGroups(1 << iota)
-	GroupPrometheus        = attrobi.GroupPrometheus
-	GroupHTTPRoutes        = attrobi.GroupHTTPRoutes
-	GroupNetIfaceDirection = attrobi.GroupNetIfaceDirection
-	GroupNetCIDR           = attrobi.GroupNetCIDR
-	GroupTraces            = attrobi.GroupTraces
-	GroupApp               = attrobi.GroupApp
-	GroupNet               = attrobi.GroupNet
-	GroupNetKube           = attrobi.GroupNetKube
-	GroupAppKube           = attrobi.GroupAppKube
-	GroupServerInfo        = attrobi.GroupServerInfo
-	GroupHTTPClientInfo    = attrobi.GroupHTTPClientInfo
-	GroupGRPCClientInfo    = attrobi.GroupGRPCClientInfo
-	GroupHTTPCommon        = attrobi.GroupHTTPCommon
-	GroupHost              = attrobi.GroupHost
-	GroupMessaging         = attrobi.GroupMessaging
+	UndefinedGroup  = AttrGroups(0)
+	GroupKubernetes = AttrGroups(1 << iota)
+	GroupPrometheus
+	GroupHTTPRoutes
+	GroupNetIfaceDirection
+	GroupNetCIDR
+	GroupTraces
+	GroupApp
+	GroupNet
+	GroupNetKube
+	GroupAppKube
+	GroupServerInfo
+	GroupHTTPClientInfo
+	GroupGRPCClientInfo
+	GroupHTTPCommon
+	GroupHost
 	GroupPromProcess
 	GroupProcess
+	GroupMessaging
 )
 
-<<<<<<< HEAD
-func alog() *slog.Logger {
-	return slog.With("component", "attributes")
-}
-
-func newAttrReportGroup(
-	disabled bool,
-	subGroups []*attrobi.AttrReportGroup,
-	attributes map[attr.Name]attrobi.Default,
-	extraAttributes []attr.Name,
-) attrobi.AttrReportGroup {
-	for _, extraAttr := range extraAttributes {
-		attributes[extraAttr] = true
-	}
-
-	return attrobi.AttrReportGroup{
-		Disabled:   disabled,
-		SubGroups:  subGroups,
-		Attributes: attributes,
-	}
-}
-
-func newGroupAttributes(groupAttrsCfg map[string][]attr.Name) attrobi.GroupAttributes {
-	log := alog()
-
-	groupAttrs := make(attrobi.GroupAttributes, len(groupAttrsCfg))
-	for group, attrs := range groupAttrsCfg {
-		attrGroup, err := parseExtraAttrGroup(group)
-		if err != nil {
-			log.Warn("failed to parse extra attribute group",
-				slog.String("group", group),
-				slog.String("err", err.Error()),
-			)
-			continue
-		}
-		groupAttrs[attrGroup] = attrs
-	}
-
-	return groupAttrs
-}
-
-func parseExtraAttrGroup(group string) (attrobi.AttrGroups, error) {
-	switch group {
-	case "k8s_app_meta":
-		return GroupAppKube, nil
-	default:
-		return UndefinedGroup, fmt.Errorf("group %s is not supported", group)
-	}
-}
-
-func NewBeylaAttrSelector(
-	groups attrobi.AttrGroups,
-	cfg *attrobi.SelectorConfig,
-) (*attrobi.AttrSelector, error) {
-	return attrobi.NewCustomAttrSelector(groups, cfg, getDefinitions)
-}
-
-=======
->>>>>>> de3f7f4c
 // Any new metric and attribute must be added here to be matched from the user-provided wildcard
 // selectors of the attributes.select section
 func getDefinitions(
-	groups attrobi.AttrGroups,
-	extraGroupAttributes attrobi.GroupAttributes,
-) map[attrobi.Section]attrobi.AttrReportGroup {
+	groups AttrGroups,
+	extraGroupAttributes GroupAttributes,
+) map[Section]AttrReportGroup {
 	kubeEnabled := groups.Has(GroupKubernetes)
 	promEnabled := groups.Has(GroupPrometheus)
 	ifaceDirEnabled := groups.Has(GroupNetIfaceDirection)
@@ -119,7 +51,7 @@
 	prometheusAttributes := newAttrReportGroup(
 		!promEnabled,
 		nil,
-		map[attr.Name]attrobi.Default{
+		map[attr.Name]Default{
 			attr.Instance:         true,
 			attr.Job:              true,
 			attr.ServiceNamespace: true,
@@ -132,8 +64,8 @@
 	// but Grafana Cloud takes it from the metric
 	appAttributes := newAttrReportGroup(
 		false,
-		[]*attrobi.AttrReportGroup{&prometheusAttributes},
-		map[attr.Name]attrobi.Default{
+		[]*AttrReportGroup{&prometheusAttributes},
+		map[attr.Name]Default{
 			attr.ServiceName:      true,
 			attr.ServiceNamespace: true,
 		},
@@ -144,7 +76,7 @@
 	networkAttributes := newAttrReportGroup(
 		false,
 		nil,
-		map[attr.Name]attrobi.Default{
+		map[attr.Name]Default{
 			attr.Direction:      true,
 			attr.BeylaIP:        false,
 			attr.Transport:      false,
@@ -158,8 +90,8 @@
 			attr.ClientPort:     false,
 			attr.SrcZone:        false,
 			attr.DstZone:        false,
-			attr.IfaceDirection: attrobi.Default(ifaceDirEnabled),
-			attr.Iface:          attrobi.Default(ifaceDirEnabled),
+			attr.IfaceDirection: Default(ifaceDirEnabled),
+			attr.Iface:          Default(ifaceDirEnabled),
 		},
 		extraGroupAttributes[GroupNet],
 	)
@@ -169,7 +101,7 @@
 	networkKubeAttributes := newAttrReportGroup(
 		!kubeEnabled,
 		nil,
-		map[attr.Name]attrobi.Default{
+		map[attr.Name]Default{
 			attr.K8sSrcOwnerName: true,
 			attr.K8sSrcOwnerType: true,
 			attr.K8sSrcNamespace: true,
@@ -194,11 +126,11 @@
 	networkCIDR := newAttrReportGroup(
 		!cidrEnabled,
 		nil,
-		map[attr.Name]attrobi.Default{
+		map[attr.Name]Default{
 			attr.DstCIDR: true,
 			attr.SrcCIDR: true,
 		},
-		extraGroupAttributes[attrobi.GroupNetCIDR],
+		extraGroupAttributes[GroupNetCIDR],
 	)
 
 	// networkInterZone* supports the same attributes as
@@ -216,7 +148,7 @@
 	appKubeAttributes := newAttrReportGroup(
 		!kubeEnabled,
 		nil,
-		map[attr.Name]attrobi.Default{
+		map[attr.Name]Default{
 			attr.K8sNamespaceName:   true,
 			attr.K8sPodName:         true,
 			attr.K8sContainerName:   true,
@@ -229,7 +161,7 @@
 			attr.K8sPodStartTime:    true,
 			attr.K8sClusterName:     true,
 			attr.K8sOwnerName:       true,
-			attr.K8sKind:            true,
+			attrextra.K8sKind:       true,
 		},
 		extraGroupAttributes[GroupAppKube],
 	)
@@ -237,7 +169,7 @@
 	httpRoutes := newAttrReportGroup(
 		!groups.Has(GroupHTTPRoutes),
 		nil,
-		map[attr.Name]attrobi.Default{
+		map[attr.Name]Default{
 			attr.HTTPRoute: true,
 		},
 		extraGroupAttributes[GroupHTTPRoutes],
@@ -246,7 +178,7 @@
 	serverInfo := newAttrReportGroup(
 		false,
 		nil,
-		map[attr.Name]attrobi.Default{
+		map[attr.Name]Default{
 			attr.ClientAddr: false,
 			attr.ServerAddr: true,
 			attr.ServerPort: true,
@@ -257,7 +189,7 @@
 	httpClientInfo := newAttrReportGroup(
 		false,
 		nil,
-		map[attr.Name]attrobi.Default{
+		map[attr.Name]Default{
 			attr.ServerAddr: true,
 			attr.ServerPort: true,
 		},
@@ -267,7 +199,7 @@
 	grpcClientInfo := newAttrReportGroup(
 		false,
 		nil,
-		map[attr.Name]attrobi.Default{
+		map[attr.Name]Default{
 			attr.ServerAddr: true,
 		},
 		extraGroupAttributes[GroupGRPCClientInfo],
@@ -275,8 +207,8 @@
 
 	httpCommon := newAttrReportGroup(
 		false,
-		[]*attrobi.AttrReportGroup{&httpRoutes},
-		map[attr.Name]attrobi.Default{
+		[]*AttrReportGroup{&httpRoutes},
+		map[attr.Name]Default{
 			attr.HTTPRequestMethod:      true,
 			attr.HTTPResponseStatusCode: true,
 			attr.HTTPUrlPath:            false,
@@ -288,7 +220,7 @@
 	hostAttributes := newAttrReportGroup(
 		false,
 		nil,
-		map[attr.Name]attrobi.Default{
+		map[attr.Name]Default{
 			attr.HostName: true,
 		},
 		extraGroupAttributes[GroupHost],
@@ -299,7 +231,7 @@
 	promProcessAttributes := newAttrReportGroup(
 		!promEnabled,
 		nil,
-		map[attr.Name]attrobi.Default{
+		map[attr.Name]Default{
 			attr.Instance:             true,
 			attr.Job:                  true,
 			attrextra.ProcCommand:     true,
@@ -316,8 +248,8 @@
 
 	processAttributes := newAttrReportGroup(
 		false,
-		[]*attrobi.AttrReportGroup{&appKubeAttributes, &hostAttributes, &promProcessAttributes},
-		map[attr.Name]attrobi.Default{
+		[]*AttrReportGroup{&appKubeAttributes, &hostAttributes, &promProcessAttributes},
+		map[attr.Name]Default{
 			attrextra.ProcCPUMode:   true,
 			attrextra.ProcDiskIODir: true,
 			attrextra.ProcNetIODir:  true,
@@ -327,108 +259,108 @@
 
 	messagingAttributes := newAttrReportGroup(
 		false,
-		[]*attrobi.AttrReportGroup{&appAttributes, &appKubeAttributes},
-		map[attr.Name]attrobi.Default{
+		[]*AttrReportGroup{&appAttributes, &appKubeAttributes},
+		map[attr.Name]Default{
 			attr.MessagingSystem:      true,
 			attr.MessagingDestination: true,
 		},
 		extraGroupAttributes[GroupMessaging],
 	)
 
-	return map[attrobi.Section]attrobi.AttrReportGroup{
-		attrobi.BeylaNetworkFlow.Section: {
-			SubGroups: []*attrobi.AttrReportGroup{&networkAttributes, &networkCIDR, &networkKubeAttributes},
-		},
-		attrobi.BeylaNetworkInterZone.Section: {
-			SubGroups: []*attrobi.AttrReportGroup{&networkInterZone, &networkInterZoneCIDR, &networkInterZoneKube},
-		},
-		attrobi.HTTPServerDuration.Section: {
-			SubGroups: []*attrobi.AttrReportGroup{&appAttributes, &appKubeAttributes, &httpCommon, &serverInfo},
-		},
-		attrobi.HTTPServerRequestSize.Section: {
-			SubGroups: []*attrobi.AttrReportGroup{&appAttributes, &appKubeAttributes, &httpCommon, &serverInfo},
-		},
-		attrobi.HTTPServerResponseSize.Section: {
-			SubGroups: []*attrobi.AttrReportGroup{&appAttributes, &appKubeAttributes, &httpCommon, &serverInfo},
-		},
-		attrobi.HTTPClientDuration.Section: {
-			SubGroups: []*attrobi.AttrReportGroup{&appAttributes, &appKubeAttributes, &httpCommon, &httpClientInfo},
-		},
-		attrobi.HTTPClientRequestSize.Section: {
-			SubGroups: []*attrobi.AttrReportGroup{&appAttributes, &appKubeAttributes, &httpCommon, &httpClientInfo},
-		},
-		attrobi.HTTPClientResponseSize.Section: {
-			SubGroups: []*attrobi.AttrReportGroup{&appAttributes, &appKubeAttributes, &httpCommon, &httpClientInfo},
-		},
-		attrobi.RPCClientDuration.Section: {
-			SubGroups: []*attrobi.AttrReportGroup{&appAttributes, &appKubeAttributes, &grpcClientInfo},
-			Attributes: map[attr.Name]attrobi.Default{
+	return map[Section]AttrReportGroup{
+		BeylaNetworkFlow.Section: {
+			SubGroups: []*AttrReportGroup{&networkAttributes, &networkCIDR, &networkKubeAttributes},
+		},
+		BeylaNetworkInterZone.Section: {
+			SubGroups: []*AttrReportGroup{&networkInterZone, &networkInterZoneCIDR, &networkInterZoneKube},
+		},
+		HTTPServerDuration.Section: {
+			SubGroups: []*AttrReportGroup{&appAttributes, &appKubeAttributes, &httpCommon, &serverInfo},
+		},
+		HTTPServerRequestSize.Section: {
+			SubGroups: []*AttrReportGroup{&appAttributes, &appKubeAttributes, &httpCommon, &serverInfo},
+		},
+		HTTPServerResponseSize.Section: {
+			SubGroups: []*AttrReportGroup{&appAttributes, &appKubeAttributes, &httpCommon, &serverInfo},
+		},
+		HTTPClientDuration.Section: {
+			SubGroups: []*AttrReportGroup{&appAttributes, &appKubeAttributes, &httpCommon, &httpClientInfo},
+		},
+		HTTPClientRequestSize.Section: {
+			SubGroups: []*AttrReportGroup{&appAttributes, &appKubeAttributes, &httpCommon, &httpClientInfo},
+		},
+		HTTPClientResponseSize.Section: {
+			SubGroups: []*AttrReportGroup{&appAttributes, &appKubeAttributes, &httpCommon, &httpClientInfo},
+		},
+		RPCClientDuration.Section: {
+			SubGroups: []*AttrReportGroup{&appAttributes, &appKubeAttributes, &grpcClientInfo},
+			Attributes: map[attr.Name]Default{
 				attr.RPCMethod:         true,
 				attr.RPCSystem:         true,
 				attr.RPCGRPCStatusCode: true,
 			},
 		},
-		attrobi.RPCServerDuration.Section: {
-			SubGroups: []*attrobi.AttrReportGroup{&appAttributes, &appKubeAttributes, &serverInfo},
-			Attributes: map[attr.Name]attrobi.Default{
+		RPCServerDuration.Section: {
+			SubGroups: []*AttrReportGroup{&appAttributes, &appKubeAttributes, &serverInfo},
+			Attributes: map[attr.Name]Default{
 				attr.RPCMethod:         true,
 				attr.RPCSystem:         true,
 				attr.RPCGRPCStatusCode: true,
 			},
 		},
-		attrobi.DBClientDuration.Section: {
-			SubGroups: []*attrobi.AttrReportGroup{&appAttributes, &appKubeAttributes},
-			Attributes: map[attr.Name]attrobi.Default{
+		DBClientDuration.Section: {
+			SubGroups: []*AttrReportGroup{&appAttributes, &appKubeAttributes},
+			Attributes: map[attr.Name]Default{
 				attr.DBOperation:  true,
 				attr.DBSystemName: true,
 				attr.ErrorType:    true,
 			},
 		},
-		attrobi.MessagingPublishDuration.Section: {
-			SubGroups: []*attrobi.AttrReportGroup{&messagingAttributes},
-		},
-		attrobi.MessagingProcessDuration.Section: {
-			SubGroups: []*attrobi.AttrReportGroup{&messagingAttributes},
-		},
-		attrobi.Traces.Section: {
-			Attributes: map[attr.Name]attrobi.Default{
+		MessagingPublishDuration.Section: {
+			SubGroups: []*AttrReportGroup{&messagingAttributes},
+		},
+		MessagingProcessDuration.Section: {
+			SubGroups: []*AttrReportGroup{&messagingAttributes},
+		},
+		Traces.Section: {
+			Attributes: map[attr.Name]Default{
 				attr.DBQueryText: false,
 			},
 		},
-		ProcessCPUUtilization.Section: {SubGroups: []*attrobi.AttrReportGroup{&processAttributes}},
-		ProcessCPUTime.Section:        {SubGroups: []*attrobi.AttrReportGroup{&processAttributes}},
-		ProcessMemoryUsage.Section:    {SubGroups: []*attrobi.AttrReportGroup{&processAttributes}},
-		ProcessMemoryVirtual.Section:  {SubGroups: []*attrobi.AttrReportGroup{&processAttributes}},
-		ProcessDiskIO.Section:         {SubGroups: []*attrobi.AttrReportGroup{&processAttributes}},
-		ProcessNetIO.Section:          {SubGroups: []*attrobi.AttrReportGroup{&processAttributes}},
-		attrobi.GPUKernelLaunchCalls.Section: {
-			SubGroups: []*attrobi.AttrReportGroup{&appAttributes, &appKubeAttributes},
-			Attributes: map[attr.Name]attrobi.Default{
+		ProcessCPUUtilization.Section: {SubGroups: []*AttrReportGroup{&processAttributes}},
+		ProcessCPUTime.Section:        {SubGroups: []*AttrReportGroup{&processAttributes}},
+		ProcessMemoryUsage.Section:    {SubGroups: []*AttrReportGroup{&processAttributes}},
+		ProcessMemoryVirtual.Section:  {SubGroups: []*AttrReportGroup{&processAttributes}},
+		ProcessDiskIO.Section:         {SubGroups: []*AttrReportGroup{&processAttributes}},
+		ProcessNetIO.Section:          {SubGroups: []*AttrReportGroup{&processAttributes}},
+		GPUKernelLaunchCalls.Section: {
+			SubGroups: []*AttrReportGroup{&appAttributes, &appKubeAttributes},
+			Attributes: map[attr.Name]Default{
 				attr.CudaKernelName: true,
 			},
 		},
-		attrobi.GPUKernelGridSize.Section: {
-			SubGroups: []*attrobi.AttrReportGroup{&appAttributes, &appKubeAttributes},
-			Attributes: map[attr.Name]attrobi.Default{
+		GPUKernelGridSize.Section: {
+			SubGroups: []*AttrReportGroup{&appAttributes, &appKubeAttributes},
+			Attributes: map[attr.Name]Default{
 				attr.CudaKernelName: true,
 			},
 		},
-		attrobi.GPUKernelBlockSize.Section: {
-			SubGroups: []*attrobi.AttrReportGroup{&appAttributes, &appKubeAttributes},
-			Attributes: map[attr.Name]attrobi.Default{
+		GPUKernelBlockSize.Section: {
+			SubGroups: []*AttrReportGroup{&appAttributes, &appKubeAttributes},
+			Attributes: map[attr.Name]Default{
 				attr.CudaKernelName: true,
 			},
 		},
-		attrobi.GPUMemoryAllocations.Section: {
-			SubGroups:  []*attrobi.AttrReportGroup{&appAttributes, &appKubeAttributes},
-			Attributes: map[attr.Name]attrobi.Default{},
+		GPUMemoryAllocations.Section: {
+			SubGroups:  []*AttrReportGroup{&appAttributes, &appKubeAttributes},
+			Attributes: map[attr.Name]Default{},
 		},
 		// span and service graph metrics don't yet implement attribute selection,
 		// but their values can still be filtered, so we list them here just to
 		// make the filter recognize its attributes
 		// TODO: when service graph and spam metrics implement attribute selection, replace this section by proper metric names
 		"---- temporary placeholder for span and service graph metrics ----": {
-			Attributes: map[attr.Name]attrobi.Default{
+			Attributes: map[attr.Name]Default{
 				attr.Client:            false,
 				attr.ClientNamespace:   false,
 				attr.Server:            false,
@@ -445,10 +377,10 @@
 	}
 }
 
-func copyDisabled(src attrobi.AttrReportGroup) attrobi.AttrReportGroup {
-	var dst = attrobi.AttrReportGroup{
+func copyDisabled(src AttrReportGroup) AttrReportGroup {
+	var dst = AttrReportGroup{
 		Disabled:   src.Disabled,
-		Attributes: map[attr.Name]attrobi.Default{},
+		Attributes: map[attr.Name]Default{},
 	}
 	for k := range src.Attributes {
 		dst.Attributes[k] = false
