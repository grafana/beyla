package otel

import (
	"sync"
	"testing"
	"time"

	"github.com/mariomac/guara/pkg/test"
	"github.com/stretchr/testify/assert"
	"github.com/stretchr/testify/require"

	"github.com/grafana/beyla/v2/pkg/export/attributes"
	attr "github.com/grafana/beyla/v2/pkg/export/attributes/names"
	"github.com/grafana/beyla/v2/pkg/export/instrumentations"
	"github.com/grafana/beyla/v2/pkg/internal/exec"
	"github.com/grafana/beyla/v2/pkg/internal/netolly/ebpf"
	"github.com/grafana/beyla/v2/pkg/internal/pipe/global"
	"github.com/grafana/beyla/v2/pkg/internal/request"
	"github.com/grafana/beyla/v2/pkg/internal/svc"
	"github.com/grafana/beyla/v2/pkg/pipe/msg"
	"github.com/grafana/beyla/v2/test/collector"
)

const timeout = 20 * time.Second

func TestNetMetricsExpiration(t *testing.T) {
	defer restoreEnvAfterExecution()()
	ctx := t.Context()

	otlp, err := collector.Start(ctx)
	require.NoError(t, err)

	now := syncedClock{now: time.Now()}
	timeNow = now.Now

	metrics := msg.NewQueue[[]*ebpf.Record](msg.ChannelBufferLen(20))
	otelExporter, err := NetMetricsExporterProvider(
		&global.ContextInfo{}, &NetMetricsConfig{
			Metrics: &MetricsConfig{
				Interval:        50 * time.Millisecond,
				CommonEndpoint:  otlp.ServerEndpoint,
				MetricsProtocol: ProtocolHTTPProtobuf,
				Features:        []string{FeatureNetwork},
				TTL:             3 * time.Minute,
				Instrumentations: []string{
					instrumentations.InstrumentationALL,
				},
			}, SelectorCfg: &attributes.SelectorConfig{
				SelectionCfg: attributes.Selection{
					attributes.BeylaNetworkFlow.Section: attributes.InclusionLists{
						Include: []string{"src.name", "dst.name"},
					},
				},
			},
		}, metrics)(ctx)
	require.NoError(t, err)

	go otelExporter(ctx)

	// WHEN it receives metrics
	metrics.Send([]*ebpf.Record{
		{Attrs: ebpf.RecordAttrs{SrcName: "foo", DstName: "bar"},
			NetFlowRecordT: ebpf.NetFlowRecordT{Metrics: ebpf.NetFlowMetrics{Bytes: 123}}},
		{Attrs: ebpf.RecordAttrs{SrcName: "baz", DstName: "bae"},
			NetFlowRecordT: ebpf.NetFlowRecordT{Metrics: ebpf.NetFlowMetrics{Bytes: 456}}},
	})

	// THEN the metrics are exported
	test.Eventually(t, timeout, func(t require.TestingT) {
		metric := readChan(t, otlp.Records(), timeout)
		assert.Equal(t, map[string]string{"src.name": "foo", "dst.name": "bar"}, metric.Attributes)
		assert.EqualValues(t, 123, metric.IntVal)
	})
	test.Eventually(t, timeout, func(t require.TestingT) {
		metric := readChan(t, otlp.Records(), timeout)
		assert.Equal(t, map[string]string{"src.name": "baz", "dst.name": "bae"}, metric.Attributes)
		assert.EqualValues(t, 456, metric.IntVal)
	})
	// AND WHEN it keeps receiving a subset of the initial metrics during the TTL
	now.Advance(2 * time.Minute)
	metrics.Send([]*ebpf.Record{
		{Attrs: ebpf.RecordAttrs{SrcName: "foo", DstName: "bar"},
			NetFlowRecordT: ebpf.NetFlowRecordT{Metrics: ebpf.NetFlowMetrics{Bytes: 123}}},
	})

	// THEN THE metrics that have been received during the TTL period are still visible
	test.Eventually(t, timeout, func(t require.TestingT) {
		metric := readChan(t, otlp.Records(), timeout)
		assert.Equal(t, map[string]string{"src.name": "foo", "dst.name": "bar"}, metric.Attributes)
		assert.EqualValues(t, 246, metric.IntVal)
	})

	now.Advance(2 * time.Minute)
	metrics.Send([]*ebpf.Record{
		{Attrs: ebpf.RecordAttrs{SrcName: "foo", DstName: "bar"},
			NetFlowRecordT: ebpf.NetFlowRecordT{Metrics: ebpf.NetFlowMetrics{Bytes: 123}}},
	})

	// makes sure that the records channel is emptied and any remaining
	// old metric is sent and then the channel is re-emptied
	otlp.ResetRecords()
	readChan(t, otlp.Records(), timeout)
	otlp.ResetRecords()

	// BUT not the metrics that haven't been received during that time.
	// We just know it because OTEL will only sends foo/bar metric.
	// If this test is flaky: it means it is actually failing
	// repeating 10 times to make sure that only this metric is forwarded
	for i := 0; i < 10; i++ {
		metric := readChan(t, otlp.Records(), timeout)
		require.Equal(t, map[string]string{"src.name": "foo", "dst.name": "bar"}, metric.Attributes)
		require.EqualValues(t, 369, metric.IntVal)
	}

	// AND WHEN the metrics labels that disappeared are received again
	now.Advance(2 * time.Minute)
	metrics.Send([]*ebpf.Record{
		{Attrs: ebpf.RecordAttrs{SrcName: "baz", DstName: "bae"},
			NetFlowRecordT: ebpf.NetFlowRecordT{Metrics: ebpf.NetFlowMetrics{Bytes: 456}}},
	})

	// THEN they are reported again, starting from zero in the case of counters
	test.Eventually(t, timeout, func(t require.TestingT) {
		metric := readChan(t, otlp.Records(), timeout)
		assert.Equal(t, map[string]string{"src.name": "baz", "dst.name": "bae"}, metric.Attributes)
		assert.EqualValues(t, 456, metric.IntVal)
	})
}

// the expiration logic is held at two levels:
// (1) by group of attributes within the same service Attrs,
// (2) by metric set of a given service Attrs
// this test verifies case 1
func TestAppMetricsExpiration_ByMetricAttrs(t *testing.T) {
	defer restoreEnvAfterExecution()()
	ctx := t.Context()

	otlp, err := collector.Start(ctx)
	require.NoError(t, err)

	now := syncedClock{now: time.Now()}
	timeNow = now.Now

	var g attributes.AttrGroups
	g.Add(attributes.GroupKubernetes)

	metrics := msg.NewQueue[[]request.Span](msg.ChannelBufferLen(20))
	processEvents := msg.NewQueue[exec.ProcessEvent](msg.ChannelBufferLen(20))
	otelExporter, err := ReportMetrics(
		&global.ContextInfo{
			MetricAttributeGroups: g,
		}, &MetricsConfig{
			Interval:          50 * time.Millisecond,
			CommonEndpoint:    otlp.ServerEndpoint,
			MetricsProtocol:   ProtocolHTTPProtobuf,
			Features:          []string{FeatureApplication},
			TTL:               3 * time.Minute,
			ReportersCacheLen: 100,
			Instrumentations: []string{
				instrumentations.InstrumentationALL,
			},
<<<<<<< HEAD
		}, &attributes.SelectorConfig{
			SelectionCfg: attributes.Selection{
				attributes.HTTPServerDuration.Section: attributes.InclusionLists{
					Include: []string{"url.path", "k8s.app.version"},
				},
			},
			ExtraGroupAttributesCfg: map[string][]attr.Name{
				"app_kube": {"k8s.app.version"},
=======
		}, false, attributes.Selection{
			attributes.HTTPServerDuration.Section: attributes.InclusionLists{
				Include: []string{"url.path"},
>>>>>>> 6be5ee6c
			},
		}, metrics, processEvents)(ctx)
	require.NoError(t, err)

	go otelExporter(ctx)

	// WHEN it receives metrics
	metrics.Send([]request.Span{
		{
			Service: svc.Attrs{
				UID: svc.UID{Instance: "foo"},
				Metadata: map[attr.Name]string{
					"k8s.app.version": "v0.0.1",
				},
			},
			Type:         request.EventTypeHTTP,
			Path:         "/foo",
			RequestStart: 100,
			End:          200,
		},
		{Service: svc.Attrs{UID: svc.UID{Instance: "foo"}}, Type: request.EventTypeHTTP, Path: "/bar", RequestStart: 150, End: 175},
	})

	// THEN the metrics are exported
	test.Eventually(t, timeout, func(t require.TestingT) {
		metric := readChan(t, otlp.Records(), timeout)
		assert.Equal(t, "http.server.request.duration", metric.Name)
		// k8s.app.version attribute is missing because the otel exporter
		// does not read values from span metadata
		assert.Equal(t, map[string]string{"url.path": "/foo"}, metric.Attributes)
		assert.EqualValues(t, 100/float64(time.Second), metric.FloatVal)
		assert.Equal(t, 1, metric.Count)
	})

	test.Eventually(t, timeout, func(t require.TestingT) {
		metric := readChan(t, otlp.Records(), timeout)
		require.Equal(t, "http.server.request.duration", metric.Name)
		assert.Equal(t, map[string]string{"url.path": "/bar"}, metric.Attributes)
		assert.EqualValues(t, 25/float64(time.Second), metric.FloatVal)
		assert.Equal(t, 1, metric.Count)
	})

	// AND WHEN it keeps receiving a subset of the initial metrics during the TTL
	now.Advance(2 * time.Minute)
	metrics.Send([]request.Span{
		{Service: svc.Attrs{UID: svc.UID{Instance: "foo"}}, Type: request.EventTypeHTTP, Path: "/foo", RequestStart: 250, End: 280},
	})

	// THEN THE metrics that have been received during the TTL period are still visible
	test.Eventually(t, timeout, func(t require.TestingT) {
		metric := readChan(t, otlp.Records(), timeout)
		require.Equal(t, "http.server.request.duration", metric.Name)
		assert.Equal(t, map[string]string{"url.path": "/foo"}, metric.Attributes)
		assert.EqualValues(t, 130/float64(time.Second), metric.FloatVal)
		assert.Equal(t, 2, metric.Count)
	})

	now.Advance(2 * time.Minute)
	metrics.Send([]request.Span{
		{Service: svc.Attrs{UID: svc.UID{Instance: "foo"}}, Type: request.EventTypeHTTP, Path: "/foo", RequestStart: 300, End: 310},
	})

	// makes sure that the records channel is emptied and any remaining
	// old metric is sent and then the channel is re-emptied
	otlp.ResetRecords()
	readChan(t, otlp.Records(), timeout)
	otlp.ResetRecords()

	// BUT not the metrics that haven't been received during that time.
	// We just know it because OTEL will only sends foo/bar metric.
	// If this test is flaky: it means it is actually failing
	// repeating 10 times to make sure that only this metric is forwarded
	for i := 0; i < 10; i++ {
		metric := readChan(t, otlp.Records(), timeout)
		if metric.Name != "http.server.request.duration" {
			// ignore other HTTP metrics (e.g. request size)
			i--
			continue
		}
		require.Equal(t, map[string]string{"url.path": "/foo"}, metric.Attributes)
		require.EqualValues(t, 140/float64(time.Second), metric.FloatVal)
		assert.Equal(t, 3, metric.Count)
	}

	// AND WHEN the metrics labels that disappeared are received again
	now.Advance(2 * time.Minute)
	metrics.Send([]request.Span{
		{Service: svc.Attrs{UID: svc.UID{Instance: "foo"}}, Type: request.EventTypeHTTP, Path: "/bar", RequestStart: 450, End: 520},
	})

	// THEN they are reported again, starting from zero in the case of counters
	test.Eventually(t, timeout, func(t require.TestingT) {
		metric := readChan(t, otlp.Records(), timeout)
		require.Equal(t, "http.server.request.duration", metric.Name)
		assert.Equal(t, map[string]string{"url.path": "/bar"}, metric.Attributes)
		assert.EqualValues(t, 70/float64(time.Second), metric.FloatVal)
		assert.Equal(t, 1, metric.Count)
	})
}

// the expiration logic is held at two levels:
// (1) by group of attributes within the same service Attrs,
// (2) by metric set of a given service Attrs
// this test verifies case 2
func TestAppMetricsExpiration_BySvcID(t *testing.T) {
	defer restoreEnvAfterExecution()()
	ctx := t.Context()

	otlp, err := collector.Start(ctx)
	require.NoError(t, err)

	now := syncedClock{now: time.Now()}
	timeNow = now.Now

	metrics := msg.NewQueue[[]request.Span](msg.ChannelBufferLen(20))
	processEvents := msg.NewQueue[exec.ProcessEvent](msg.ChannelBufferLen(20))
	otelExporter, err := ReportMetrics(
		&global.ContextInfo{}, &MetricsConfig{
			Interval:          50 * time.Millisecond,
			CommonEndpoint:    otlp.ServerEndpoint,
			MetricsProtocol:   ProtocolHTTPProtobuf,
			Features:          []string{FeatureApplication},
			TTL:               3 * time.Minute,
			ReportersCacheLen: 100,
			Instrumentations: []string{
				instrumentations.InstrumentationALL,
			},
<<<<<<< HEAD
		}, &attributes.SelectorConfig{
			SelectionCfg: attributes.Selection{
				attributes.HTTPServerDuration.Section: attributes.InclusionLists{
					Include: []string{"url.path"},
				},
=======
		}, false, attributes.Selection{
			attributes.HTTPServerDuration.Section: attributes.InclusionLists{
				Include: []string{"url.path"},
>>>>>>> 6be5ee6c
			},
		}, metrics, processEvents)(ctx)
	require.NoError(t, err)

	go otelExporter(ctx)

	// WHEN it receives metrics
	metrics.Send([]request.Span{
		{Service: svc.Attrs{UID: svc.UID{Instance: "foo"}}, Type: request.EventTypeHTTP, Path: "/foo", RequestStart: 100, End: 200},
		{Service: svc.Attrs{UID: svc.UID{Instance: "bar"}}, Type: request.EventTypeHTTP, Path: "/bar", RequestStart: 150, End: 175},
	})

	// THEN the metrics are exported
	test.Eventually(t, timeout, func(t require.TestingT) {
		metric := readChan(t, otlp.Records(), timeout)
		assert.Equal(t, "http.server.request.duration", metric.Name)
		assert.Equal(t, map[string]string{"url.path": "/foo"}, metric.Attributes)
		assert.EqualValues(t, 100/float64(time.Second), metric.FloatVal)
		assert.Equal(t, 1, metric.Count)
	})

	test.Eventually(t, timeout, func(t require.TestingT) {
		metric := readChan(t, otlp.Records(), timeout)
		require.Equal(t, "http.server.request.duration", metric.Name)
		assert.Equal(t, map[string]string{"url.path": "/bar"}, metric.Attributes)
		assert.EqualValues(t, 25/float64(time.Second), metric.FloatVal)
		assert.Equal(t, 1, metric.Count)
	})

	// AND WHEN it keeps receiving a subset of the initial metrics during the TTL
	now.Advance(2 * time.Minute)
	metrics.Send([]request.Span{
		{Service: svc.Attrs{UID: svc.UID{Instance: "foo"}}, Type: request.EventTypeHTTP, Path: "/foo", RequestStart: 250, End: 280},
	})

	// THEN THE metrics that have been received during the TTL period are still visible
	test.Eventually(t, timeout, func(t require.TestingT) {
		metric := readChan(t, otlp.Records(), timeout)
		require.Equal(t, "http.server.request.duration", metric.Name)
		require.Equal(t, map[string]string{"url.path": "/foo"}, metric.Attributes)
		assert.EqualValues(t, 130/float64(time.Second), metric.FloatVal)
		assert.Equal(t, 2, metric.Count)
	})

	now.Advance(2 * time.Minute)
	metrics.Send([]request.Span{
		{Service: svc.Attrs{UID: svc.UID{Instance: "foo"}}, Type: request.EventTypeHTTP, Path: "/foo", RequestStart: 300, End: 310},
	})

	// BUT not the metrics that haven't been received during that time.
	// We just know it because OTEL will only sends foo/bar metric.
	// If this test is flaky: it means it is actually failing
	// repeating 10 times to make sure that only this metric is forwarded
	// need to wait until expireCache internal goroutine removes all the expired entries
	test.Eventually(t, timeout, func(t require.TestingT) {
		// makes sure that the records channel is emptied and any remaining
		// old metric is sent and then the channel is re-emptied
		otlp.ResetRecords()
		readChan(t, otlp.Records(), timeout)
		otlp.ResetRecords()
		for i := 0; i < 10; i++ {
			metric := readChan(t, otlp.Records(), timeout)
			if metric.Name != "http.server.request.duration" {
				// ignore other HTTP metrics (e.g. request size)
				i--
				continue
			}
			require.Equal(t, map[string]string{"url.path": "/foo"}, metric.Attributes)
			require.EqualValues(t, 140/float64(time.Second), metric.FloatVal)
			assert.Equal(t, 3, metric.Count)
		}
	})
	// AND WHEN the metrics labels that disappeared are received again
	now.Advance(2 * time.Minute)
	metrics.Send([]request.Span{
		{Service: svc.Attrs{UID: svc.UID{Instance: "bar"}}, Type: request.EventTypeHTTP, Path: "/bar", RequestStart: 450, End: 520},
	})

	// THEN they are reported again, starting from zero in the case of counters
	test.Eventually(t, timeout, func(t require.TestingT) {
		metric := readChan(t, otlp.Records(), timeout)
		require.Equal(t, "http.server.request.duration", metric.Name)
		assert.Equal(t, map[string]string{"url.path": "/bar"}, metric.Attributes)
		assert.EqualValues(t, 70/float64(time.Second), metric.FloatVal)
		assert.Equal(t, 1, metric.Count)
	})
}

type syncedClock struct {
	mt  sync.Mutex
	now time.Time
}

func (c *syncedClock) Now() time.Time {
	c.mt.Lock()
	defer c.mt.Unlock()
	return c.now
}

func (c *syncedClock) Advance(t time.Duration) {
	c.mt.Lock()
	defer c.mt.Unlock()
	c.now = c.now.Add(t)
}

func readChan(t require.TestingT, inCh <-chan collector.MetricRecord, timeout time.Duration) collector.MetricRecord {
	select {
	case item := <-inCh:
		return item
	case <-time.After(timeout):
		require.Failf(t, "timeout while waiting for event in input channel", "timeout: %s", timeout)
	}
	return collector.MetricRecord{}
}<|MERGE_RESOLUTION|>--- conflicted
+++ resolved
@@ -159,8 +159,7 @@
 			Instrumentations: []string{
 				instrumentations.InstrumentationALL,
 			},
-<<<<<<< HEAD
-		}, &attributes.SelectorConfig{
+		}, false, &attributes.SelectorConfig{
 			SelectionCfg: attributes.Selection{
 				attributes.HTTPServerDuration.Section: attributes.InclusionLists{
 					Include: []string{"url.path", "k8s.app.version"},
@@ -168,11 +167,6 @@
 			},
 			ExtraGroupAttributesCfg: map[string][]attr.Name{
 				"app_kube": {"k8s.app.version"},
-=======
-		}, false, attributes.Selection{
-			attributes.HTTPServerDuration.Section: attributes.InclusionLists{
-				Include: []string{"url.path"},
->>>>>>> 6be5ee6c
 			},
 		}, metrics, processEvents)(ctx)
 	require.NoError(t, err)
@@ -300,17 +294,11 @@
 			Instrumentations: []string{
 				instrumentations.InstrumentationALL,
 			},
-<<<<<<< HEAD
-		}, &attributes.SelectorConfig{
+		}, false, &attributes.SelectorConfig{
 			SelectionCfg: attributes.Selection{
 				attributes.HTTPServerDuration.Section: attributes.InclusionLists{
 					Include: []string{"url.path"},
 				},
-=======
-		}, false, attributes.Selection{
-			attributes.HTTPServerDuration.Section: attributes.InclusionLists{
-				Include: []string{"url.path"},
->>>>>>> 6be5ee6c
 			},
 		}, metrics, processEvents)(ctx)
 	require.NoError(t, err)
