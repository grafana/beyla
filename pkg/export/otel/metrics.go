--- conflicted
+++ resolved
@@ -224,12 +224,8 @@
 	attrGPUKernelGridSize     []attributes.Field[*request.Span, attribute.KeyValue]
 	attrGPUKernelBlockSize    []attributes.Field[*request.Span, attribute.KeyValue]
 	attrGPUMemoryAllocations  []attributes.Field[*request.Span, attribute.KeyValue]
-<<<<<<< HEAD
-
-	userAttribSelection attributes.Selection
-=======
 	input                     <-chan []request.Span
->>>>>>> 66834220
+	userAttribSelection       attributes.Selection
 }
 
 // Metrics is a set of metrics associated to a given OTEL MeterProvider.
@@ -316,21 +312,13 @@
 	ctx = context.WithoutCancel(ctx)
 
 	mr := MetricsReporter{
-<<<<<<< HEAD
 		ctx:                 ctx,
 		cfg:                 cfg,
 		is:                  is,
 		attributes:          attribProvider,
 		hostID:              ctxInfo.HostID,
+		input:               input.Subscribe(),
 		userAttribSelection: userAttribSelection,
-=======
-		ctx:        ctx,
-		cfg:        cfg,
-		is:         is,
-		attributes: attribProvider,
-		hostID:     ctxInfo.HostID,
-		input:      input.Subscribe(),
->>>>>>> 66834220
 	}
 	// initialize attribute getters
 	if is.HTTPEnabled() {
