package otel

import (
	"context"
	"fmt"
	"log/slog"
	"maps"
	"net/url"
	"os"
	"slices"
	"strings"
	"time"

	"go.opentelemetry.io/otel/attribute"
	"go.opentelemetry.io/otel/exporters/otlp/otlpmetric/otlpmetricgrpc"
	"go.opentelemetry.io/otel/exporters/otlp/otlpmetric/otlpmetrichttp"
	"go.opentelemetry.io/otel/sdk/instrumentation"
	sdkmetric "go.opentelemetry.io/otel/sdk/metric"
	"go.opentelemetry.io/otel/sdk/resource"
	semconv "go.opentelemetry.io/otel/semconv/v1.19.0"
	"go.opentelemetry.io/otel/trace"

	"github.com/grafana/beyla/v2/pkg/export/attributes"
	attr "github.com/grafana/beyla/v2/pkg/export/attributes/names"
	"github.com/grafana/beyla/v2/pkg/export/instrumentations"
	"github.com/grafana/beyla/v2/pkg/export/otel/metric"
	instrument "github.com/grafana/beyla/v2/pkg/export/otel/metric/api/metric"
	"github.com/grafana/beyla/v2/pkg/internal/imetrics"
	"github.com/grafana/beyla/v2/pkg/internal/pipe/global"
	"github.com/grafana/beyla/v2/pkg/internal/request"
	"github.com/grafana/beyla/v2/pkg/internal/svc"
	"github.com/grafana/beyla/v2/pkg/pipe/msg"
	"github.com/grafana/beyla/v2/pkg/pipe/swarm"
)

func mlog() *slog.Logger {
	return slog.With("component", "otel.MetricsReporter")
}

const (
	// SpanMetricsLatency and rest of metrics below haven't been yet moved to the
	// pkg/internal/export/metric package as we are disabling user-provided attribute
	// selection for them. They are very specific metrics with an opinionated format
	// for Span Metrics and Service Graph Metrics functionalities
	SpanMetricsLatency       = "traces_spanmetrics_latency"
	SpanMetricsCalls         = "traces_spanmetrics_calls_total"
	SpanMetricsRequestSizes  = "traces_spanmetrics_size_total"
	SpanMetricsResponseSizes = "traces_spanmetrics_response_size_total"
	TracesTargetInfo         = "traces_target_info"
	TracesHostInfo           = "traces_host_info"
	ServiceGraphClient       = "traces_service_graph_request_client"
	ServiceGraphServer       = "traces_service_graph_request_server"
	ServiceGraphFailed       = "traces_service_graph_request_failed_total"
	ServiceGraphTotal        = "traces_service_graph_request_total"

	UsualPortGRPC = "4317"
	UsualPortHTTP = "4318"

	AggregationExplicit    = "explicit_bucket_histogram"
	AggregationExponential = "base2_exponential_bucket_histogram"

	FeatureNetwork          = "network"
	FeatureNetworkInterZone = "network_inter_zone"
	FeatureApplication      = "application"
	FeatureSpan             = "application_span"
	FeatureGraph            = "application_service_graph"
	FeatureProcess          = "application_process"
	FeatureEBPF             = "ebpf"
)

// GrafanaHostIDKey is the same attribute Key as HostIDKey, but used for
// traces_target_info
const GrafanaHostIDKey = attribute.Key("grafana.host.id")

// MetricTypes contains all the supported metric type prefixes used for filtering attributes
var MetricTypes = []string{
	"http.server", "http.client",
	"rpc.server", "rpc.client",
	"db.client",
	"messaging.",
}

type MetricsConfig struct {
	Interval time.Duration `yaml:"interval" env:"BEYLA_METRICS_INTERVAL"`
	// OTELIntervalMS supports metric intervals as specified by the standard OTEL definition.
	// BEYLA_METRICS_INTERVAL takes precedence over it.
	// nolint:undoc
	OTELIntervalMS int `env:"OTEL_METRIC_EXPORT_INTERVAL"`

	CommonEndpoint  string `yaml:"-" env:"OTEL_EXPORTER_OTLP_ENDPOINT"`
	MetricsEndpoint string `yaml:"endpoint" env:"OTEL_EXPORTER_OTLP_METRICS_ENDPOINT"`

	Protocol        Protocol `yaml:"protocol" env:"OTEL_EXPORTER_OTLP_PROTOCOL"`
	MetricsProtocol Protocol `yaml:"-" env:"OTEL_EXPORTER_OTLP_METRICS_PROTOCOL"`

	// InsecureSkipVerify is not standard, so we don't follow the same naming convention
	InsecureSkipVerify bool `yaml:"insecure_skip_verify" env:"BEYLA_OTEL_INSECURE_SKIP_VERIFY"`

	Buckets              Buckets `yaml:"buckets"`
	HistogramAggregation string  `yaml:"histogram_aggregation" env:"OTEL_EXPORTER_OTLP_METRICS_DEFAULT_HISTOGRAM_AGGREGATION"`

	// nolint:undoc
	ReportersCacheLen int `yaml:"reporters_cache_len" env:"BEYLA_METRICS_REPORT_CACHE_LEN"`

	// SDKLogLevel works independently from the global LogLevel because it prints GBs of logs in Debug mode
	// and the Info messages leak internal details that are not usually valuable for the final user.
	// nolint:undoc
	SDKLogLevel string `yaml:"otel_sdk_log_level" env:"BEYLA_OTEL_SDK_LOG_LEVEL"`

	// Features of metrics that are can be exported. Accepted values are "application" and "network".
	// envDefault is provided to avoid breaking changes
	Features []string `yaml:"features" env:"BEYLA_OTEL_METRICS_FEATURES,expand" envDefault:"${BEYLA_OTEL_METRIC_FEATURES}"  envSeparator:","`

	// Allows configuration of which instrumentations should be enabled, e.g. http, grpc, sql...
	Instrumentations []string `yaml:"instrumentations" env:"BEYLA_OTEL_METRICS_INSTRUMENTATIONS" envSeparator:","`

	// TTL is the time since a metric was updated for the last time until it is
	// removed from the metrics set.
	// nolint:undoc
	TTL time.Duration `yaml:"ttl" env:"BEYLA_OTEL_METRICS_TTL"`

	AllowServiceGraphSelfReferences bool `yaml:"allow_service_graph_self_references" env:"BEYLA_OTEL_ALLOW_SERVICE_GRAPH_SELF_REFERENCES"`

	// Grafana configuration needs to be explicitly set up before building the graph
	Grafana *GrafanaOTLP `yaml:"-"`
}

func (m *MetricsConfig) GetProtocol() Protocol {
	if m.MetricsProtocol != "" {
		return m.MetricsProtocol
	}
	if m.Protocol != "" {
		return m.Protocol
	}
	return m.GuessProtocol()
}

func (m *MetricsConfig) GetInterval() time.Duration {
	if m.Interval == 0 {
		return time.Duration(m.OTELIntervalMS) * time.Millisecond
	}
	return m.Interval
}

func (m *MetricsConfig) GuessProtocol() Protocol {
	// If no explicit protocol is set, we guess it it from the metrics enpdoint port
	// (assuming it uses a standard port or a development-like form like 14317, 24317, 14318...)
	ep, _, err := parseMetricsEndpoint(m)
	if err == nil {
		if strings.HasSuffix(ep.Port(), UsualPortGRPC) {
			return ProtocolGRPC
		} else if strings.HasSuffix(ep.Port(), UsualPortHTTP) {
			return ProtocolHTTPProtobuf
		}
	}
	// Otherwise we return default protocol according to the latest specification:
	// https://github.com/open-telemetry/opentelemetry-specification/blob/main/specification/protocol/exporter.md?plain=1#L53
	return ProtocolHTTPProtobuf
}

func (m *MetricsConfig) OTLPMetricsEndpoint() (string, bool) {
	return ResolveOTLPEndpoint(m.MetricsEndpoint, m.CommonEndpoint, m.Grafana)
}

// EndpointEnabled specifies that the OTEL metrics node is enabled if and only if
// either the OTEL endpoint and OTEL metrics endpoint is defined.
// If not enabled, this node won't be instantiated
// Reason to disable linting: it requires to be a value despite it is considered a "heavy struct".
// This method is invoked only once during startup time so it doesn't have a noticeable performance impact.
// nolint:gocritic
func (m *MetricsConfig) EndpointEnabled() bool {
	return m.CommonEndpoint != "" || m.MetricsEndpoint != "" || m.Grafana.MetricsEnabled()
}

func (m *MetricsConfig) SpanMetricsEnabled() bool {
	return slices.Contains(m.Features, FeatureSpan)
}

func (m *MetricsConfig) ServiceGraphMetricsEnabled() bool {
	return slices.Contains(m.Features, FeatureGraph)
}

func (m *MetricsConfig) OTelMetricsEnabled() bool {
	return slices.Contains(m.Features, FeatureApplication)
}

func (m *MetricsConfig) NetworkMetricsEnabled() bool {
	return m.NetworkFlowBytesEnabled() || m.NetworkInterzoneMetricsEnabled()
}

func (m *MetricsConfig) NetworkFlowBytesEnabled() bool {
	return slices.Contains(m.Features, FeatureNetwork)
}

func (m *MetricsConfig) NetworkInterzoneMetricsEnabled() bool {
	return slices.Contains(m.Features, FeatureNetworkInterZone)
}

func (m *MetricsConfig) Enabled() bool {
	return m.EndpointEnabled() && (m.OTelMetricsEnabled() || m.SpanMetricsEnabled() || m.ServiceGraphMetricsEnabled() || m.NetworkMetricsEnabled())
}

// MetricsReporter implements the graph node that receives request.Span
// instances and forwards them as OTEL metrics.
type MetricsReporter struct {
	ctx        context.Context
	cfg        *MetricsConfig
	hostID     string
	attributes *attributes.AttrSelector
	exporter   sdkmetric.Exporter
	reporters  ReporterPool[*svc.Attrs, *Metrics]
	is         instrumentations.InstrumentationSelection

	// user-selected fields for each of the reported metrics
<<<<<<< HEAD
	attrHTTPDuration           []attributes.Field[*request.Span, attribute.KeyValue]
	attrHTTPClientDuration     []attributes.Field[*request.Span, attribute.KeyValue]
	attrGRPCServer             []attributes.Field[*request.Span, attribute.KeyValue]
	attrGRPCClient             []attributes.Field[*request.Span, attribute.KeyValue]
	attrDBClient               []attributes.Field[*request.Span, attribute.KeyValue]
	attrMessagingPublish       []attributes.Field[*request.Span, attribute.KeyValue]
	attrMessagingProcess       []attributes.Field[*request.Span, attribute.KeyValue]
	attrHTTPRequestSize        []attributes.Field[*request.Span, attribute.KeyValue]
	attrHTTPResponseSize       []attributes.Field[*request.Span, attribute.KeyValue]
	attrHTTPClientRequestSize  []attributes.Field[*request.Span, attribute.KeyValue]
	attrHTTPClientResponseSize []attributes.Field[*request.Span, attribute.KeyValue]
	attrGPUKernelCalls         []attributes.Field[*request.Span, attribute.KeyValue]
	attrGPUKernelGridSize      []attributes.Field[*request.Span, attribute.KeyValue]
	attrGPUKernelBlockSize     []attributes.Field[*request.Span, attribute.KeyValue]
	attrGPUMemoryAllocations   []attributes.Field[*request.Span, attribute.KeyValue]
	input                      <-chan []request.Span
=======
	attrHTTPDuration          []attributes.Field[*request.Span, attribute.KeyValue]
	attrHTTPClientDuration    []attributes.Field[*request.Span, attribute.KeyValue]
	attrGRPCServer            []attributes.Field[*request.Span, attribute.KeyValue]
	attrGRPCClient            []attributes.Field[*request.Span, attribute.KeyValue]
	attrDBClient              []attributes.Field[*request.Span, attribute.KeyValue]
	attrMessagingPublish      []attributes.Field[*request.Span, attribute.KeyValue]
	attrMessagingProcess      []attributes.Field[*request.Span, attribute.KeyValue]
	attrHTTPRequestSize       []attributes.Field[*request.Span, attribute.KeyValue]
	attrHTTPClientRequestSize []attributes.Field[*request.Span, attribute.KeyValue]
	attrGPUKernelCalls        []attributes.Field[*request.Span, attribute.KeyValue]
	attrGPUKernelGridSize     []attributes.Field[*request.Span, attribute.KeyValue]
	attrGPUKernelBlockSize    []attributes.Field[*request.Span, attribute.KeyValue]
	attrGPUMemoryAllocations  []attributes.Field[*request.Span, attribute.KeyValue]
	input                     <-chan []request.Span
	userAttribSelection       attributes.Selection
>>>>>>> 7f90c8c0
}

// Metrics is a set of metrics associated to a given OTEL MeterProvider.
// There is a Metrics instance for each service/process instrumented by Beyla.
type Metrics struct {
	ctx      context.Context
	service  *svc.Attrs
	provider *metric.MeterProvider

	// IMPORTANT! Don't forget to clean each Expirer in cleanupAllMetricsInstances method
	httpDuration           *Expirer[*request.Span, instrument.Float64Histogram, float64]
	httpClientDuration     *Expirer[*request.Span, instrument.Float64Histogram, float64]
	grpcDuration           *Expirer[*request.Span, instrument.Float64Histogram, float64]
	grpcClientDuration     *Expirer[*request.Span, instrument.Float64Histogram, float64]
	dbClientDuration       *Expirer[*request.Span, instrument.Float64Histogram, float64]
	msgPublishDuration     *Expirer[*request.Span, instrument.Float64Histogram, float64]
	msgProcessDuration     *Expirer[*request.Span, instrument.Float64Histogram, float64]
	httpRequestSize        *Expirer[*request.Span, instrument.Float64Histogram, float64]
	httpResponseSize       *Expirer[*request.Span, instrument.Float64Histogram, float64]
	httpClientRequestSize  *Expirer[*request.Span, instrument.Float64Histogram, float64]
	httpClientResponseSize *Expirer[*request.Span, instrument.Float64Histogram, float64]
	// trace span metrics
	spanMetricsLatency           *Expirer[*request.Span, instrument.Float64Histogram, float64]
	spanMetricsCallsTotal        *Expirer[*request.Span, instrument.Int64Counter, int64]
	spanMetricsRequestSizeTotal  *Expirer[*request.Span, instrument.Float64Counter, float64]
	spanMetricsResponseSizeTotal *Expirer[*request.Span, instrument.Float64Counter, float64]
	serviceGraphClient           *Expirer[*request.Span, instrument.Float64Histogram, float64]
	serviceGraphServer           *Expirer[*request.Span, instrument.Float64Histogram, float64]
	serviceGraphFailed           *Expirer[*request.Span, instrument.Int64Counter, int64]
	serviceGraphTotal            *Expirer[*request.Span, instrument.Int64Counter, int64]
	tracesTargetInfo             instrument.Int64UpDownCounter
	gpuKernelCallsTotal          *Expirer[*request.Span, instrument.Int64Counter, int64]
	gpuMemoryAllocsTotal         *Expirer[*request.Span, instrument.Int64Counter, int64]
	gpuKernelGridSize            *Expirer[*request.Span, instrument.Float64Histogram, float64]
	gpuKernelBlockSize           *Expirer[*request.Span, instrument.Float64Histogram, float64]
}

func ReportMetrics(
	ctxInfo *global.ContextInfo,
	cfg *MetricsConfig,
	userAttribSelection attributes.Selection,
	input *msg.Queue[[]request.Span],
) swarm.InstanceFunc {
	return func(ctx context.Context) (swarm.RunFunc, error) {
		if !cfg.Enabled() {
			return swarm.EmptyRunFunc()
		}
		SetupInternalOTELSDKLogger(cfg.SDKLogLevel)

		mr, err := newMetricsReporter(ctx, ctxInfo, cfg, userAttribSelection, input)
		if err != nil {
			return nil, fmt.Errorf("instantiating OTEL metrics reporter: %w", err)
		}

		if mr.cfg.SpanMetricsEnabled() || mr.cfg.ServiceGraphMetricsEnabled() {
			hostMetrics := mr.newMetricsInstance(nil)
			hostMeter := hostMetrics.provider.Meter(reporterName)
			err := mr.setupHostInfoMeter(hostMeter)
			if err != nil {
				return nil, fmt.Errorf("setting up host metrics: %w", err)
			}
		}

		return mr.reportMetrics, nil
	}
}

func newMetricsReporter(
	ctx context.Context,
	ctxInfo *global.ContextInfo,
	cfg *MetricsConfig,
	userAttribSelection attributes.Selection,
	input *msg.Queue[[]request.Span],
) (*MetricsReporter, error) {
	log := mlog()

	attribProvider, err := attributes.NewAttrSelector(ctxInfo.MetricAttributeGroups, userAttribSelection)
	if err != nil {
		return nil, fmt.Errorf("attributes select: %w", err)
	}

	is := instrumentations.NewInstrumentationSelection(cfg.Instrumentations)

	mr := MetricsReporter{
		ctx:                 ctx,
		cfg:                 cfg,
		is:                  is,
		attributes:          attribProvider,
		hostID:              ctxInfo.HostID,
		input:               input.Subscribe(),
		userAttribSelection: userAttribSelection,
	}
	// initialize attribute getters
	if is.HTTPEnabled() {
		mr.attrHTTPDuration = attributes.OpenTelemetryGetters(
			request.SpanOTELGetters, mr.attributes.For(attributes.HTTPServerDuration))
		mr.attrHTTPClientDuration = attributes.OpenTelemetryGetters(
			request.SpanOTELGetters, mr.attributes.For(attributes.HTTPClientDuration))
		mr.attrHTTPRequestSize = attributes.OpenTelemetryGetters(
			request.SpanOTELGetters, mr.attributes.For(attributes.HTTPServerRequestSize))
		mr.attrHTTPResponseSize = attributes.OpenTelemetryGetters(
			request.SpanOTELGetters, mr.attributes.For(attributes.HTTPServerResponseSize))
		mr.attrHTTPClientRequestSize = attributes.OpenTelemetryGetters(
			request.SpanOTELGetters, mr.attributes.For(attributes.HTTPClientRequestSize))
		mr.attrHTTPClientResponseSize = attributes.OpenTelemetryGetters(
			request.SpanOTELGetters, mr.attributes.For(attributes.HTTPClientResponseSize))
	}
	if is.GRPCEnabled() {
		mr.attrGRPCServer = attributes.OpenTelemetryGetters(
			request.SpanOTELGetters, mr.attributes.For(attributes.RPCServerDuration))
		mr.attrGRPCClient = attributes.OpenTelemetryGetters(
			request.SpanOTELGetters, mr.attributes.For(attributes.RPCClientDuration))
	}

	if is.DBEnabled() {
		mr.attrDBClient = attributes.OpenTelemetryGetters(
			request.SpanOTELGetters, mr.attributes.For(attributes.DBClientDuration))
	}

	if is.MQEnabled() {
		mr.attrMessagingPublish = attributes.OpenTelemetryGetters(
			request.SpanOTELGetters, mr.attributes.For(attributes.MessagingPublishDuration))
		mr.attrMessagingProcess = attributes.OpenTelemetryGetters(
			request.SpanOTELGetters, mr.attributes.For(attributes.MessagingProcessDuration))
	}

	if is.GPUEnabled() {
		mr.attrGPUKernelCalls = attributes.OpenTelemetryGetters(
			request.SpanOTELGetters, mr.attributes.For(attributes.GPUKernelLaunchCalls))
		mr.attrGPUMemoryAllocations = attributes.OpenTelemetryGetters(
			request.SpanOTELGetters, mr.attributes.For(attributes.GPUMemoryAllocations))
		mr.attrGPUKernelGridSize = attributes.OpenTelemetryGetters(
			request.SpanOTELGetters, mr.attributes.For(attributes.GPUKernelGridSize))
		mr.attrGPUKernelBlockSize = attributes.OpenTelemetryGetters(
			request.SpanOTELGetters, mr.attributes.For(attributes.GPUKernelBlockSize))
	}

	mr.reporters = NewReporterPool[*svc.Attrs, *Metrics](cfg.ReportersCacheLen, cfg.TTL, timeNow,
		func(id svc.UID, v *expirable[*Metrics]) {
			if mr.cfg.SpanMetricsEnabled() {
				attrOpt := instrument.WithAttributeSet(mr.metricResourceAttributes(v.value.service))
				v.value.tracesTargetInfo.Add(ctx, 1, attrOpt)
			}

			llog := log.With("service", id)
			llog.Debug("evicting metrics reporter from cache")
			v.value.cleanupAllMetricsInstances()
			go func() {
				if err := v.value.provider.ForceFlush(ctx); err != nil {
					llog.Warn("error flushing evicted metrics provider", "error", err)
				}
			}()
		}, mr.newMetricSet)
	// Instantiate the OTLP HTTP or GRPC metrics exporter
	exporter, err := InstantiateMetricsExporter(ctx, cfg, log)
	if err != nil {
		return nil, err
	}
	mr.exporter = instrumentMetricsExporter(ctxInfo.Metrics, exporter)

	return &mr, nil
}

func (mr *MetricsReporter) otelMetricOptions(mlog *slog.Logger) []metric.Option {
	var opts []metric.Option
	if !mr.cfg.OTelMetricsEnabled() {
		return opts
	}

	useExponentialHistograms := isExponentialAggregation(mr.cfg, mlog)

	if mr.is.HTTPEnabled() {
		opts = append(opts,
			metric.WithView(otelHistogramConfig(attributes.HTTPServerDuration.OTEL, mr.cfg.Buckets.DurationHistogram, useExponentialHistograms)),
			metric.WithView(otelHistogramConfig(attributes.HTTPClientDuration.OTEL, mr.cfg.Buckets.DurationHistogram, useExponentialHistograms)),
			metric.WithView(otelHistogramConfig(attributes.HTTPServerRequestSize.OTEL, mr.cfg.Buckets.RequestSizeHistogram, useExponentialHistograms)),
			metric.WithView(otelHistogramConfig(attributes.HTTPServerResponseSize.OTEL, mr.cfg.Buckets.ResponseSizeHistogram, useExponentialHistograms)),
			metric.WithView(otelHistogramConfig(attributes.HTTPClientRequestSize.OTEL, mr.cfg.Buckets.RequestSizeHistogram, useExponentialHistograms)),
			metric.WithView(otelHistogramConfig(attributes.HTTPClientResponseSize.OTEL, mr.cfg.Buckets.ResponseSizeHistogram, useExponentialHistograms)),
		)
	}

	if mr.is.GRPCEnabled() {
		opts = append(opts,
			metric.WithView(otelHistogramConfig(attributes.RPCServerDuration.OTEL, mr.cfg.Buckets.DurationHistogram, useExponentialHistograms)),
			metric.WithView(otelHistogramConfig(attributes.RPCClientDuration.OTEL, mr.cfg.Buckets.DurationHistogram, useExponentialHistograms)),
		)
	}

	if mr.is.DBEnabled() {
		opts = append(opts,
			metric.WithView(otelHistogramConfig(attributes.DBClientDuration.OTEL, mr.cfg.Buckets.DurationHistogram, useExponentialHistograms)),
		)
	}

	if mr.is.MQEnabled() {
		opts = append(opts,
			metric.WithView(otelHistogramConfig(attributes.MessagingPublishDuration.OTEL, mr.cfg.Buckets.DurationHistogram, useExponentialHistograms)),
			metric.WithView(otelHistogramConfig(attributes.MessagingProcessDuration.OTEL, mr.cfg.Buckets.DurationHistogram, useExponentialHistograms)),
		)
	}

	return opts
}

func (mr *MetricsReporter) spanMetricOptions(mlog *slog.Logger) []metric.Option {
	if !mr.cfg.SpanMetricsEnabled() {
		return []metric.Option{}
	}

	useExponentialHistograms := isExponentialAggregation(mr.cfg, mlog)

	return []metric.Option{
		metric.WithView(otelHistogramConfig(SpanMetricsLatency, mr.cfg.Buckets.DurationHistogram, useExponentialHistograms)),
	}
}

func (mr *MetricsReporter) graphMetricOptions(mlog *slog.Logger) []metric.Option {
	if !mr.cfg.ServiceGraphMetricsEnabled() {
		return []metric.Option{}
	}

	useExponentialHistograms := isExponentialAggregation(mr.cfg, mlog)

	return []metric.Option{
		metric.WithView(otelHistogramConfig(ServiceGraphClient, mr.cfg.Buckets.DurationHistogram, useExponentialHistograms)),
		metric.WithView(otelHistogramConfig(ServiceGraphServer, mr.cfg.Buckets.DurationHistogram, useExponentialHistograms)),
	}
}

// nolint: cyclop
func (mr *MetricsReporter) setupOtelMeters(m *Metrics, meter instrument.Meter) error {
	if !mr.cfg.OTelMetricsEnabled() {
		return nil
	}

	if mr.is.HTTPEnabled() {
		httpDuration, err := meter.Float64Histogram(attributes.HTTPServerDuration.OTEL, instrument.WithUnit("s"))
		if err != nil {
			return fmt.Errorf("creating http duration histogram metric: %w", err)
		}
		m.httpDuration = NewExpirer[*request.Span, instrument.Float64Histogram, float64](
			m.ctx, httpDuration, mr.attrHTTPDuration, timeNow, mr.cfg.TTL)

		httpClientDuration, err := meter.Float64Histogram(attributes.HTTPClientDuration.OTEL, instrument.WithUnit("s"))
		if err != nil {
			return fmt.Errorf("creating http duration histogram metric: %w", err)
		}
		m.httpClientDuration = NewExpirer[*request.Span, instrument.Float64Histogram, float64](
			m.ctx, httpClientDuration, mr.attrHTTPClientDuration, timeNow, mr.cfg.TTL)

		httpRequestSize, err := meter.Float64Histogram(attributes.HTTPServerRequestSize.OTEL, instrument.WithUnit("By"))
		if err != nil {
			return fmt.Errorf("creating http request size histogram metric: %w", err)
		}
		m.httpRequestSize = NewExpirer[*request.Span, instrument.Float64Histogram, float64](
			m.ctx, httpRequestSize, mr.attrHTTPRequestSize, timeNow, mr.cfg.TTL)

		httpResponseSize, err := meter.Float64Histogram(attributes.HTTPServerResponseSize.OTEL, instrument.WithUnit("By"))
		if err != nil {
			return fmt.Errorf("creating http response size histogram metric: %w", err)
		}
		m.httpResponseSize = NewExpirer[*request.Span, instrument.Float64Histogram, float64](
			m.ctx, httpResponseSize, mr.attrHTTPResponseSize, timeNow, mr.cfg.TTL)

		httpClientRequestSize, err := meter.Float64Histogram(attributes.HTTPClientRequestSize.OTEL, instrument.WithUnit("By"))
		if err != nil {
			return fmt.Errorf("creating http client request size histogram metric: %w", err)
		}
		m.httpClientRequestSize = NewExpirer[*request.Span, instrument.Float64Histogram, float64](
			m.ctx, httpClientRequestSize, mr.attrHTTPClientRequestSize, timeNow, mr.cfg.TTL)

		httpClientResponseSize, err := meter.Float64Histogram(attributes.HTTPClientResponseSize.OTEL, instrument.WithUnit("By"))
		if err != nil {
			return fmt.Errorf("creating http client response size histogram metric: %w", err)
		}
		m.httpClientResponseSize = NewExpirer[*request.Span, instrument.Float64Histogram, float64](
			m.ctx, httpClientResponseSize, mr.attrHTTPClientResponseSize, timeNow, mr.cfg.TTL)
	}

	if mr.is.GRPCEnabled() {
		grpcDuration, err := meter.Float64Histogram(attributes.RPCServerDuration.OTEL, instrument.WithUnit("s"))
		if err != nil {
			return fmt.Errorf("creating grpc duration histogram metric: %w", err)
		}
		m.grpcDuration = NewExpirer[*request.Span, instrument.Float64Histogram, float64](
			m.ctx, grpcDuration, mr.attrGRPCServer, timeNow, mr.cfg.TTL)

		grpcClientDuration, err := meter.Float64Histogram(attributes.RPCClientDuration.OTEL, instrument.WithUnit("s"))
		if err != nil {
			return fmt.Errorf("creating grpc duration histogram metric: %w", err)
		}
		m.grpcClientDuration = NewExpirer[*request.Span, instrument.Float64Histogram, float64](
			m.ctx, grpcClientDuration, mr.attrGRPCClient, timeNow, mr.cfg.TTL)
	}

	if mr.is.DBEnabled() {
		dbClientDuration, err := meter.Float64Histogram(attributes.DBClientDuration.OTEL, instrument.WithUnit("s"))
		if err != nil {
			return fmt.Errorf("creating db client duration histogram metric: %w", err)
		}
		m.dbClientDuration = NewExpirer[*request.Span, instrument.Float64Histogram, float64](
			m.ctx, dbClientDuration, mr.attrDBClient, timeNow, mr.cfg.TTL)
	}

	if mr.is.MQEnabled() {
		msgPublishDuration, err := meter.Float64Histogram(attributes.MessagingPublishDuration.OTEL, instrument.WithUnit("s"))
		if err != nil {
			return fmt.Errorf("creating messaging client publish duration histogram metric: %w", err)
		}
		m.msgPublishDuration = NewExpirer[*request.Span, instrument.Float64Histogram, float64](
			m.ctx, msgPublishDuration, mr.attrMessagingPublish, timeNow, mr.cfg.TTL)

		msgProcessDuration, err := meter.Float64Histogram(attributes.MessagingProcessDuration.OTEL, instrument.WithUnit("s"))
		if err != nil {
			return fmt.Errorf("creating messaging client process duration histogram metric: %w", err)
		}
		m.msgProcessDuration = NewExpirer[*request.Span, instrument.Float64Histogram, float64](
			m.ctx, msgProcessDuration, mr.attrMessagingProcess, timeNow, mr.cfg.TTL)
	}

	if mr.is.GPUEnabled() {
		gpuKernelCallsTotal, err := meter.Int64Counter(attributes.GPUKernelLaunchCalls.OTEL)
		if err != nil {
			return fmt.Errorf("creating gpu kernel calls total: %w", err)
		}
		m.gpuKernelCallsTotal = NewExpirer[*request.Span, instrument.Int64Counter, int64](
			m.ctx, gpuKernelCallsTotal, mr.attrGPUKernelCalls, timeNow, mr.cfg.TTL)

		gpuMemoryAllocationsTotal, err := meter.Int64Counter(attributes.GPUMemoryAllocations.OTEL, instrument.WithUnit("By"))
		if err != nil {
			return fmt.Errorf("creating gpu memory allocations total: %w", err)
		}
		m.gpuMemoryAllocsTotal = NewExpirer[*request.Span, instrument.Int64Counter, int64](
			m.ctx, gpuMemoryAllocationsTotal, mr.attrGPUMemoryAllocations, timeNow, mr.cfg.TTL)

		gpuKernelGridSize, err := meter.Float64Histogram(attributes.GPUKernelGridSize.OTEL, instrument.WithUnit("1"))
		if err != nil {
			return fmt.Errorf("creating gpu kernel grid size histogram: %w", err)
		}
		m.gpuKernelGridSize = NewExpirer[*request.Span, instrument.Float64Histogram, float64](
			m.ctx, gpuKernelGridSize, mr.attrGPUKernelGridSize, timeNow, mr.cfg.TTL)

		gpuKernelBlockSize, err := meter.Float64Histogram(attributes.GPUKernelBlockSize.OTEL, instrument.WithUnit("1"))
		if err != nil {
			return fmt.Errorf("creating gpu kernel block size histogram: %w", err)
		}
		m.gpuKernelBlockSize = NewExpirer[*request.Span, instrument.Float64Histogram, float64](
			m.ctx, gpuKernelBlockSize, mr.attrGPUKernelBlockSize, timeNow, mr.cfg.TTL)
	}

	return nil
}

func (mr *MetricsReporter) setupSpanMeters(m *Metrics, meter instrument.Meter) error {
	if !mr.cfg.SpanMetricsEnabled() {
		return nil
	}

	var err error

	spanMetricAttrs := mr.spanMetricAttributes()

	spanMetricsLatency, err := meter.Float64Histogram(SpanMetricsLatency)
	if err != nil {
		return fmt.Errorf("creating span metric histogram for latency: %w", err)
	}
	m.spanMetricsLatency = NewExpirer[*request.Span, instrument.Float64Histogram, float64](
		m.ctx, spanMetricsLatency, spanMetricAttrs, timeNow, mr.cfg.TTL)

	spanMetricsCallsTotal, err := meter.Int64Counter(SpanMetricsCalls)
	if err != nil {
		return fmt.Errorf("creating span metric calls total: %w", err)
	}
	m.spanMetricsCallsTotal = NewExpirer[*request.Span, instrument.Int64Counter, int64](
		m.ctx, spanMetricsCallsTotal, spanMetricAttrs, timeNow, mr.cfg.TTL)

	spanMetricsRequestSizeTotal, err := meter.Float64Counter(SpanMetricsRequestSizes)
	if err != nil {
		return fmt.Errorf("creating span metric request size total: %w", err)
	}
	m.spanMetricsRequestSizeTotal = NewExpirer[*request.Span, instrument.Float64Counter, float64](
		m.ctx, spanMetricsRequestSizeTotal, spanMetricAttrs, timeNow, mr.cfg.TTL)

	spanMetricsResponseSizeTotal, err := meter.Float64Counter(SpanMetricsResponseSizes)
	if err != nil {
		return fmt.Errorf("creating span metric response size total: %w", err)
	}
	m.spanMetricsResponseSizeTotal = NewExpirer[*request.Span, instrument.Float64Counter, float64](
		m.ctx, spanMetricsResponseSizeTotal, spanMetricAttrs, timeNow, mr.cfg.TTL)

	m.tracesTargetInfo, err = meter.Int64UpDownCounter(TracesTargetInfo)
	if err != nil {
		return fmt.Errorf("creating span metric traces target info: %w", err)
	}

	return nil
}

func (mr *MetricsReporter) setupHostInfoMeter(meter instrument.Meter) error {
	tracesHostInfo, err := meter.Int64Gauge(TracesHostInfo)
	if err != nil {
		return fmt.Errorf("creating span metric traces host info: %w", err)
	}
	attrOpt := instrument.WithAttributeSet(mr.metricHostAttributes())
	tracesHostInfo.Record(mr.ctx, 1, attrOpt)

	return nil
}

func (mr *MetricsReporter) setupGraphMeters(m *Metrics, meter instrument.Meter) error {
	if !mr.cfg.ServiceGraphMetricsEnabled() {
		return nil
	}

	var err error

	serviceGraphAttrs := mr.serviceGraphAttributes()

	serviceGraphClient, err := meter.Float64Histogram(ServiceGraphClient, instrument.WithUnit("s"))
	if err != nil {
		return fmt.Errorf("creating service graph client histogram: %w", err)
	}
	m.serviceGraphClient = NewExpirer[*request.Span, instrument.Float64Histogram, float64](
		m.ctx, serviceGraphClient, serviceGraphAttrs, timeNow, mr.cfg.TTL)

	serviceGraphServer, err := meter.Float64Histogram(ServiceGraphServer, instrument.WithUnit("s"))
	if err != nil {
		return fmt.Errorf("creating service graph server histogram: %w", err)
	}
	m.serviceGraphServer = NewExpirer[*request.Span, instrument.Float64Histogram, float64](
		m.ctx, serviceGraphServer, serviceGraphAttrs, timeNow, mr.cfg.TTL)

	serviceGraphFailed, err := meter.Int64Counter(ServiceGraphFailed)
	if err != nil {
		return fmt.Errorf("creating service graph failed total: %w", err)
	}
	m.serviceGraphFailed = NewExpirer[*request.Span, instrument.Int64Counter, int64](
		m.ctx, serviceGraphFailed, serviceGraphAttrs, timeNow, mr.cfg.TTL)

	serviceGraphTotal, err := meter.Int64Counter(ServiceGraphTotal)
	if err != nil {
		return fmt.Errorf("creating service graph total: %w", err)
	}
	m.serviceGraphTotal = NewExpirer[*request.Span, instrument.Int64Counter, int64](
		m.ctx, serviceGraphTotal, serviceGraphAttrs, timeNow, mr.cfg.TTL)

	if m.tracesTargetInfo == nil {
		m.tracesTargetInfo, err = meter.Int64UpDownCounter(TracesTargetInfo)
		if err != nil {
			return fmt.Errorf("creating service graph traces target info: %w", err)
		}
	}

	return nil
}

func (mr *MetricsReporter) newMetricsInstance(service *svc.Attrs) Metrics {
	mlog := mlog()
	var resourceAttributes []attribute.KeyValue
	if service != nil {
		mlog = mlog.With("service", service)
		resourceAttributes = append(getAppResourceAttrs(mr.hostID, service), ResourceAttrsFromEnv(service)...)
	}
	mlog.Debug("creating new Metrics reporter")
	resources := resource.NewWithAttributes(semconv.SchemaURL, resourceAttributes...)

	opts := []metric.Option{
		metric.WithResource(resources),
		metric.WithReader(metric.NewPeriodicReader(mr.exporter,
			metric.WithInterval(mr.cfg.Interval))),
	}

	opts = append(opts, mr.otelMetricOptions(mlog)...)
	opts = append(opts, mr.spanMetricOptions(mlog)...)
	opts = append(opts, mr.graphMetricOptions(mlog)...)

	return Metrics{
		ctx:     mr.ctx,
		service: service,
		provider: metric.NewMeterProvider(
			opts...,
		),
	}
}

func (mr *MetricsReporter) newMetricSet(service *svc.Attrs) (*Metrics, error) {
	m := mr.newMetricsInstance(service)

	// time units for HTTP and GRPC durations are in seconds, according to the OTEL specification:
	// https://github.com/open-telemetry/opentelemetry-specification/tree/main/specification/metrics/semantic_conventions
	// TODO: set ExplicitBucketBoundaries here and in prometheus from the previous specification
	meter := m.provider.Meter(reporterName)
	var err error
	if mr.cfg.OTelMetricsEnabled() {
		err = mr.setupOtelMeters(&m, meter)
		if err != nil {
			return nil, err
		}
	}

	if mr.cfg.SpanMetricsEnabled() {
		err = mr.setupSpanMeters(&m, meter)
		if err != nil {
			return nil, err
		}
		attrOpt := instrument.WithAttributeSet(mr.metricResourceAttributes(service))
		m.tracesTargetInfo.Add(mr.ctx, 1, attrOpt)
	}

	if mr.cfg.ServiceGraphMetricsEnabled() {
		err = mr.setupGraphMeters(&m, meter)
		if err != nil {
			return nil, err
		}
		attrOpt := instrument.WithAttributeSet(mr.metricResourceAttributes(service))
		m.tracesTargetInfo.Add(mr.ctx, 1, attrOpt)
	}

	return &m, nil
}

func isExponentialAggregation(mc *MetricsConfig, mlog *slog.Logger) bool {
	switch mc.HistogramAggregation {
	case AggregationExponential:
		return true
	case AggregationExplicit:
	// do nothing
	default:
		mlog.Warn("invalid value for histogram aggregation. Accepted values are: "+
			AggregationExponential+", "+AggregationExplicit+" (default). Using default",
			"value", mc.HistogramAggregation)
	}
	return false
}

func InstantiateMetricsExporter(ctx context.Context, cfg *MetricsConfig, log *slog.Logger) (sdkmetric.Exporter, error) {
	var err error
	var exporter sdkmetric.Exporter
	switch proto := cfg.GetProtocol(); proto {
	case ProtocolHTTPJSON, ProtocolHTTPProtobuf, "": // zero value defaults to HTTP for backwards-compatibility
		log.Debug("instantiating HTTP MetricsReporter", "protocol", proto)
		if exporter, err = httpMetricsExporter(ctx, cfg); err != nil {
			return nil, fmt.Errorf("can't instantiate OTEL HTTP metrics exporter: %w", err)
		}
	case ProtocolGRPC:
		log.Debug("instantiating GRPC MetricsReporter", "protocol", proto)
		if exporter, err = grpcMetricsExporter(ctx, cfg); err != nil {
			return nil, fmt.Errorf("can't instantiate OTEL GRPC metrics exporter: %w", err)
		}
	default:
		return nil, fmt.Errorf("invalid protocol value: %q. Accepted values are: %s, %s, %s",
			proto, ProtocolGRPC, ProtocolHTTPJSON, ProtocolHTTPProtobuf)
	}
	return exporter, nil
}

func httpMetricsExporter(ctx context.Context, cfg *MetricsConfig) (sdkmetric.Exporter, error) {
	opts, err := getHTTPMetricEndpointOptions(cfg)
	if err != nil {
		return nil, err
	}
	mexp, err := otlpmetrichttp.New(ctx, opts.AsMetricHTTP()...)
	if err != nil {
		return nil, fmt.Errorf("creating HTTP metric exporter: %w", err)
	}
	return mexp, nil
}

func grpcMetricsExporter(ctx context.Context, cfg *MetricsConfig) (sdkmetric.Exporter, error) {
	opts, err := getGRPCMetricEndpointOptions(cfg)
	if err != nil {
		return nil, err
	}
	mexp, err := otlpmetricgrpc.New(ctx, opts.AsMetricGRPC()...)
	if err != nil {
		return nil, fmt.Errorf("creating GRPC metric exporter: %w", err)
	}
	return mexp, nil
}

func (mr *MetricsReporter) close() {
	if err := mr.exporter.Shutdown(mr.ctx); err != nil {
		slog.With("component", "MetricsReporter").Error("closing metrics provider", "error", err)
	}
}

// instrumentMetricsExporter checks whether the context is configured to report internal metrics and,
// in this case, wraps the passed metrics exporter inside an instrumented exporter
func instrumentMetricsExporter(internalMetrics imetrics.Reporter, in sdkmetric.Exporter) sdkmetric.Exporter {
	// avoid wrapping the instrumented exporter if we don't have
	// internal instrumentation (NoopReporter)
	if _, ok := internalMetrics.(imetrics.NoopReporter); ok || internalMetrics == nil {
		return in
	}
	return &instrumentedMetricsExporter{
		Exporter: in,
		internal: internalMetrics,
	}
}

func otelHistogramConfig(metricName string, buckets []float64, useExponentialHistogram bool) metric.View {
	if useExponentialHistogram {
		return metric.NewView(
			metric.Instrument{
				Name:  metricName,
				Scope: instrumentation.Scope{Name: reporterName},
			},
			metric.Stream{
				Name: metricName,
				Aggregation: sdkmetric.AggregationBase2ExponentialHistogram{
					MaxScale: 20,
					MaxSize:  160,
				},
			})
	}
	return metric.NewView(
		metric.Instrument{
			Name:  metricName,
			Scope: instrumentation.Scope{Name: reporterName},
		},
		metric.Stream{
			Name: metricName,
			Aggregation: sdkmetric.AggregationExplicitBucketHistogram{
				Boundaries: buckets,
			},
		})

}

func (mr *MetricsReporter) metricResourceAttributes(service *svc.Attrs) attribute.Set {
	baseAttrs := []attribute.KeyValue{
		request.ServiceMetric(service.UID.Name),
		semconv.ServiceInstanceID(service.UID.Instance),
		semconv.ServiceNamespace(service.UID.Namespace),
		semconv.TelemetrySDKLanguageKey.String(service.SDKLanguage.String()),
		semconv.TelemetrySDKNameKey.String("beyla"),
		request.SourceMetric("beyla"),
	}

	extraAttrs := []attribute.KeyValue{
		semconv.HostID(mr.hostID),
	}

	for k, v := range service.Metadata {
		extraAttrs = append(extraAttrs, k.OTEL().String(v))
	}

	filteredAttrs := getFilteredMetricResourceAttrs(baseAttrs, mr.userAttribSelection, extraAttrs, MetricTypes)
	return attribute.NewSet(filteredAttrs...)
}

func (mr *MetricsReporter) metricHostAttributes() attribute.Set {
	attrs := []attribute.KeyValue{
		GrafanaHostIDKey.String(mr.hostID),
	}

	return attribute.NewSet(attrs...)
}

// spanMetricAttributes follow a given specification, so their attribute getters are predefined and can't be
// selected by the user
func (mr *MetricsReporter) spanMetricAttributes() []attributes.Field[*request.Span, attribute.KeyValue] {
	return append(attributes.OpenTelemetryGetters(
		request.SpanOTELGetters, []attr.Name{
			attr.Service,
			attr.ServiceInstanceID,
			attr.ServiceNamespace,
			attr.SpanKind,
			attr.SpanName,
			attr.StatusCode,
			attr.Source,
		}),
		// hostID is not taken from the span but common to the metrics reporter,
		// so the getter is injected here directly
		attributes.Field[*request.Span, attribute.KeyValue]{
			ExposedName: string(attr.HostID.OTEL()),
			Get: func(_ *request.Span) attribute.KeyValue {
				return semconv.HostID(mr.hostID)
			},
		})
}

func (mr *MetricsReporter) serviceGraphAttributes() []attributes.Field[*request.Span, attribute.KeyValue] {
	return attributes.OpenTelemetryGetters(
		request.SpanOTELGetters, []attr.Name{
			attr.Client,
			attr.ClientNamespace,
			attr.Server,
			attr.ServerNamespace,
			attr.Source,
		})
}

func otelSpanAccepted(span *request.Span, mr *MetricsReporter) bool {
	return mr.cfg.OTelMetricsEnabled() && !span.Service.ExportsOTelMetrics()
}

// nolint:cyclop
func (r *Metrics) record(span *request.Span, mr *MetricsReporter) {
	t := span.Timings()
	duration := t.End.Sub(t.RequestStart).Seconds()

	ctx := trace.ContextWithSpanContext(r.ctx, trace.SpanContext{}.WithTraceID(span.TraceID).WithSpanID(span.SpanID).WithTraceFlags(trace.TraceFlags(span.Flags)))

	if otelSpanAccepted(span, mr) {
		switch span.Type {
		case request.EventTypeHTTP:
			if mr.is.HTTPEnabled() {
				// TODO: for more accuracy, there must be a way to set the metric time from the actual span end time
				httpDuration, attrs := r.httpDuration.ForRecord(span)
				httpDuration.Record(ctx, duration, instrument.WithAttributeSet(attrs))

				httpRequestSize, attrs := r.httpRequestSize.ForRecord(span)
				httpRequestSize.Record(ctx, float64(span.RequestBodyLength()), instrument.WithAttributeSet(attrs))

				httpResponseSize, attrs := r.httpResponseSize.ForRecord(span)
				httpResponseSize.Record(ctx, float64(span.ResponseBodyLength()), instrument.WithAttributeSet(attrs))
			}
		case request.EventTypeGRPC:
			if mr.is.GRPCEnabled() {
				grpcDuration, attrs := r.grpcDuration.ForRecord(span)
				grpcDuration.Record(ctx, duration, instrument.WithAttributeSet(attrs))
			}
		case request.EventTypeGRPCClient:
			if mr.is.GRPCEnabled() {
				grpcClientDuration, attrs := r.grpcClientDuration.ForRecord(span)
				grpcClientDuration.Record(ctx, duration, instrument.WithAttributeSet(attrs))
			}
		case request.EventTypeHTTPClient:
			if mr.is.HTTPEnabled() {
				httpClientDuration, attrs := r.httpClientDuration.ForRecord(span)
				httpClientDuration.Record(ctx, duration, instrument.WithAttributeSet(attrs))
				httpClientRequestSize, attrs := r.httpClientRequestSize.ForRecord(span)
				httpClientRequestSize.Record(ctx, float64(span.RequestBodyLength()), instrument.WithAttributeSet(attrs))
				httpClientResponseSize, attrs := r.httpClientResponseSize.ForRecord(span)
				httpClientResponseSize.Record(ctx, float64(span.ResponseBodyLength()), instrument.WithAttributeSet(attrs))
			}
		case request.EventTypeRedisServer, request.EventTypeRedisClient, request.EventTypeSQLClient:
			if mr.is.DBEnabled() {
				dbClientDuration, attrs := r.dbClientDuration.ForRecord(span)
				dbClientDuration.Record(ctx, duration, instrument.WithAttributeSet(attrs))
			}
		case request.EventTypeKafkaClient, request.EventTypeKafkaServer:
			if mr.is.MQEnabled() {
				switch span.Method {
				case request.MessagingPublish:
					msgPublishDuration, attrs := r.msgPublishDuration.ForRecord(span)
					msgPublishDuration.Record(ctx, duration, instrument.WithAttributeSet(attrs))
				case request.MessagingProcess:
					msgProcessDuration, attrs := r.msgProcessDuration.ForRecord(span)
					msgProcessDuration.Record(ctx, duration, instrument.WithAttributeSet(attrs))
				}
			}
		case request.EventTypeGPUKernelLaunch:
			if mr.is.GPUEnabled() {
				gcalls, attrs := r.gpuKernelCallsTotal.ForRecord(span)
				gcalls.Add(ctx, 1, instrument.WithAttributeSet(attrs))

				ggrid, attrs := r.gpuKernelGridSize.ForRecord(span)
				ggrid.Record(ctx, float64(span.ContentLength), instrument.WithAttributeSet(attrs))

				gblock, attrs := r.gpuKernelBlockSize.ForRecord(span)
				gblock.Record(ctx, float64(span.SubType), instrument.WithAttributeSet(attrs))
			}
		case request.EventTypeGPUMalloc:
			if mr.is.GPUEnabled() {
				gmem, attrs := r.gpuMemoryAllocsTotal.ForRecord(span)
				gmem.Add(ctx, span.ContentLength, instrument.WithAttributeSet(attrs))
			}
		}
	}

	if mr.cfg.SpanMetricsEnabled() {
		sml, attrs := r.spanMetricsLatency.ForRecord(span)
		sml.Record(ctx, duration, instrument.WithAttributeSet(attrs))

		smct, attrs := r.spanMetricsCallsTotal.ForRecord(span)
		smct.Add(ctx, 1, instrument.WithAttributeSet(attrs))

		smst, attrs := r.spanMetricsRequestSizeTotal.ForRecord(span)
		smst.Add(ctx, float64(span.RequestBodyLength()), instrument.WithAttributeSet(attrs))

		smst, attr := r.spanMetricsResponseSizeTotal.ForRecord(span)
		smst.Add(ctx, float64(span.ResponseBodyLength()), instrument.WithAttributeSet(attr))
	}

	if mr.cfg.ServiceGraphMetricsEnabled() {
		if !span.IsSelfReferenceSpan() || mr.cfg.AllowServiceGraphSelfReferences {
			if span.IsClientSpan() {
				sgc, attrs := r.serviceGraphClient.ForRecord(span)
				sgc.Record(ctx, duration, instrument.WithAttributeSet(attrs))
			} else {
				sgs, attrs := r.serviceGraphServer.ForRecord(span)
				sgs.Record(ctx, duration, instrument.WithAttributeSet(attrs))
			}
			sgt, attrs := r.serviceGraphTotal.ForRecord(span)
			sgt.Add(ctx, 1, instrument.WithAttributeSet(attrs))
			if request.SpanStatusCode(span) == request.StatusCodeError {
				sgf, attrs := r.serviceGraphFailed.ForRecord(span)
				sgf.Add(ctx, 1, instrument.WithAttributeSet(attrs))
			}
		}
	}
}

func (mr *MetricsReporter) reportMetrics(_ context.Context) {
	for spans := range mr.input {
		for i := range spans {
			s := &spans[i]
			if s.InternalSignal() {
				continue
			}
			// If we are ignoring this span because of route patterns, don't do anything
			if s.IgnoreMetrics() {
				continue
			}
			reporter, err := mr.reporters.For(&s.Service)
			if err != nil {
				mlog().Error("unexpected error creating OTEL resource. Ignoring metric",
					"error", err, "service", s.Service)
				continue
			}
			reporter.record(s, mr)
		}
	}
	mr.close()
}

func getHTTPMetricEndpointOptions(cfg *MetricsConfig) (otlpOptions, error) {
	opts := otlpOptions{Headers: map[string]string{}}
	log := mlog().With("transport", "http")
	murl, isCommon, err := parseMetricsEndpoint(cfg)
	if err != nil {
		return opts, err
	}
	log.Debug("Configuring exporter",
		"protocol", cfg.Protocol, "metricsProtocol", cfg.MetricsProtocol, "endpoint", murl.Host)

	setMetricsProtocol(cfg)
	opts.Endpoint = murl.Host
	if murl.Scheme == "http" || murl.Scheme == "unix" {
		log.Debug("Specifying insecure connection", "scheme", murl.Scheme)
		opts.Insecure = true
	}
	// If the value is set from the OTEL_EXPORTER_OTLP_ENDPOINT common property, we need to add /v1/metrics to the path
	// otherwise, we leave the path that is explicitly set by the user
	opts.URLPath = murl.Path
	if isCommon {
		if strings.HasSuffix(opts.URLPath, "/") {
			opts.URLPath += "v1/metrics"
		} else {
			opts.URLPath += "/v1/metrics"
		}
	}
	log.Debug("Specifying path", "path", opts.URLPath)

	if cfg.InsecureSkipVerify {
		log.Debug("Setting InsecureSkipVerify")
		opts.SkipTLSVerify = cfg.InsecureSkipVerify
	}

	cfg.Grafana.setupOptions(&opts)
	maps.Copy(opts.Headers, HeadersFromEnv(envHeaders))
	maps.Copy(opts.Headers, HeadersFromEnv(envMetricsHeaders))

	return opts, nil
}

func getGRPCMetricEndpointOptions(cfg *MetricsConfig) (otlpOptions, error) {
	opts := otlpOptions{Headers: map[string]string{}}
	log := mlog().With("transport", "grpc")
	murl, _, err := parseMetricsEndpoint(cfg)
	if err != nil {
		return opts, err
	}
	log.Debug("Configuring exporter",
		"protocol", cfg.Protocol, "metricsProtocol", cfg.MetricsProtocol, "endpoint", murl.Host)

	setMetricsProtocol(cfg)
	opts.Endpoint = murl.Host
	if murl.Scheme == "http" || murl.Scheme == "unix" {
		log.Debug("Specifying insecure connection", "scheme", murl.Scheme)
		opts.Insecure = true
	}
	if cfg.InsecureSkipVerify {
		log.Debug("Setting InsecureSkipVerify")
		opts.SkipTLSVerify = true
	}

	cfg.Grafana.setupOptions(&opts)
	maps.Copy(opts.Headers, HeadersFromEnv(envHeaders))
	maps.Copy(opts.Headers, HeadersFromEnv(envMetricsHeaders))

	return opts, nil
}

// the HTTP path will be defined from one of the following sources, from highest to lowest priority
// - OTEL_EXPORTER_OTLP_METRICS_ENDPOINT, if defined
// - OTEL_EXPORTER_OTLP_ENDPOINT, if defined
// - https://otlp-gateway-${GRAFANA_CLOUD_ZONE}.grafana.net/otlp, if GRAFANA_CLOUD_ZONE is defined
// If, by some reason, Grafana changes its OTLP Gateway URL in a distant future, you can still point to the
// correct URL with the OTLP_EXPORTER_... variables.
func parseMetricsEndpoint(cfg *MetricsConfig) (*url.URL, bool, error) {
	endpoint, isCommon := cfg.OTLPMetricsEndpoint()

	murl, err := url.Parse(endpoint)
	if err != nil {
		return nil, isCommon, fmt.Errorf("parsing endpoint URL %s: %w", endpoint, err)
	}
	if murl.Scheme == "" || murl.Host == "" {
		return nil, isCommon, fmt.Errorf("URL %q must have a scheme and a host", endpoint)
	}
	return murl, isCommon, nil
}

// HACK: at the time of writing this, the otelpmetrichttp API does not support explicitly
// setting the protocol. They should be properly set via environment variables, but
// if the user supplied the value via configuration file (and not via env vars), we override the environment.
// To be as least intrusive as possible, we will change the variables if strictly needed
// TODO: remove this once otelpmetrichttp.WithProtocol is supported
func setMetricsProtocol(cfg *MetricsConfig) {
	if _, ok := os.LookupEnv(envMetricsProtocol); ok {
		return
	}
	if _, ok := os.LookupEnv(envProtocol); ok {
		return
	}
	if cfg.MetricsProtocol != "" {
		os.Setenv(envMetricsProtocol, string(cfg.MetricsProtocol))
		return
	}
	if cfg.Protocol != "" {
		os.Setenv(envProtocol, string(cfg.Protocol))
		return
	}
	// unset. Guessing it
	os.Setenv(envMetricsProtocol, string(cfg.GuessProtocol()))
}

func cleanupMetrics(ctx context.Context, m *Expirer[*request.Span, instrument.Float64Histogram, float64]) {
	if m != nil {
		m.RemoveAllMetrics(ctx)
	}
}

func cleanupCounterMetrics(ctx context.Context, m *Expirer[*request.Span, instrument.Int64Counter, int64]) {
	if m != nil {
		m.RemoveAllMetrics(ctx)
	}
}

func cleanupFloatCounterMetrics(ctx context.Context, m *Expirer[*request.Span, instrument.Float64Counter, float64]) {
	if m != nil {
		m.RemoveAllMetrics(ctx)
	}
}

func (r *Metrics) cleanupAllMetricsInstances() {
	cleanupMetrics(r.ctx, r.httpDuration)
	cleanupMetrics(r.ctx, r.httpClientDuration)
	cleanupMetrics(r.ctx, r.grpcDuration)
	cleanupMetrics(r.ctx, r.grpcClientDuration)
	cleanupMetrics(r.ctx, r.dbClientDuration)
	cleanupMetrics(r.ctx, r.msgPublishDuration)
	cleanupMetrics(r.ctx, r.msgProcessDuration)
	cleanupMetrics(r.ctx, r.httpRequestSize)
	cleanupMetrics(r.ctx, r.httpResponseSize)
	cleanupMetrics(r.ctx, r.httpClientRequestSize)
	cleanupMetrics(r.ctx, r.spanMetricsLatency)
	cleanupCounterMetrics(r.ctx, r.spanMetricsCallsTotal)
	cleanupFloatCounterMetrics(r.ctx, r.spanMetricsRequestSizeTotal)
	cleanupFloatCounterMetrics(r.ctx, r.spanMetricsResponseSizeTotal)
	cleanupMetrics(r.ctx, r.serviceGraphClient)
	cleanupMetrics(r.ctx, r.serviceGraphServer)
	cleanupCounterMetrics(r.ctx, r.serviceGraphFailed)
	cleanupCounterMetrics(r.ctx, r.serviceGraphTotal)
	cleanupCounterMetrics(r.ctx, r.gpuKernelCallsTotal)
}<|MERGE_RESOLUTION|>--- conflicted
+++ resolved
@@ -212,7 +212,6 @@
 	is         instrumentations.InstrumentationSelection
 
 	// user-selected fields for each of the reported metrics
-<<<<<<< HEAD
 	attrHTTPDuration           []attributes.Field[*request.Span, attribute.KeyValue]
 	attrHTTPClientDuration     []attributes.Field[*request.Span, attribute.KeyValue]
 	attrGRPCServer             []attributes.Field[*request.Span, attribute.KeyValue]
@@ -228,24 +227,8 @@
 	attrGPUKernelGridSize      []attributes.Field[*request.Span, attribute.KeyValue]
 	attrGPUKernelBlockSize     []attributes.Field[*request.Span, attribute.KeyValue]
 	attrGPUMemoryAllocations   []attributes.Field[*request.Span, attribute.KeyValue]
+	userAttribSelection        attributes.Selection
 	input                      <-chan []request.Span
-=======
-	attrHTTPDuration          []attributes.Field[*request.Span, attribute.KeyValue]
-	attrHTTPClientDuration    []attributes.Field[*request.Span, attribute.KeyValue]
-	attrGRPCServer            []attributes.Field[*request.Span, attribute.KeyValue]
-	attrGRPCClient            []attributes.Field[*request.Span, attribute.KeyValue]
-	attrDBClient              []attributes.Field[*request.Span, attribute.KeyValue]
-	attrMessagingPublish      []attributes.Field[*request.Span, attribute.KeyValue]
-	attrMessagingProcess      []attributes.Field[*request.Span, attribute.KeyValue]
-	attrHTTPRequestSize       []attributes.Field[*request.Span, attribute.KeyValue]
-	attrHTTPClientRequestSize []attributes.Field[*request.Span, attribute.KeyValue]
-	attrGPUKernelCalls        []attributes.Field[*request.Span, attribute.KeyValue]
-	attrGPUKernelGridSize     []attributes.Field[*request.Span, attribute.KeyValue]
-	attrGPUKernelBlockSize    []attributes.Field[*request.Span, attribute.KeyValue]
-	attrGPUMemoryAllocations  []attributes.Field[*request.Span, attribute.KeyValue]
-	input                     <-chan []request.Span
-	userAttribSelection       attributes.Selection
->>>>>>> 7f90c8c0
 }
 
 // Metrics is a set of metrics associated to a given OTEL MeterProvider.
