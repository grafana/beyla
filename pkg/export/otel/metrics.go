package otel

import (
	"context"
	"fmt"
	"log/slog"
	"maps"
	"net/url"
	"os"
	"slices"
	"strings"
	"time"

	"github.com/mariomac/pipes/pipe"
	"go.opentelemetry.io/otel/attribute"
	"go.opentelemetry.io/otel/codes"
	"go.opentelemetry.io/otel/exporters/otlp/otlpmetric/otlpmetricgrpc"
	"go.opentelemetry.io/otel/exporters/otlp/otlpmetric/otlpmetrichttp"
	"go.opentelemetry.io/otel/sdk/instrumentation"
	sdkmetric "go.opentelemetry.io/otel/sdk/metric"
	"go.opentelemetry.io/otel/sdk/resource"
	semconv "go.opentelemetry.io/otel/semconv/v1.19.0"
	"go.opentelemetry.io/otel/trace"

	"github.com/grafana/beyla/v2/pkg/export/attributes"
	attr "github.com/grafana/beyla/v2/pkg/export/attributes/names"
	"github.com/grafana/beyla/v2/pkg/export/instrumentations"
	"github.com/grafana/beyla/v2/pkg/export/otel/metric"
	instrument "github.com/grafana/beyla/v2/pkg/export/otel/metric/api/metric"
	"github.com/grafana/beyla/v2/pkg/internal/imetrics"
	"github.com/grafana/beyla/v2/pkg/internal/pipe/global"
	"github.com/grafana/beyla/v2/pkg/internal/request"
	"github.com/grafana/beyla/v2/pkg/internal/svc"
)

func mlog() *slog.Logger {
	return slog.With("component", "otel.MetricsReporter")
}

const (
	// SpanMetricsLatency and rest of metrics below haven't been yet moved to the
	// pkg/internal/export/metric package as we are disabling user-provided attribute
	// selection for them. They are very specific metrics with an opinionated format
	// for Span Metrics and Service Graph Metrics functionalities
	SpanMetricsLatency = "traces_spanmetrics_latency"
	SpanMetricsCalls   = "traces_spanmetrics_calls_total"
	SpanMetricsSizes   = "traces_spanmetrics_size_total"
	TracesTargetInfo   = "traces_target_info"
	TracesHostInfo     = "traces_host_info"
	ServiceGraphClient = "traces_service_graph_request_client"
	ServiceGraphServer = "traces_service_graph_request_server"
	ServiceGraphFailed = "traces_service_graph_request_failed_total"
	ServiceGraphTotal  = "traces_service_graph_request_total"

	UsualPortGRPC = "4317"
	UsualPortHTTP = "4318"

	AggregationExplicit    = "explicit_bucket_histogram"
	AggregationExponential = "base2_exponential_bucket_histogram"

	FeatureNetwork          = "network"
	FeatureNetworkInterZone = "network_inter_zone"
	FeatureApplication      = "application"
	FeatureSpan             = "application_span"
	FeatureGraph            = "application_service_graph"
	FeatureProcess          = "application_process"
	FeatureEBPF             = "ebpf"
)

// GrafanaHostIDKey is the same attribute Key as HostIDKey, but used for
// traces_target_info
const GrafanaHostIDKey = attribute.Key("grafana.host.id")

type MetricsConfig struct {
	Interval time.Duration `yaml:"interval" env:"BEYLA_METRICS_INTERVAL"`
	// OTELIntervalMS supports metric intervals as specified by the standard OTEL definition.
	// BEYLA_METRICS_INTERVAL takes precedence over it.
	// nolint:undoc
	OTELIntervalMS int `env:"OTEL_METRIC_EXPORT_INTERVAL"`

	CommonEndpoint  string `yaml:"-" env:"OTEL_EXPORTER_OTLP_ENDPOINT"`
	MetricsEndpoint string `yaml:"endpoint" env:"OTEL_EXPORTER_OTLP_METRICS_ENDPOINT"`

	Protocol        Protocol `yaml:"protocol" env:"OTEL_EXPORTER_OTLP_PROTOCOL"`
	MetricsProtocol Protocol `yaml:"-" env:"OTEL_EXPORTER_OTLP_METRICS_PROTOCOL"`

	// InsecureSkipVerify is not standard, so we don't follow the same naming convention
	InsecureSkipVerify bool `yaml:"insecure_skip_verify" env:"BEYLA_OTEL_INSECURE_SKIP_VERIFY"`

	Buckets              Buckets `yaml:"buckets"`
	HistogramAggregation string  `yaml:"histogram_aggregation" env:"OTEL_EXPORTER_OTLP_METRICS_DEFAULT_HISTOGRAM_AGGREGATION"`

	// nolint:undoc
	ReportersCacheLen int `yaml:"reporters_cache_len" env:"BEYLA_METRICS_REPORT_CACHE_LEN"`

	// SDKLogLevel works independently from the global LogLevel because it prints GBs of logs in Debug mode
	// and the Info messages leak internal details that are not usually valuable for the final user.
	// nolint:undoc
	SDKLogLevel string `yaml:"otel_sdk_log_level" env:"BEYLA_OTEL_SDK_LOG_LEVEL"`

	// Features of metrics that are can be exported. Accepted values are "application" and "network".
	// envDefault is provided to avoid breaking changes
	Features []string `yaml:"features" env:"BEYLA_OTEL_METRICS_FEATURES,expand" envDefault:"${BEYLA_OTEL_METRIC_FEATURES}"  envSeparator:","`

	// Allows configuration of which instrumentations should be enabled, e.g. http, grpc, sql...
	Instrumentations []string `yaml:"instrumentations" env:"BEYLA_OTEL_METRICS_INSTRUMENTATIONS" envSeparator:","`

	// TTL is the time since a metric was updated for the last time until it is
	// removed from the metrics set.
	// nolint:undoc
	TTL time.Duration `yaml:"ttl" env:"BEYLA_OTEL_METRICS_TTL"`

	AllowServiceGraphSelfReferences bool `yaml:"allow_service_graph_self_references" env:"BEYLA_OTEL_ALLOW_SERVICE_GRAPH_SELF_REFERENCES"`

	// Grafana configuration needs to be explicitly set up before building the graph
	Grafana *GrafanaOTLP `yaml:"-"`
}

func (m *MetricsConfig) GetProtocol() Protocol {
	if m.MetricsProtocol != "" {
		return m.MetricsProtocol
	}
	if m.Protocol != "" {
		return m.Protocol
	}
	return m.GuessProtocol()
}

func (m *MetricsConfig) GetInterval() time.Duration {
	if m.Interval == 0 {
		return time.Duration(m.OTELIntervalMS) * time.Millisecond
	}
	return m.Interval
}

func (m *MetricsConfig) GuessProtocol() Protocol {
	// If no explicit protocol is set, we guess it it from the metrics enpdoint port
	// (assuming it uses a standard port or a development-like form like 14317, 24317, 14318...)
	ep, _, err := parseMetricsEndpoint(m)
	if err == nil {
		if strings.HasSuffix(ep.Port(), UsualPortGRPC) {
			return ProtocolGRPC
		} else if strings.HasSuffix(ep.Port(), UsualPortHTTP) {
			return ProtocolHTTPProtobuf
		}
	}
	// Otherwise we return default protocol according to the latest specification:
	// https://github.com/open-telemetry/opentelemetry-specification/blob/main/specification/protocol/exporter.md?plain=1#L53
	return ProtocolHTTPProtobuf
}

func (m *MetricsConfig) OTLPMetricsEndpoint() (string, bool) {
	return ResolveOTLPEndpoint(m.MetricsEndpoint, m.CommonEndpoint, m.Grafana)
}

// EndpointEnabled specifies that the OTEL metrics node is enabled if and only if
// either the OTEL endpoint and OTEL metrics endpoint is defined.
// If not enabled, this node won't be instantiated
// Reason to disable linting: it requires to be a value despite it is considered a "heavy struct".
// This method is invoked only once during startup time so it doesn't have a noticeable performance impact.
// nolint:gocritic
func (m *MetricsConfig) EndpointEnabled() bool {
	return m.CommonEndpoint != "" || m.MetricsEndpoint != "" || m.Grafana.MetricsEnabled()
}

func (m *MetricsConfig) SpanMetricsEnabled() bool {
	return slices.Contains(m.Features, FeatureSpan)
}

func (m *MetricsConfig) ServiceGraphMetricsEnabled() bool {
	return slices.Contains(m.Features, FeatureGraph)
}

func (m *MetricsConfig) OTelMetricsEnabled() bool {
	return slices.Contains(m.Features, FeatureApplication)
}

func (m *MetricsConfig) NetworkMetricsEnabled() bool {
	return m.NetworkFlowBytesEnabled() || m.NetworkInterzoneMetricsEnabled()
}

func (m *MetricsConfig) NetworkFlowBytesEnabled() bool {
	return slices.Contains(m.Features, FeatureNetwork)
}

func (m *MetricsConfig) NetworkInterzoneMetricsEnabled() bool {
	return slices.Contains(m.Features, FeatureNetworkInterZone)
}

func (m *MetricsConfig) Enabled() bool {
	return m.EndpointEnabled() && (m.OTelMetricsEnabled() || m.SpanMetricsEnabled() || m.ServiceGraphMetricsEnabled() || m.NetworkMetricsEnabled())
}

// MetricsReporter implements the graph node that receives request.Span
// instances and forwards them as OTEL metrics.
type MetricsReporter struct {
	ctx        context.Context
	cfg        *MetricsConfig
	hostID     string
	attributes *attributes.AttrSelector
	exporter   sdkmetric.Exporter
	reporters  ReporterPool[*svc.Attrs, *Metrics]
	is         instrumentations.InstrumentationSelection

	// user-selected fields for each of the reported metrics
	attrHTTPDuration          []attributes.Field[*request.Span, attribute.KeyValue]
	attrHTTPClientDuration    []attributes.Field[*request.Span, attribute.KeyValue]
	attrGRPCServer            []attributes.Field[*request.Span, attribute.KeyValue]
	attrGRPCClient            []attributes.Field[*request.Span, attribute.KeyValue]
	attrDBClient              []attributes.Field[*request.Span, attribute.KeyValue]
	attrMessagingPublish      []attributes.Field[*request.Span, attribute.KeyValue]
	attrMessagingProcess      []attributes.Field[*request.Span, attribute.KeyValue]
	attrHTTPRequestSize       []attributes.Field[*request.Span, attribute.KeyValue]
	attrHTTPClientRequestSize []attributes.Field[*request.Span, attribute.KeyValue]
	attrGPUKernelCalls        []attributes.Field[*request.Span, attribute.KeyValue]
	attrGPUKernelGridSize     []attributes.Field[*request.Span, attribute.KeyValue]
	attrGPUKernelBlockSize    []attributes.Field[*request.Span, attribute.KeyValue]
	attrGPUMemoryAllocations  []attributes.Field[*request.Span, attribute.KeyValue]
}

// Metrics is a set of metrics associated to a given OTEL MeterProvider.
// There is a Metrics instance for each service/process instrumented by Beyla.
type Metrics struct {
	ctx      context.Context
	service  *svc.Attrs
	provider *metric.MeterProvider

	// IMPORTANT! Don't forget to clean each Expirer in cleanupAllMetricsInstances method
	httpDuration          *Expirer[*request.Span, instrument.Float64Histogram, float64]
	httpClientDuration    *Expirer[*request.Span, instrument.Float64Histogram, float64]
	grpcDuration          *Expirer[*request.Span, instrument.Float64Histogram, float64]
	grpcClientDuration    *Expirer[*request.Span, instrument.Float64Histogram, float64]
	dbClientDuration      *Expirer[*request.Span, instrument.Float64Histogram, float64]
	msgPublishDuration    *Expirer[*request.Span, instrument.Float64Histogram, float64]
	msgProcessDuration    *Expirer[*request.Span, instrument.Float64Histogram, float64]
	httpRequestSize       *Expirer[*request.Span, instrument.Float64Histogram, float64]
	httpClientRequestSize *Expirer[*request.Span, instrument.Float64Histogram, float64]
	// trace span metrics
	spanMetricsLatency    *Expirer[*request.Span, instrument.Float64Histogram, float64]
	spanMetricsCallsTotal *Expirer[*request.Span, instrument.Int64Counter, int64]
	spanMetricsSizeTotal  *Expirer[*request.Span, instrument.Float64Counter, float64]
	serviceGraphClient    *Expirer[*request.Span, instrument.Float64Histogram, float64]
	serviceGraphServer    *Expirer[*request.Span, instrument.Float64Histogram, float64]
	serviceGraphFailed    *Expirer[*request.Span, instrument.Int64Counter, int64]
	serviceGraphTotal     *Expirer[*request.Span, instrument.Int64Counter, int64]
	tracesTargetInfo      instrument.Int64UpDownCounter
	gpuKernelCallsTotal   *Expirer[*request.Span, instrument.Int64Counter, int64]
	gpuMemoryAllocsTotal  *Expirer[*request.Span, instrument.Int64Counter, int64]
	gpuKernelGridSize     *Expirer[*request.Span, instrument.Float64Histogram, float64]
	gpuKernelBlockSize    *Expirer[*request.Span, instrument.Float64Histogram, float64]
}

func ReportMetrics(
	ctx context.Context,
	ctxInfo *global.ContextInfo,
	cfg *MetricsConfig,
	userAttribSelection attributes.Selection,
) pipe.FinalProvider[[]request.Span] {
	return func() (pipe.FinalFunc[[]request.Span], error) {
		if !cfg.Enabled() {
			return pipe.IgnoreFinal[[]request.Span](), nil
		}
		SetupInternalOTELSDKLogger(cfg.SDKLogLevel)

		mr, err := newMetricsReporter(ctx, ctxInfo, cfg, userAttribSelection)
		if err != nil {
			return nil, fmt.Errorf("instantiating OTEL metrics reporter: %w", err)
		}

		if mr.cfg.SpanMetricsEnabled() || mr.cfg.ServiceGraphMetricsEnabled() {
			hostMetrics := mr.newMetricsInstance(nil)
			hostMeter := hostMetrics.provider.Meter(reporterName)
			err := mr.setupHostInfoMeter(hostMeter)
			if err != nil {
				return nil, fmt.Errorf("setting up host metrics: %w", err)
			}
		}

		return mr.reportMetrics, nil
	}
}

func newMetricsReporter(
	ctx context.Context,
	ctxInfo *global.ContextInfo,
	cfg *MetricsConfig,
	userAttribSelection attributes.Selection,
) (*MetricsReporter, error) {
	log := mlog()

	attribProvider, err := attributes.NewAttrSelector(ctxInfo.MetricAttributeGroups, userAttribSelection)
	if err != nil {
		return nil, fmt.Errorf("attributes select: %w", err)
	}

	is := instrumentations.NewInstrumentationSelection(cfg.Instrumentations)

	mr := MetricsReporter{
		ctx:        ctx,
		cfg:        cfg,
		is:         is,
		attributes: attribProvider,
		hostID:     ctxInfo.HostID,
	}
	// initialize attribute getters
	if is.HTTPEnabled() {
		mr.attrHTTPDuration = attributes.OpenTelemetryGetters(
			request.SpanOTELGetters, mr.attributes.For(attributes.HTTPServerDuration))
		mr.attrHTTPClientDuration = attributes.OpenTelemetryGetters(
			request.SpanOTELGetters, mr.attributes.For(attributes.HTTPClientDuration))
		mr.attrHTTPRequestSize = attributes.OpenTelemetryGetters(
			request.SpanOTELGetters, mr.attributes.For(attributes.HTTPServerRequestSize))
		mr.attrHTTPClientRequestSize = attributes.OpenTelemetryGetters(
			request.SpanOTELGetters, mr.attributes.For(attributes.HTTPClientRequestSize))
	}
	if is.GRPCEnabled() {
		mr.attrGRPCServer = attributes.OpenTelemetryGetters(
			request.SpanOTELGetters, mr.attributes.For(attributes.RPCServerDuration))
		mr.attrGRPCClient = attributes.OpenTelemetryGetters(
			request.SpanOTELGetters, mr.attributes.For(attributes.RPCClientDuration))
	}

	if is.DBEnabled() {
		mr.attrDBClient = attributes.OpenTelemetryGetters(
			request.SpanOTELGetters, mr.attributes.For(attributes.DBClientDuration))
	}

	if is.MQEnabled() {
		mr.attrMessagingPublish = attributes.OpenTelemetryGetters(
			request.SpanOTELGetters, mr.attributes.For(attributes.MessagingPublishDuration))
		mr.attrMessagingProcess = attributes.OpenTelemetryGetters(
			request.SpanOTELGetters, mr.attributes.For(attributes.MessagingProcessDuration))
	}

	if is.GPUEnabled() {
		mr.attrGPUKernelCalls = attributes.OpenTelemetryGetters(
			request.SpanOTELGetters, mr.attributes.For(attributes.GPUKernelLaunchCalls))
		mr.attrGPUMemoryAllocations = attributes.OpenTelemetryGetters(
			request.SpanOTELGetters, mr.attributes.For(attributes.GPUMemoryAllocations))
		mr.attrGPUKernelGridSize = attributes.OpenTelemetryGetters(
			request.SpanOTELGetters, mr.attributes.For(attributes.GPUKernelGridSize))
		mr.attrGPUKernelBlockSize = attributes.OpenTelemetryGetters(
			request.SpanOTELGetters, mr.attributes.For(attributes.GPUKernelBlockSize))
	}

	mr.reporters = NewReporterPool[*svc.Attrs, *Metrics](cfg.ReportersCacheLen, cfg.TTL, timeNow,
		func(id svc.UID, v *expirable[*Metrics]) {
			if mr.cfg.SpanMetricsEnabled() {
				attrOpt := instrument.WithAttributeSet(mr.metricResourceAttributes(v.value.service))
				v.value.tracesTargetInfo.Add(mr.ctx, 1, attrOpt)
			}

			llog := log.With("service", id)
			llog.Debug("evicting metrics reporter from cache")
			v.value.cleanupAllMetricsInstances()
			go func() {
				if err := v.value.provider.ForceFlush(ctx); err != nil {
					llog.Warn("error flushing evicted metrics provider", "error", err)
				}
			}()
		}, mr.newMetricSet)
	// Instantiate the OTLP HTTP or GRPC metrics exporter
	exporter, err := InstantiateMetricsExporter(ctx, cfg, log)
	if err != nil {
		return nil, err
	}
	mr.exporter = instrumentMetricsExporter(ctxInfo.Metrics, exporter)

	return &mr, nil
}

func (mr *MetricsReporter) otelMetricOptions(mlog *slog.Logger) []metric.Option {
	var opts []metric.Option
	if !mr.cfg.OTelMetricsEnabled() {
		return opts
	}

	useExponentialHistograms := isExponentialAggregation(mr.cfg, mlog)

	if mr.is.HTTPEnabled() {
		opts = append(opts,
			metric.WithView(otelHistogramConfig(attributes.HTTPServerDuration.OTEL, mr.cfg.Buckets.DurationHistogram, useExponentialHistograms)),
			metric.WithView(otelHistogramConfig(attributes.HTTPClientDuration.OTEL, mr.cfg.Buckets.DurationHistogram, useExponentialHistograms)),
			metric.WithView(otelHistogramConfig(attributes.HTTPServerRequestSize.OTEL, mr.cfg.Buckets.RequestSizeHistogram, useExponentialHistograms)),
			metric.WithView(otelHistogramConfig(attributes.HTTPClientRequestSize.OTEL, mr.cfg.Buckets.RequestSizeHistogram, useExponentialHistograms)),
		)
	}

	if mr.is.GRPCEnabled() {
		opts = append(opts,
			metric.WithView(otelHistogramConfig(attributes.RPCServerDuration.OTEL, mr.cfg.Buckets.DurationHistogram, useExponentialHistograms)),
			metric.WithView(otelHistogramConfig(attributes.RPCClientDuration.OTEL, mr.cfg.Buckets.DurationHistogram, useExponentialHistograms)),
		)
	}

	if mr.is.DBEnabled() {
		opts = append(opts,
			metric.WithView(otelHistogramConfig(attributes.DBClientDuration.OTEL, mr.cfg.Buckets.DurationHistogram, useExponentialHistograms)),
		)
	}

	if mr.is.MQEnabled() {
		opts = append(opts,
			metric.WithView(otelHistogramConfig(attributes.MessagingPublishDuration.OTEL, mr.cfg.Buckets.DurationHistogram, useExponentialHistograms)),
			metric.WithView(otelHistogramConfig(attributes.MessagingProcessDuration.OTEL, mr.cfg.Buckets.DurationHistogram, useExponentialHistograms)),
		)
	}

	return opts
}

func (mr *MetricsReporter) spanMetricOptions(mlog *slog.Logger) []metric.Option {
	if !mr.cfg.SpanMetricsEnabled() {
		return []metric.Option{}
	}

	useExponentialHistograms := isExponentialAggregation(mr.cfg, mlog)

	return []metric.Option{
		metric.WithView(otelHistogramConfig(SpanMetricsLatency, mr.cfg.Buckets.DurationHistogram, useExponentialHistograms)),
	}
}

func (mr *MetricsReporter) graphMetricOptions(mlog *slog.Logger) []metric.Option {
	if !mr.cfg.ServiceGraphMetricsEnabled() {
		return []metric.Option{}
	}

	useExponentialHistograms := isExponentialAggregation(mr.cfg, mlog)

	return []metric.Option{
		metric.WithView(otelHistogramConfig(ServiceGraphClient, mr.cfg.Buckets.DurationHistogram, useExponentialHistograms)),
		metric.WithView(otelHistogramConfig(ServiceGraphServer, mr.cfg.Buckets.DurationHistogram, useExponentialHistograms)),
	}
}

// nolint: cyclop
func (mr *MetricsReporter) setupOtelMeters(m *Metrics, meter instrument.Meter) error {
	if !mr.cfg.OTelMetricsEnabled() {
		return nil
	}

	if mr.is.HTTPEnabled() {
		httpDuration, err := meter.Float64Histogram(attributes.HTTPServerDuration.OTEL, instrument.WithUnit("s"))
		if err != nil {
			return fmt.Errorf("creating http duration histogram metric: %w", err)
		}
		m.httpDuration = NewExpirer[*request.Span, instrument.Float64Histogram, float64](
			m.ctx, httpDuration, mr.attrHTTPDuration, timeNow, mr.cfg.TTL)

		httpClientDuration, err := meter.Float64Histogram(attributes.HTTPClientDuration.OTEL, instrument.WithUnit("s"))
		if err != nil {
			return fmt.Errorf("creating http duration histogram metric: %w", err)
		}
		m.httpClientDuration = NewExpirer[*request.Span, instrument.Float64Histogram, float64](
			m.ctx, httpClientDuration, mr.attrHTTPClientDuration, timeNow, mr.cfg.TTL)

		httpRequestSize, err := meter.Float64Histogram(attributes.HTTPServerRequestSize.OTEL, instrument.WithUnit("By"))
		if err != nil {
			return fmt.Errorf("creating http size histogram metric: %w", err)
		}
		m.httpRequestSize = NewExpirer[*request.Span, instrument.Float64Histogram, float64](
			m.ctx, httpRequestSize, mr.attrHTTPRequestSize, timeNow, mr.cfg.TTL)

		httpClientRequestSize, err := meter.Float64Histogram(attributes.HTTPClientRequestSize.OTEL, instrument.WithUnit("By"))
		if err != nil {
			return fmt.Errorf("creating http size histogram metric: %w", err)
		}
		m.httpClientRequestSize = NewExpirer[*request.Span, instrument.Float64Histogram, float64](
			m.ctx, httpClientRequestSize, mr.attrHTTPClientRequestSize, timeNow, mr.cfg.TTL)
	}

	if mr.is.GRPCEnabled() {
		grpcDuration, err := meter.Float64Histogram(attributes.RPCServerDuration.OTEL, instrument.WithUnit("s"))
		if err != nil {
			return fmt.Errorf("creating grpc duration histogram metric: %w", err)
		}
		m.grpcDuration = NewExpirer[*request.Span, instrument.Float64Histogram, float64](
			m.ctx, grpcDuration, mr.attrGRPCServer, timeNow, mr.cfg.TTL)

		grpcClientDuration, err := meter.Float64Histogram(attributes.RPCClientDuration.OTEL, instrument.WithUnit("s"))
		if err != nil {
			return fmt.Errorf("creating grpc duration histogram metric: %w", err)
		}
		m.grpcClientDuration = NewExpirer[*request.Span, instrument.Float64Histogram, float64](
			m.ctx, grpcClientDuration, mr.attrGRPCClient, timeNow, mr.cfg.TTL)
	}

	if mr.is.DBEnabled() {
		dbClientDuration, err := meter.Float64Histogram(attributes.DBClientDuration.OTEL, instrument.WithUnit("s"))
		if err != nil {
			return fmt.Errorf("creating db client duration histogram metric: %w", err)
		}
		m.dbClientDuration = NewExpirer[*request.Span, instrument.Float64Histogram, float64](
			m.ctx, dbClientDuration, mr.attrDBClient, timeNow, mr.cfg.TTL)
	}

	if mr.is.MQEnabled() {
		msgPublishDuration, err := meter.Float64Histogram(attributes.MessagingPublishDuration.OTEL, instrument.WithUnit("s"))
		if err != nil {
			return fmt.Errorf("creating messaging client publish duration histogram metric: %w", err)
		}
		m.msgPublishDuration = NewExpirer[*request.Span, instrument.Float64Histogram, float64](
			m.ctx, msgPublishDuration, mr.attrMessagingPublish, timeNow, mr.cfg.TTL)

		msgProcessDuration, err := meter.Float64Histogram(attributes.MessagingProcessDuration.OTEL, instrument.WithUnit("s"))
		if err != nil {
			return fmt.Errorf("creating messaging client process duration histogram metric: %w", err)
		}
		m.msgProcessDuration = NewExpirer[*request.Span, instrument.Float64Histogram, float64](
			m.ctx, msgProcessDuration, mr.attrMessagingProcess, timeNow, mr.cfg.TTL)
	}

	if mr.is.GPUEnabled() {
		gpuKernelCallsTotal, err := meter.Int64Counter(attributes.GPUKernelLaunchCalls.OTEL)
		if err != nil {
			return fmt.Errorf("creating gpu kernel calls total: %w", err)
		}
		m.gpuKernelCallsTotal = NewExpirer[*request.Span, instrument.Int64Counter, int64](
			m.ctx, gpuKernelCallsTotal, mr.attrGPUKernelCalls, timeNow, mr.cfg.TTL)

		gpuMemoryAllocationsTotal, err := meter.Int64Counter(attributes.GPUMemoryAllocations.OTEL, instrument.WithUnit("By"))
		if err != nil {
			return fmt.Errorf("creating gpu memory allocations total: %w", err)
		}
		m.gpuMemoryAllocsTotal = NewExpirer[*request.Span, instrument.Int64Counter, int64](
			m.ctx, gpuMemoryAllocationsTotal, mr.attrGPUMemoryAllocations, timeNow, mr.cfg.TTL)

		gpuKernelGridSize, err := meter.Float64Histogram(attributes.GPUKernelGridSize.OTEL, instrument.WithUnit("1"))
		if err != nil {
			return fmt.Errorf("creating gpu kernel grid size histogram: %w", err)
		}
		m.gpuKernelGridSize = NewExpirer[*request.Span, instrument.Float64Histogram, float64](
			m.ctx, gpuKernelGridSize, mr.attrGPUKernelGridSize, timeNow, mr.cfg.TTL)

		gpuKernelBlockSize, err := meter.Float64Histogram(attributes.GPUKernelBlockSize.OTEL, instrument.WithUnit("1"))
		if err != nil {
			return fmt.Errorf("creating gpu kernel block size histogram: %w", err)
		}
		m.gpuKernelBlockSize = NewExpirer[*request.Span, instrument.Float64Histogram, float64](
			m.ctx, gpuKernelBlockSize, mr.attrGPUKernelBlockSize, timeNow, mr.cfg.TTL)
	}

	return nil
}

func (mr *MetricsReporter) setupSpanMeters(m *Metrics, meter instrument.Meter) error {
	if !mr.cfg.SpanMetricsEnabled() {
		return nil
	}

	var err error

	spanMetricAttrs := mr.spanMetricAttributes()

	spanMetricsLatency, err := meter.Float64Histogram(SpanMetricsLatency)
	if err != nil {
		return fmt.Errorf("creating span metric histogram for latency: %w", err)
	}
	m.spanMetricsLatency = NewExpirer[*request.Span, instrument.Float64Histogram, float64](
		m.ctx, spanMetricsLatency, spanMetricAttrs, timeNow, mr.cfg.TTL)

	spanMetricsCallsTotal, err := meter.Int64Counter(SpanMetricsCalls)
	if err != nil {
		return fmt.Errorf("creating span metric calls total: %w", err)
	}
	m.spanMetricsCallsTotal = NewExpirer[*request.Span, instrument.Int64Counter, int64](
		m.ctx, spanMetricsCallsTotal, spanMetricAttrs, timeNow, mr.cfg.TTL)

	spanMetricsSizeTotal, err := meter.Float64Counter(SpanMetricsSizes)
	if err != nil {
		return fmt.Errorf("creating span metric size total: %w", err)
	}
	m.spanMetricsSizeTotal = NewExpirer[*request.Span, instrument.Float64Counter, float64](
		m.ctx, spanMetricsSizeTotal, spanMetricAttrs, timeNow, mr.cfg.TTL)

	m.tracesTargetInfo, err = meter.Int64UpDownCounter(TracesTargetInfo)
	if err != nil {
		return fmt.Errorf("creating span metric traces target info: %w", err)
	}

	return nil
}

func (mr *MetricsReporter) setupHostInfoMeter(meter instrument.Meter) error {
	tracesHostInfo, err := meter.Int64Gauge(TracesHostInfo)
	if err != nil {
		return fmt.Errorf("creating span metric traces host info: %w", err)
	}
	attrOpt := instrument.WithAttributeSet(mr.metricHostAttributes())
	tracesHostInfo.Record(mr.ctx, 1, attrOpt)

	return nil
}

func (mr *MetricsReporter) setupGraphMeters(m *Metrics, meter instrument.Meter) error {
	if !mr.cfg.ServiceGraphMetricsEnabled() {
		return nil
	}

	var err error

	serviceGraphAttrs := mr.serviceGraphAttributes()

	serviceGraphClient, err := meter.Float64Histogram(ServiceGraphClient, instrument.WithUnit("s"))
	if err != nil {
		return fmt.Errorf("creating service graph client histogram: %w", err)
	}
	m.serviceGraphClient = NewExpirer[*request.Span, instrument.Float64Histogram, float64](
		m.ctx, serviceGraphClient, serviceGraphAttrs, timeNow, mr.cfg.TTL)

	serviceGraphServer, err := meter.Float64Histogram(ServiceGraphServer, instrument.WithUnit("s"))
	if err != nil {
		return fmt.Errorf("creating service graph server histogram: %w", err)
	}
	m.serviceGraphServer = NewExpirer[*request.Span, instrument.Float64Histogram, float64](
		m.ctx, serviceGraphServer, serviceGraphAttrs, timeNow, mr.cfg.TTL)

	serviceGraphFailed, err := meter.Int64Counter(ServiceGraphFailed)
	if err != nil {
		return fmt.Errorf("creating service graph failed total: %w", err)
	}
	m.serviceGraphFailed = NewExpirer[*request.Span, instrument.Int64Counter, int64](
		m.ctx, serviceGraphFailed, serviceGraphAttrs, timeNow, mr.cfg.TTL)

	serviceGraphTotal, err := meter.Int64Counter(ServiceGraphTotal)
	if err != nil {
		return fmt.Errorf("creating service graph total: %w", err)
	}
	m.serviceGraphTotal = NewExpirer[*request.Span, instrument.Int64Counter, int64](
		m.ctx, serviceGraphTotal, serviceGraphAttrs, timeNow, mr.cfg.TTL)

	if m.tracesTargetInfo == nil {
		m.tracesTargetInfo, err = meter.Int64UpDownCounter(TracesTargetInfo)
		if err != nil {
			return fmt.Errorf("creating service graph traces target info: %w", err)
		}
	}

	return nil
}

func (mr *MetricsReporter) newMetricsInstance(service *svc.Attrs) Metrics {
	mlog := mlog()
	var resourceAttributes []attribute.KeyValue
	if service != nil {
		mlog = mlog.With("service", service)
		resourceAttributes = append(getAppResourceAttrs(mr.hostID, service), ResourceAttrsFromEnv(service)...)
	}
	mlog.Debug("creating new Metrics reporter")
	resources := resource.NewWithAttributes(semconv.SchemaURL, resourceAttributes...)

	opts := []metric.Option{
		metric.WithResource(resources),
		metric.WithReader(metric.NewPeriodicReader(mr.exporter,
			metric.WithInterval(mr.cfg.Interval))),
	}

	opts = append(opts, mr.otelMetricOptions(mlog)...)
	opts = append(opts, mr.spanMetricOptions(mlog)...)
	opts = append(opts, mr.graphMetricOptions(mlog)...)

	return Metrics{
		ctx:     mr.ctx,
		service: service,
		provider: metric.NewMeterProvider(
			opts...,
		),
	}
}

func (mr *MetricsReporter) newMetricSet(service *svc.Attrs) (*Metrics, error) {
	m := mr.newMetricsInstance(service)

	// time units for HTTP and GRPC durations are in seconds, according to the OTEL specification:
	// https://github.com/open-telemetry/opentelemetry-specification/tree/main/specification/metrics/semantic_conventions
	// TODO: set ExplicitBucketBoundaries here and in prometheus from the previous specification
	meter := m.provider.Meter(reporterName)
	var err error
	if mr.cfg.OTelMetricsEnabled() {
		err = mr.setupOtelMeters(&m, meter)
		if err != nil {
			return nil, err
		}
	}

	if mr.cfg.SpanMetricsEnabled() {
		err = mr.setupSpanMeters(&m, meter)
		if err != nil {
			return nil, err
		}
		attrOpt := instrument.WithAttributeSet(mr.metricResourceAttributes(service))
		m.tracesTargetInfo.Add(mr.ctx, 1, attrOpt)
	}

	if mr.cfg.ServiceGraphMetricsEnabled() {
		err = mr.setupGraphMeters(&m, meter)
		if err != nil {
			return nil, err
		}
		attrOpt := instrument.WithAttributeSet(mr.metricResourceAttributes(service))
		m.tracesTargetInfo.Add(mr.ctx, 1, attrOpt)
	}

	return &m, nil
}

func isExponentialAggregation(mc *MetricsConfig, mlog *slog.Logger) bool {
	switch mc.HistogramAggregation {
	case AggregationExponential:
		return true
	case AggregationExplicit:
	// do nothing
	default:
		mlog.Warn("invalid value for histogram aggregation. Accepted values are: "+
			AggregationExponential+", "+AggregationExplicit+" (default). Using default",
			"value", mc.HistogramAggregation)
	}
	return false
}

func InstantiateMetricsExporter(ctx context.Context, cfg *MetricsConfig, log *slog.Logger) (sdkmetric.Exporter, error) {
	var err error
	var exporter sdkmetric.Exporter
	switch proto := cfg.GetProtocol(); proto {
	case ProtocolHTTPJSON, ProtocolHTTPProtobuf, "": // zero value defaults to HTTP for backwards-compatibility
		log.Debug("instantiating HTTP MetricsReporter", "protocol", proto)
		if exporter, err = httpMetricsExporter(ctx, cfg); err != nil {
			return nil, fmt.Errorf("can't instantiate OTEL HTTP metrics exporter: %w", err)
		}
	case ProtocolGRPC:
		log.Debug("instantiating GRPC MetricsReporter", "protocol", proto)
		if exporter, err = grpcMetricsExporter(ctx, cfg); err != nil {
			return nil, fmt.Errorf("can't instantiate OTEL GRPC metrics exporter: %w", err)
		}
	default:
		return nil, fmt.Errorf("invalid protocol value: %q. Accepted values are: %s, %s, %s",
			proto, ProtocolGRPC, ProtocolHTTPJSON, ProtocolHTTPProtobuf)
	}
	return exporter, nil
}

func httpMetricsExporter(ctx context.Context, cfg *MetricsConfig) (sdkmetric.Exporter, error) {
	opts, err := getHTTPMetricEndpointOptions(cfg)
	if err != nil {
		return nil, err
	}
	mexp, err := otlpmetrichttp.New(ctx, opts.AsMetricHTTP()...)
	if err != nil {
		return nil, fmt.Errorf("creating HTTP metric exporter: %w", err)
	}
	return mexp, nil
}

func grpcMetricsExporter(ctx context.Context, cfg *MetricsConfig) (sdkmetric.Exporter, error) {
	opts, err := getGRPCMetricEndpointOptions(cfg)
	if err != nil {
		return nil, err
	}
	mexp, err := otlpmetricgrpc.New(ctx, opts.AsMetricGRPC()...)
	if err != nil {
		return nil, fmt.Errorf("creating GRPC metric exporter: %w", err)
	}
	return mexp, nil
}

func (mr *MetricsReporter) close() {
	if err := mr.exporter.Shutdown(mr.ctx); err != nil {
		slog.With("component", "MetricsReporter").Error("closing metrics provider", "error", err)
	}
}

// instrumentMetricsExporter checks whether the context is configured to report internal metrics and,
// in this case, wraps the passed metrics exporter inside an instrumented exporter
func instrumentMetricsExporter(internalMetrics imetrics.Reporter, in sdkmetric.Exporter) sdkmetric.Exporter {
	// avoid wrapping the instrumented exporter if we don't have
	// internal instrumentation (NoopReporter)
	if _, ok := internalMetrics.(imetrics.NoopReporter); ok || internalMetrics == nil {
		return in
	}
	return &instrumentedMetricsExporter{
		Exporter: in,
		internal: internalMetrics,
	}
}

func otelHistogramConfig(metricName string, buckets []float64, useExponentialHistogram bool) metric.View {
	if useExponentialHistogram {
		return metric.NewView(
			metric.Instrument{
				Name:  metricName,
				Scope: instrumentation.Scope{Name: reporterName},
			},
			metric.Stream{
				Name: metricName,
				Aggregation: sdkmetric.AggregationBase2ExponentialHistogram{
					MaxScale: 20,
					MaxSize:  160,
				},
			})
	}
	return metric.NewView(
		metric.Instrument{
			Name:  metricName,
			Scope: instrumentation.Scope{Name: reporterName},
		},
		metric.Stream{
			Name: metricName,
			Aggregation: sdkmetric.AggregationExplicitBucketHistogram{
				Boundaries: buckets,
			},
		})

}

func (mr *MetricsReporter) metricResourceAttributes(service *svc.Attrs) attribute.Set {
	attrs := []attribute.KeyValue{
		request.ServiceMetric(service.UID.Name),
		semconv.ServiceInstanceID(service.UID.Instance),
		semconv.ServiceNamespace(service.UID.Namespace),
		semconv.TelemetrySDKLanguageKey.String(service.SDKLanguage.String()),
		semconv.TelemetrySDKNameKey.String("beyla"),
		request.SourceMetric("beyla"),
		semconv.HostID(mr.hostID),
	}
	for k, v := range service.Metadata {
		attrs = append(attrs, k.OTEL().String(v))
	}

	return attribute.NewSet(attrs...)
}

func (mr *MetricsReporter) metricHostAttributes() attribute.Set {
	attrs := []attribute.KeyValue{
		GrafanaHostIDKey.String(mr.hostID),
	}

	return attribute.NewSet(attrs...)
}

// spanMetricAttributes follow a given specification, so their attribute getters are predefined and can't be
// selected by the user
func (mr *MetricsReporter) spanMetricAttributes() []attributes.Field[*request.Span, attribute.KeyValue] {
	return append(attributes.OpenTelemetryGetters(
		request.SpanOTELGetters, []attr.Name{
			attr.Service,
			attr.ServiceInstanceID,
			attr.ServiceNamespace,
			attr.SpanKind,
			attr.SpanName,
			attr.StatusCode,
			attr.Source,
		}),
		// hostID is not taken from the span but common to the metrics reporter,
		// so the getter is injected here directly
		attributes.Field[*request.Span, attribute.KeyValue]{
			ExposedName: string(attr.HostID.OTEL()),
			Get: func(_ *request.Span) attribute.KeyValue {
				return semconv.HostID(mr.hostID)
			},
		})
}

func (mr *MetricsReporter) serviceGraphAttributes() []attributes.Field[*request.Span, attribute.KeyValue] {
	return attributes.OpenTelemetryGetters(
		request.SpanOTELGetters, []attr.Name{
			attr.Client,
			attr.ClientNamespace,
			attr.Server,
			attr.ServerNamespace,
			attr.Source,
		})
}

func otelSpanAccepted(span *request.Span, mr *MetricsReporter) bool {
	return mr.cfg.OTelMetricsEnabled() && !span.Service.ExportsOTelMetrics()
}

// nolint:cyclop
func (r *Metrics) record(span *request.Span, mr *MetricsReporter) {
	t := span.Timings()
	duration := t.End.Sub(t.RequestStart).Seconds()

	ctx := trace.ContextWithSpanContext(r.ctx, trace.SpanContext{}.WithTraceID(span.TraceID).WithSpanID(span.SpanID).WithTraceFlags(trace.TraceFlags(span.Flags)))

	if otelSpanAccepted(span, mr) {
		switch span.Type {
		case request.EventTypeHTTP:
			if mr.is.HTTPEnabled() {
				// TODO: for more accuracy, there must be a way to set the metric time from the actual span end time
				httpDuration, attrs := r.httpDuration.ForRecord(span)
				httpDuration.Record(ctx, duration, instrument.WithAttributeSet(attrs))

				httpRequestSize, attrs := r.httpRequestSize.ForRecord(span)
				httpRequestSize.Record(ctx, float64(span.RequestLength()), instrument.WithAttributeSet(attrs))
			}
		case request.EventTypeGRPC:
			if mr.is.GRPCEnabled() {
				grpcDuration, attrs := r.grpcDuration.ForRecord(span)
				grpcDuration.Record(ctx, duration, instrument.WithAttributeSet(attrs))
			}
		case request.EventTypeGRPCClient:
			if mr.is.GRPCEnabled() {
				grpcClientDuration, attrs := r.grpcClientDuration.ForRecord(span)
				grpcClientDuration.Record(ctx, duration, instrument.WithAttributeSet(attrs))
			}
		case request.EventTypeHTTPClient:
			if mr.is.HTTPEnabled() {
				httpClientDuration, attrs := r.httpClientDuration.ForRecord(span)
				httpClientDuration.Record(ctx, duration, instrument.WithAttributeSet(attrs))
				httpClientRequestSize, attrs := r.httpClientRequestSize.ForRecord(span)
				httpClientRequestSize.Record(ctx, float64(span.RequestLength()), instrument.WithAttributeSet(attrs))
			}
		case request.EventTypeRedisServer, request.EventTypeRedisClient, request.EventTypeSQLClient:
			if mr.is.DBEnabled() {
				dbClientDuration, attrs := r.dbClientDuration.ForRecord(span)
				dbClientDuration.Record(ctx, duration, instrument.WithAttributeSet(attrs))
			}
		case request.EventTypeKafkaClient, request.EventTypeKafkaServer:
			if mr.is.MQEnabled() {
				switch span.Method {
				case request.MessagingPublish:
					msgPublishDuration, attrs := r.msgPublishDuration.ForRecord(span)
					msgPublishDuration.Record(ctx, duration, instrument.WithAttributeSet(attrs))
				case request.MessagingProcess:
					msgProcessDuration, attrs := r.msgProcessDuration.ForRecord(span)
					msgProcessDuration.Record(ctx, duration, instrument.WithAttributeSet(attrs))
				}
			}
		case request.EventTypeGPUKernelLaunch:
			if mr.is.GPUEnabled() {
				gcalls, attrs := r.gpuKernelCallsTotal.ForRecord(span)
<<<<<<< HEAD
				gcalls.Add(r.ctx, 1, instrument.WithAttributeSet(attrs))

				ggrid, attrs := r.gpuKernelGridSize.ForRecord(span)
				ggrid.Record(r.ctx, float64(span.ContentLength), instrument.WithAttributeSet(attrs))

				gblock, attrs := r.gpuKernelBlockSize.ForRecord(span)
				gblock.Record(r.ctx, float64(span.SubType), instrument.WithAttributeSet(attrs))
=======
				gcalls.Add(ctx, 1, instrument.WithAttributeSet(attrs))
>>>>>>> 37a987a4
			}
		case request.EventTypeGPUMalloc:
			if mr.is.GPUEnabled() {
				gmem, attrs := r.gpuMemoryAllocsTotal.ForRecord(span)
				gmem.Add(ctx, span.ContentLength, instrument.WithAttributeSet(attrs))
			}
		}
	}

	if mr.cfg.SpanMetricsEnabled() {
		sml, attrs := r.spanMetricsLatency.ForRecord(span)
		sml.Record(ctx, duration, instrument.WithAttributeSet(attrs))

		smct, attrs := r.spanMetricsCallsTotal.ForRecord(span)
		smct.Add(ctx, 1, instrument.WithAttributeSet(attrs))

		smst, attrs := r.spanMetricsSizeTotal.ForRecord(span)
		smst.Add(ctx, float64(span.RequestLength()), instrument.WithAttributeSet(attrs))
	}

	if mr.cfg.ServiceGraphMetricsEnabled() {
		if !span.IsSelfReferenceSpan() || mr.cfg.AllowServiceGraphSelfReferences {
			if span.IsClientSpan() {
				sgc, attrs := r.serviceGraphClient.ForRecord(span)
				sgc.Record(ctx, duration, instrument.WithAttributeSet(attrs))
			} else {
				sgs, attrs := r.serviceGraphServer.ForRecord(span)
				sgs.Record(ctx, duration, instrument.WithAttributeSet(attrs))
			}
			sgt, attrs := r.serviceGraphTotal.ForRecord(span)
			sgt.Add(ctx, 1, instrument.WithAttributeSet(attrs))
			if request.SpanStatusCode(span) == codes.Error {
				sgf, attrs := r.serviceGraphFailed.ForRecord(span)
				sgf.Add(ctx, 1, instrument.WithAttributeSet(attrs))
			}
		}
	}
}

func (mr *MetricsReporter) reportMetrics(input <-chan []request.Span) {
	for spans := range input {
		for i := range spans {
			s := &spans[i]
			if s.InternalSignal() {
				continue
			}
			// If we are ignoring this span because of route patterns, don't do anything
			if s.IgnoreMetrics() {
				continue
			}
			reporter, err := mr.reporters.For(&s.Service)
			if err != nil {
				mlog().Error("unexpected error creating OTEL resource. Ignoring metric",
					"error", err, "service", s.Service)
				continue
			}
			reporter.record(s, mr)
		}
	}
	mr.close()
}

func getHTTPMetricEndpointOptions(cfg *MetricsConfig) (otlpOptions, error) {
	opts := otlpOptions{Headers: map[string]string{}}
	log := mlog().With("transport", "http")
	murl, isCommon, err := parseMetricsEndpoint(cfg)
	if err != nil {
		return opts, err
	}
	log.Debug("Configuring exporter",
		"protocol", cfg.Protocol, "metricsProtocol", cfg.MetricsProtocol, "endpoint", murl.Host)

	setMetricsProtocol(cfg)
	opts.Endpoint = murl.Host
	if murl.Scheme == "http" || murl.Scheme == "unix" {
		log.Debug("Specifying insecure connection", "scheme", murl.Scheme)
		opts.Insecure = true
	}
	// If the value is set from the OTEL_EXPORTER_OTLP_ENDPOINT common property, we need to add /v1/metrics to the path
	// otherwise, we leave the path that is explicitly set by the user
	opts.URLPath = murl.Path
	if isCommon {
		if strings.HasSuffix(opts.URLPath, "/") {
			opts.URLPath += "v1/metrics"
		} else {
			opts.URLPath += "/v1/metrics"
		}
	}
	log.Debug("Specifying path", "path", opts.URLPath)

	if cfg.InsecureSkipVerify {
		log.Debug("Setting InsecureSkipVerify")
		opts.SkipTLSVerify = cfg.InsecureSkipVerify
	}

	cfg.Grafana.setupOptions(&opts)
	maps.Copy(opts.Headers, HeadersFromEnv(envHeaders))
	maps.Copy(opts.Headers, HeadersFromEnv(envMetricsHeaders))

	return opts, nil
}

func getGRPCMetricEndpointOptions(cfg *MetricsConfig) (otlpOptions, error) {
	opts := otlpOptions{Headers: map[string]string{}}
	log := mlog().With("transport", "grpc")
	murl, _, err := parseMetricsEndpoint(cfg)
	if err != nil {
		return opts, err
	}
	log.Debug("Configuring exporter",
		"protocol", cfg.Protocol, "metricsProtocol", cfg.MetricsProtocol, "endpoint", murl.Host)

	setMetricsProtocol(cfg)
	opts.Endpoint = murl.Host
	if murl.Scheme == "http" || murl.Scheme == "unix" {
		log.Debug("Specifying insecure connection", "scheme", murl.Scheme)
		opts.Insecure = true
	}
	if cfg.InsecureSkipVerify {
		log.Debug("Setting InsecureSkipVerify")
		opts.SkipTLSVerify = true
	}

	cfg.Grafana.setupOptions(&opts)
	maps.Copy(opts.Headers, HeadersFromEnv(envHeaders))
	maps.Copy(opts.Headers, HeadersFromEnv(envMetricsHeaders))

	return opts, nil
}

// the HTTP path will be defined from one of the following sources, from highest to lowest priority
// - OTEL_EXPORTER_OTLP_METRICS_ENDPOINT, if defined
// - OTEL_EXPORTER_OTLP_ENDPOINT, if defined
// - https://otlp-gateway-${GRAFANA_CLOUD_ZONE}.grafana.net/otlp, if GRAFANA_CLOUD_ZONE is defined
// If, by some reason, Grafana changes its OTLP Gateway URL in a distant future, you can still point to the
// correct URL with the OTLP_EXPORTER_... variables.
func parseMetricsEndpoint(cfg *MetricsConfig) (*url.URL, bool, error) {
	endpoint, isCommon := cfg.OTLPMetricsEndpoint()

	murl, err := url.Parse(endpoint)
	if err != nil {
		return nil, isCommon, fmt.Errorf("parsing endpoint URL %s: %w", endpoint, err)
	}
	if murl.Scheme == "" || murl.Host == "" {
		return nil, isCommon, fmt.Errorf("URL %q must have a scheme and a host", endpoint)
	}
	return murl, isCommon, nil
}

// HACK: at the time of writing this, the otelpmetrichttp API does not support explicitly
// setting the protocol. They should be properly set via environment variables, but
// if the user supplied the value via configuration file (and not via env vars), we override the environment.
// To be as least intrusive as possible, we will change the variables if strictly needed
// TODO: remove this once otelpmetrichttp.WithProtocol is supported
func setMetricsProtocol(cfg *MetricsConfig) {
	if _, ok := os.LookupEnv(envMetricsProtocol); ok {
		return
	}
	if _, ok := os.LookupEnv(envProtocol); ok {
		return
	}
	if cfg.MetricsProtocol != "" {
		os.Setenv(envMetricsProtocol, string(cfg.MetricsProtocol))
		return
	}
	if cfg.Protocol != "" {
		os.Setenv(envProtocol, string(cfg.Protocol))
		return
	}
	// unset. Guessing it
	os.Setenv(envMetricsProtocol, string(cfg.GuessProtocol()))
}

func cleanupMetrics(ctx context.Context, m *Expirer[*request.Span, instrument.Float64Histogram, float64]) {
	if m != nil {
		m.RemoveAllMetrics(ctx)
	}
}

func cleanupCounterMetrics(ctx context.Context, m *Expirer[*request.Span, instrument.Int64Counter, int64]) {
	if m != nil {
		m.RemoveAllMetrics(ctx)
	}
}

func cleanupFloatCounterMetrics(ctx context.Context, m *Expirer[*request.Span, instrument.Float64Counter, float64]) {
	if m != nil {
		m.RemoveAllMetrics(ctx)
	}
}

func (r *Metrics) cleanupAllMetricsInstances() {
	cleanupMetrics(r.ctx, r.httpDuration)
	cleanupMetrics(r.ctx, r.httpClientDuration)
	cleanupMetrics(r.ctx, r.grpcDuration)
	cleanupMetrics(r.ctx, r.grpcClientDuration)
	cleanupMetrics(r.ctx, r.dbClientDuration)
	cleanupMetrics(r.ctx, r.msgPublishDuration)
	cleanupMetrics(r.ctx, r.msgProcessDuration)
	cleanupMetrics(r.ctx, r.httpRequestSize)
	cleanupMetrics(r.ctx, r.httpClientRequestSize)
	cleanupMetrics(r.ctx, r.spanMetricsLatency)
	cleanupCounterMetrics(r.ctx, r.spanMetricsCallsTotal)
	cleanupFloatCounterMetrics(r.ctx, r.spanMetricsSizeTotal)
	cleanupMetrics(r.ctx, r.serviceGraphClient)
	cleanupMetrics(r.ctx, r.serviceGraphServer)
	cleanupCounterMetrics(r.ctx, r.serviceGraphFailed)
	cleanupCounterMetrics(r.ctx, r.serviceGraphTotal)
	cleanupCounterMetrics(r.ctx, r.gpuKernelCallsTotal)
}<|MERGE_RESOLUTION|>--- conflicted
+++ resolved
@@ -930,17 +930,13 @@
 		case request.EventTypeGPUKernelLaunch:
 			if mr.is.GPUEnabled() {
 				gcalls, attrs := r.gpuKernelCallsTotal.ForRecord(span)
-<<<<<<< HEAD
-				gcalls.Add(r.ctx, 1, instrument.WithAttributeSet(attrs))
+				gcalls.Add(ctx, 1, instrument.WithAttributeSet(attrs))
 
 				ggrid, attrs := r.gpuKernelGridSize.ForRecord(span)
-				ggrid.Record(r.ctx, float64(span.ContentLength), instrument.WithAttributeSet(attrs))
+				ggrid.Record(ctx, float64(span.ContentLength), instrument.WithAttributeSet(attrs))
 
 				gblock, attrs := r.gpuKernelBlockSize.ForRecord(span)
-				gblock.Record(r.ctx, float64(span.SubType), instrument.WithAttributeSet(attrs))
-=======
-				gcalls.Add(ctx, 1, instrument.WithAttributeSet(attrs))
->>>>>>> 37a987a4
+				gblock.Record(ctx, float64(span.SubType), instrument.WithAttributeSet(attrs))
 			}
 		case request.EventTypeGPUMalloc:
 			if mr.is.GPUEnabled() {
