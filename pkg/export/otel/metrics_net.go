--- conflicted
+++ resolved
@@ -78,7 +78,6 @@
 	in             <-chan []*ebpf.Record
 }
 
-<<<<<<< HEAD
 func NetMetricsExporterProvider(
 	ctxInfo *global.ContextInfo, cfg *NetMetricsConfig, input *msg.Queue[[]*ebpf.Record],
 ) swarm.InstanceFunc {
@@ -87,26 +86,14 @@
 			// This node is not going to be instantiated. Let the swarm library just ignore it.
 			return swarm.EmptyRunFunc()
 		}
+		if cfg.AttributeSelectors == nil {
+			cfg.AttributeSelectors = make(attributes.Selection)
+		}
 		exporter, err := newMetricsExporter(ctx, ctxInfo, cfg, input)
 		if err != nil {
 			return nil, err
 		}
 		return exporter.Do, nil
-=======
-func NetMetricsExporterProvider(ctx context.Context, ctxInfo *global.ContextInfo, cfg *NetMetricsConfig) (pipe.FinalFunc[[]*ebpf.Record], error) {
-	if !cfg.Enabled() {
-		// This node is not going to be instantiated. Let the pipes library just ignore it.
-		return pipe.IgnoreFinal[[]*ebpf.Record](), nil
-	}
-
-	if cfg.AttributeSelectors == nil {
-		cfg.AttributeSelectors = make(attributes.Selection)
-	}
-
-	exporter, err := newMetricsExporter(ctx, ctxInfo, cfg)
-	if err != nil {
-		return nil, err
->>>>>>> 7f90c8c0
 	}
 }
 
