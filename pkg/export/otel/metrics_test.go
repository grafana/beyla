--- conflicted
+++ resolved
@@ -155,11 +155,7 @@
 	}, &MetricsConfig{
 		CommonEndpoint: coll.URL, Interval: 10 * time.Millisecond, ReportersCacheLen: 16,
 		Features: []string{FeatureApplication}, Instrumentations: []string{instrumentations.InstrumentationHTTP},
-<<<<<<< HEAD
-	}, false, &attributes.SelectorConfig{}, exportMetrics, processEvents,
-=======
-	}, attributes.Selection{}, exportMetrics, processEvents,
->>>>>>> f5e651bf
+	}, &attributes.SelectorConfig{}, exportMetrics, processEvents,
 	)(context.Background())
 	require.NoError(t, err)
 	go reporter(context.Background())
@@ -714,17 +710,11 @@
 			TTL:               30 * time.Minute,
 			ReportersCacheLen: 100,
 			Instrumentations:  instrumentations,
-<<<<<<< HEAD
-		}, false, &attributes.SelectorConfig{
+		}, &attributes.SelectorConfig{
 			SelectionCfg: attributes.Selection{
 				attributes.HTTPServerDuration.Section: attributes.InclusionLists{
 					Include: []string{"url.path"},
 				},
-=======
-		}, attributes.Selection{
-			attributes.HTTPServerDuration.Section: attributes.InclusionLists{
-				Include: []string{"url.path"},
->>>>>>> f5e651bf
 			},
 		}, input, processEvents)(ctx)
 
