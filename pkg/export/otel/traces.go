package otel

import (
	"context"
	"fmt"
	"log/slog"
	"maps"
	"net/url"
	"os"
	"strings"
	"time"

	expirable2 "github.com/hashicorp/golang-lru/v2/expirable"
	"github.com/mariomac/pipes/pipe"
	"go.opentelemetry.io/collector/component"
	"go.opentelemetry.io/collector/config/configgrpc"
	"go.opentelemetry.io/collector/config/confighttp"
	"go.opentelemetry.io/collector/config/configopaque"
	"go.opentelemetry.io/collector/config/configretry"
	"go.opentelemetry.io/collector/config/configtelemetry"
	"go.opentelemetry.io/collector/config/configtls"
	"go.opentelemetry.io/collector/consumer"
	"go.opentelemetry.io/collector/exporter"
	"go.opentelemetry.io/collector/exporter/exporterbatcher"
	"go.opentelemetry.io/collector/exporter/exporterhelper"
	"go.opentelemetry.io/collector/exporter/otlpexporter"
	"go.opentelemetry.io/collector/exporter/otlphttpexporter"
	"go.opentelemetry.io/collector/pdata/pcommon"
	"go.opentelemetry.io/collector/pdata/ptrace"
	"go.opentelemetry.io/otel/attribute"
	"go.opentelemetry.io/otel/codes"
	"go.opentelemetry.io/otel/exporters/otlp/otlptrace"
	"go.opentelemetry.io/otel/exporters/otlp/otlptrace/otlptracegrpc"
	"go.opentelemetry.io/otel/exporters/otlp/otlptrace/otlptracehttp"
	"go.opentelemetry.io/otel/sdk/metric"
	"go.opentelemetry.io/otel/sdk/trace"
	semconv "go.opentelemetry.io/otel/semconv/v1.25.0"
	trace2 "go.opentelemetry.io/otel/trace"
	tracenoop "go.opentelemetry.io/otel/trace/noop"
	"go.uber.org/zap"

	"github.com/grafana/beyla/v2/pkg/export/attributes"
	attr "github.com/grafana/beyla/v2/pkg/export/attributes/names"
	"github.com/grafana/beyla/v2/pkg/export/instrumentations"
	"github.com/grafana/beyla/v2/pkg/internal/imetrics"
	"github.com/grafana/beyla/v2/pkg/internal/pipe/global"
	"github.com/grafana/beyla/v2/pkg/internal/request"
	"github.com/grafana/beyla/v2/pkg/internal/svc"
)

func tlog() *slog.Logger {
	return slog.With("component", "otel.TracesReporter")
}

const reporterName = "github.com/grafana/beyla"

var serviceAttrCache = expirable2.NewLRU[svc.UID, []attribute.KeyValue](1024, nil, 5*time.Minute)

type TracesConfig struct {
	CommonEndpoint string `yaml:"-" env:"OTEL_EXPORTER_OTLP_ENDPOINT"`
	TracesEndpoint string `yaml:"endpoint" env:"OTEL_EXPORTER_OTLP_TRACES_ENDPOINT"`

	Protocol       Protocol `yaml:"protocol" env:"OTEL_EXPORTER_OTLP_PROTOCOL"`
	TracesProtocol Protocol `yaml:"-" env:"OTEL_EXPORTER_OTLP_TRACES_PROTOCOL"`

	// Allows configuration of which instrumentations should be enabled, e.g. http, grpc, sql...
	Instrumentations []string `yaml:"instrumentations" env:"BEYLA_OTEL_TRACES_INSTRUMENTATIONS" envSeparator:","`

	// InsecureSkipVerify is not standard, so we don't follow the same naming convention
	InsecureSkipVerify bool `yaml:"insecure_skip_verify" env:"BEYLA_OTEL_INSECURE_SKIP_VERIFY"`

	Sampler Sampler `yaml:"sampler"`

	// Configuration options below this line will remain undocumented at the moment,
	// but can be useful for performance-tuning of some customers.
	// nolint:undoc
<<<<<<< HEAD
	MaxExportBatchSize int           `yaml:"max_export_batch_size" env:"BEYLA_OTLP_TRACES_MAX_EXPORT_BATCH_SIZE"`
	MaxQueueSize       int           `yaml:"max_queue_size" env:"BEYLA_OTLP_TRACES_MAX_QUEUE_SIZE"`
	BatchTimeout       time.Duration `yaml:"batch_timeout" env:"BEYLA_OTLP_TRACES_BATCH_TIMEOUT"`
	ExportTimeout      time.Duration `yaml:"export_timeout" env:"BEYLA_OTLP_TRACES_EXPORT_TIMEOUT"`
=======
	MaxExportBatchSize int `yaml:"max_export_batch_size" env:"BEYLA_OTLP_TRACES_MAX_EXPORT_BATCH_SIZE"`
	// nolint:undoc
	MaxQueueSize int `yaml:"max_queue_size" env:"BEYLA_OTLP_TRACES_MAX_QUEUE_SIZE"`
	// nolint:undoc
	BatchTimeout time.Duration `yaml:"batch_timeout" env:"BEYLA_OTLP_TRACES_BATCH_TIMEOUT"`
	// nolint:undoc
	ExportTimeout time.Duration `yaml:"export_timeout" env:"BEYLA_OTLP_TRACES_EXPORT_TIMEOUT"`
>>>>>>> 90f6993d

	// Configuration options for BackOffConfig of the traces exporter.
	// See https://github.com/open-telemetry/opentelemetry-collector/blob/main/config/configretry/backoff.go
	// BackOffInitialInterval the time to wait after the first failure before retrying.
	// nolint:undoc
	BackOffInitialInterval time.Duration `yaml:"backoff_initial_interval" env:"BEYLA_BACKOFF_INITIAL_INTERVAL"`
	// BackOffMaxInterval is the upper bound on backoff interval.
	// nolint:undoc
	BackOffMaxInterval time.Duration `yaml:"backoff_max_interval" env:"BEYLA_BACKOFF_MAX_INTERVAL"`
	// BackOffMaxElapsedTime is the maximum amount of time (including retries) spent trying to send a request/batch.
	// nolint:undoc
	BackOffMaxElapsedTime time.Duration `yaml:"backoff_max_elapsed_time" env:"BEYLA_BACKOFF_MAX_ELAPSED_TIME"`
	// nolint:undoc
	ReportersCacheLen int `yaml:"reporters_cache_len" env:"BEYLA_TRACES_REPORT_CACHE_LEN"`

	// SDKLogLevel works independently from the global LogLevel because it prints GBs of logs in Debug mode
	// and the Info messages leak internal details that are not usually valuable for the final user.
	// nolint:undoc
	SDKLogLevel string `yaml:"otel_sdk_log_level" env:"BEYLA_OTEL_SDK_LOG_LEVEL"`

	// Grafana configuration needs to be explicitly set up before building the graph
	Grafana *GrafanaOTLP `yaml:"-"`
}

// Enabled specifies that the OTEL traces node is enabled if and only if
// either the OTEL endpoint and OTEL traces endpoint is defined.
// If not enabled, this node won't be instantiated
func (m *TracesConfig) Enabled() bool { //nolint:gocritic
	return m.CommonEndpoint != "" || m.TracesEndpoint != "" || m.Grafana.TracesEnabled()
}

func (m *TracesConfig) GetProtocol() Protocol {
	if m.TracesProtocol != "" {
		return m.TracesProtocol
	}
	if m.Protocol != "" {
		return m.Protocol
	}
	return m.guessProtocol()
}

func (m *TracesConfig) OTLPTracesEndpoint() (string, bool) {
	return ResolveOTLPEndpoint(m.TracesEndpoint, m.CommonEndpoint, m.Grafana)
}

func (m *TracesConfig) guessProtocol() Protocol {
	// If no explicit protocol is set, we guess it it from the metrics enpdoint port
	// (assuming it uses a standard port or a development-like form like 14317, 24317, 14318...)
	ep, _, err := parseTracesEndpoint(m)
	if err == nil {
		if strings.HasSuffix(ep.Port(), UsualPortGRPC) {
			return ProtocolGRPC
		} else if strings.HasSuffix(ep.Port(), UsualPortHTTP) {
			return ProtocolHTTPProtobuf
		}
	}
	// Otherwise we return default protocol according to the latest specification:
	// https://github.com/open-telemetry/opentelemetry-specification/blob/main/specification/protocol/exporter.md?plain=1#L53
	return ProtocolHTTPProtobuf
}

func makeTracesReceiver(ctx context.Context, cfg TracesConfig, spanMetricsEnabled bool, ctxInfo *global.ContextInfo, userAttribSelection attributes.Selection) *tracesOTELReceiver {
	return &tracesOTELReceiver{
		ctx:                ctx,
		cfg:                cfg,
		ctxInfo:            ctxInfo,
		attributes:         userAttribSelection,
		is:                 instrumentations.NewInstrumentationSelection(cfg.Instrumentations),
		spanMetricsEnabled: spanMetricsEnabled,
	}
}

// TracesReceiver creates a terminal node that consumes request.Spans and sends OpenTelemetry metrics to the configured consumers.
func TracesReceiver(ctx context.Context, cfg TracesConfig, spanMetricsEnabled bool, ctxInfo *global.ContextInfo, userAttribSelection attributes.Selection) pipe.FinalProvider[[]request.Span] {
	return makeTracesReceiver(ctx, cfg, spanMetricsEnabled, ctxInfo, userAttribSelection).provideLoop
}

type tracesOTELReceiver struct {
	ctx                context.Context
	cfg                TracesConfig
	ctxInfo            *global.ContextInfo
	attributes         attributes.Selection
	is                 instrumentations.InstrumentationSelection
	spanMetricsEnabled bool
}

func GetUserSelectedAttributes(attrs attributes.Selection) (map[attr.Name]struct{}, error) {
	// Get user attributes
	attribProvider, err := attributes.NewAttrSelector(attributes.GroupTraces, attrs)
	if err != nil {
		return nil, err
	}
	traceAttrsArr := attribProvider.For(attributes.Traces)
	traceAttrs := make(map[attr.Name]struct{})
	for _, a := range traceAttrsArr {
		traceAttrs[a] = struct{}{}
	}

	return traceAttrs, err
}

func (tr *tracesOTELReceiver) getConstantAttributes() (map[attr.Name]struct{}, error) {
	traceAttrs, err := GetUserSelectedAttributes(tr.attributes)
	if err != nil {
		return nil, err
	}

	if tr.spanMetricsEnabled {
		traceAttrs[attr.SkipSpanMetrics] = struct{}{}
	}
	return traceAttrs, nil
}

func (tr *tracesOTELReceiver) spanDiscarded(span *request.Span) bool {
	return span.IgnoreTraces() || span.Service.ExportsOTelTraces() || !tr.acceptSpan(span)
}

func (tr *tracesOTELReceiver) processSpans(exp exporter.Traces, spans []request.Span, traceAttrs map[attr.Name]struct{}, sampler trace.Sampler) {
	for i := range spans {
		span := &spans[i]
		if span.InternalSignal() {
			continue
		}
		if tr.spanDiscarded(span) {
			continue
		}

		finalAttrs := traceAttributes(span, traceAttrs)

		sr := sampler.ShouldSample(trace.SamplingParameters{
			ParentContext: tr.ctx,
			Name:          span.TraceName(),
			TraceID:       span.TraceID,
			Kind:          spanKind(span),
			Attributes:    finalAttrs,
		})

		if sr.Decision == trace.Drop {
			continue
		}

		envResourceAttrs := ResourceAttrsFromEnv(&span.Service)
		traces := GenerateTracesWithAttributes(span, tr.ctxInfo.HostID, finalAttrs, envResourceAttrs)
		err := exp.ConsumeTraces(tr.ctx, traces)
		if err != nil {
			slog.Error("error sending trace to consumer", "error", err)
		}
	}
}

func (tr *tracesOTELReceiver) provideLoop() (pipe.FinalFunc[[]request.Span], error) {
	if !tr.cfg.Enabled() {
		return pipe.IgnoreFinal[[]request.Span](), nil
	}
	SetupInternalOTELSDKLogger(tr.cfg.SDKLogLevel)
	return func(in <-chan []request.Span) {
		exp, err := getTracesExporter(tr.ctx, tr.cfg, tr.ctxInfo)
		if err != nil {
			slog.Error("error creating traces exporter", "error", err)
			return
		}
		defer func() {
			err := exp.Shutdown(tr.ctx)
			if err != nil {
				slog.Error("error shutting down traces exporter", "error", err)
			}
		}()
		err = exp.Start(tr.ctx, nil)
		if err != nil {
			slog.Error("error starting traces exporter", "error", err)
			return
		}

		traceAttrs, err := tr.getConstantAttributes()
		if err != nil {
			slog.Error("error selecting user trace attributes", "error", err)
			return
		}

		if tr.spanMetricsEnabled {
			traceAttrs[attr.SkipSpanMetrics] = struct{}{}
		}

		sampler := tr.cfg.Sampler.Implementation()

		for spans := range in {
			tr.processSpans(exp, spans, traceAttrs, sampler)
		}
	}, nil
}

// nolint:cyclop
func getTracesExporter(ctx context.Context, cfg TracesConfig, ctxInfo *global.ContextInfo) (exporter.Traces, error) {
	switch proto := cfg.GetProtocol(); proto {
	case ProtocolHTTPJSON, ProtocolHTTPProtobuf, "": // zero value defaults to HTTP for backwards-compatibility
		slog.Debug("instantiating HTTP TracesReporter", "protocol", proto)
		var t trace.SpanExporter
		var err error

		opts, err := getHTTPTracesEndpointOptions(&cfg)
		if err != nil {
			slog.Error("can't get HTTP traces endpoint options", "error", err)
			return nil, err
		}
		if t, err = httpTracer(ctx, opts); err != nil {
			slog.Error("can't instantiate OTEL HTTP traces exporter", "error", err)
			return nil, err
		}
		factory := otlphttpexporter.NewFactory()
		config := factory.CreateDefaultConfig().(*otlphttpexporter.Config)
		// Experimental API for batching
		// See: https://github.com/open-telemetry/opentelemetry-collector/issues/8122
		batchCfg := exporterbatcher.NewDefaultConfig()
		if cfg.MaxQueueSize > 0 {
			batchCfg.MaxSizeConfig.MaxSizeItems = cfg.MaxExportBatchSize
			if cfg.BatchTimeout > 0 {
				batchCfg.FlushTimeout = cfg.BatchTimeout
			}
		}
		config.RetryConfig = getRetrySettings(cfg)
		config.ClientConfig = confighttp.ClientConfig{
			Endpoint: opts.Scheme + "://" + opts.Endpoint + opts.BaseURLPath,
			TLSSetting: configtls.ClientConfig{
				Insecure:           opts.Insecure,
				InsecureSkipVerify: cfg.InsecureSkipVerify,
			},
			Headers: convertHeaders(opts.Headers),
		}
		slog.Debug("getTracesExporter: confighttp.ClientConfig created", "endpoint", config.ClientConfig.Endpoint)
		set := getTraceSettings(ctxInfo, t)
		exporter, err := factory.CreateTraces(ctx, set, config)
		if err != nil {
			slog.Error("can't create OTLP HTTP traces exporter", "error", err)
			return nil, err
		}
		// TODO: remove this once the batcher helper is added to otlphttpexporter
		return exporterhelper.NewTraces(ctx, set, cfg,
			exporter.ConsumeTraces,
			exporterhelper.WithStart(exporter.Start),
			exporterhelper.WithShutdown(exporter.Shutdown),
			exporterhelper.WithCapabilities(consumer.Capabilities{MutatesData: false}),
			exporterhelper.WithQueue(config.QueueConfig),
			exporterhelper.WithBatcher(batchCfg),
			exporterhelper.WithRetry(config.RetryConfig))
	case ProtocolGRPC:
		slog.Debug("instantiating GRPC TracesReporter", "protocol", proto)
		var t trace.SpanExporter
		var err error
		opts, err := getGRPCTracesEndpointOptions(&cfg)
		if err != nil {
			slog.Error("can't get GRPC traces endpoint options", "error", err)
			return nil, err
		}
		if t, err = grpcTracer(ctx, opts); err != nil {
			slog.Error("can't instantiate OTEL GRPC traces exporter", "error", err)
			return nil, err
		}
		endpoint, _, err := parseTracesEndpoint(&cfg)
		if err != nil {
			slog.Error("can't parse GRPC traces endpoint", "error", err)
			return nil, err
		}
		factory := otlpexporter.NewFactory()
		config := factory.CreateDefaultConfig().(*otlpexporter.Config)
		// Experimental API for batching
		// See: https://github.com/open-telemetry/opentelemetry-collector/issues/8122
		if cfg.MaxExportBatchSize > 0 {
			config.BatcherConfig.Enabled = true
			config.BatcherConfig.MaxSizeConfig.MaxSizeItems = cfg.MaxExportBatchSize
			if cfg.BatchTimeout > 0 {
				config.BatcherConfig.FlushTimeout = cfg.BatchTimeout
			}
		}
		config.RetryConfig = getRetrySettings(cfg)
		config.ClientConfig = configgrpc.ClientConfig{
			Endpoint: endpoint.String(),
			TLSSetting: configtls.ClientConfig{
				Insecure:           opts.Insecure,
				InsecureSkipVerify: cfg.InsecureSkipVerify,
			},
			Headers: convertHeaders(opts.Headers),
		}
		set := getTraceSettings(ctxInfo, t)
		return factory.CreateTraces(ctx, set, config)
	default:
		slog.Error(fmt.Sprintf("invalid protocol value: %q. Accepted values are: %s, %s, %s",
			proto, ProtocolGRPC, ProtocolHTTPJSON, ProtocolHTTPProtobuf))
		return nil, fmt.Errorf("invalid protocol value: %q", proto)
	}

}

func internalMetricsEnabled(ctxInfo *global.ContextInfo) bool {
	internalMetrics := ctxInfo.Metrics
	if internalMetrics == nil {
		return false
	}
	_, ok := internalMetrics.(imetrics.NoopReporter)

	return !ok
}

func instrumentTraceExporter(in trace.SpanExporter, internalMetrics imetrics.Reporter) trace.SpanExporter {
	// avoid wrapping the instrumented exporter if we don't have
	// internal instrumentation (NoopReporter)
	if _, ok := internalMetrics.(imetrics.NoopReporter); ok || internalMetrics == nil {
		return in
	}
	return &instrumentedTracesExporter{
		SpanExporter: in,
		internal:     internalMetrics,
	}
}

func getTraceSettings(ctxInfo *global.ContextInfo, in trace.SpanExporter) exporter.Settings {
	var traceProvider trace2.TracerProvider
	telemetryLevel := configtelemetry.LevelNone
	traceProvider = tracenoop.NewTracerProvider()
	if internalMetricsEnabled(ctxInfo) {
		telemetryLevel = configtelemetry.LevelBasic
		spanExporter := instrumentTraceExporter(in, ctxInfo.Metrics)
		res := newResourceInternal(ctxInfo.HostID)
		traceProvider = trace.NewTracerProvider(
			trace.WithBatcher(spanExporter),
			trace.WithResource(res),
		)
	}
	meterProvider := metric.NewMeterProvider()
	telemetrySettings := component.TelemetrySettings{
		Logger:         zap.NewNop(),
		MeterProvider:  meterProvider,
		TracerProvider: traceProvider,
		MetricsLevel:   telemetryLevel,
	}

	// component.DataTypeMetrics was removed in collector API v0.112.0 but its value is still required here
	// dataTypeMetrics variable hardcodes the previous value for the removed constant
	// TODO: replace legacy API
	dataTypeMetrics := component.MustNewType("metrics")
	return exporter.Settings{
		ID:                component.NewIDWithName(dataTypeMetrics, "beyla"),
		TelemetrySettings: telemetrySettings,
	}
}

func getRetrySettings(cfg TracesConfig) configretry.BackOffConfig {
	backOffCfg := configretry.NewDefaultBackOffConfig()
	if cfg.BackOffInitialInterval > 0 {
		backOffCfg.InitialInterval = cfg.BackOffInitialInterval
	}
	if cfg.BackOffMaxInterval > 0 {
		backOffCfg.MaxInterval = cfg.BackOffMaxInterval
	}
	if cfg.BackOffMaxElapsedTime > 0 {
		backOffCfg.MaxElapsedTime = cfg.BackOffMaxElapsedTime
	}
	return backOffCfg
}

func traceAppResourceAttrs(hostID string, service *svc.Attrs) []attribute.KeyValue {
	// TODO: remove?
	if service.UID == emptyUID {
		return getAppResourceAttrs(hostID, service)
	}

	attrs, ok := serviceAttrCache.Get(service.UID)
	if ok {
		return attrs
	}
	attrs = getAppResourceAttrs(hostID, service)
	serviceAttrCache.Add(service.UID, attrs)

	return attrs
}

func GenerateTracesWithAttributes(span *request.Span, hostID string, attrs []attribute.KeyValue, envResourceAttrs []attribute.KeyValue) ptrace.Traces {
	t := span.Timings()
	start := spanStartTime(t)
	hasSubSpans := t.Start.After(start)
	traces := ptrace.NewTraces()
	rs := traces.ResourceSpans().AppendEmpty()
	ss := rs.ScopeSpans().AppendEmpty()
	resourceAttrs := traceAppResourceAttrs(hostID, &span.Service)
	resourceAttrs = append(resourceAttrs, envResourceAttrs...)
	resourceAttrsMap := attrsToMap(resourceAttrs)
	resourceAttrsMap.PutStr(string(semconv.OTelLibraryNameKey), reporterName)
	resourceAttrsMap.CopyTo(rs.Resource().Attributes())

	traceID := pcommon.TraceID(span.TraceID)
	spanID := pcommon.SpanID(RandomSpanID())
	// This should never happen
	if traceID.IsEmpty() {
		traceID = pcommon.TraceID(RandomTraceID())
	}

	if hasSubSpans {
		createSubSpans(span, spanID, traceID, &ss, t)
	} else if span.SpanID.IsValid() {
		spanID = pcommon.SpanID(span.SpanID)
	}

	// Create a parent span for the whole request session
	s := ss.Spans().AppendEmpty()
	s.SetName(span.TraceName())
	s.SetKind(ptrace.SpanKind(spanKind(span)))
	s.SetStartTimestamp(pcommon.NewTimestampFromTime(start))

	// Set trace and span IDs
	s.SetSpanID(spanID)
	s.SetTraceID(traceID)
	if span.ParentSpanID.IsValid() {
		s.SetParentSpanID(pcommon.SpanID(span.ParentSpanID))
	}

	// Set span attributes
	m := attrsToMap(attrs)
	m.CopyTo(s.Attributes())

	// Set status code
	statusCode := codeToStatusCode(request.SpanStatusCode(span))
	s.Status().SetCode(statusCode)
	s.SetEndTimestamp(pcommon.NewTimestampFromTime(t.End))
	return traces
}

// GenerateTraces creates a ptrace.Traces from a request.Span
func GenerateTraces(span *request.Span, hostID string, userAttrs map[attr.Name]struct{}, envResourceAttrs []attribute.KeyValue) ptrace.Traces {
	return GenerateTracesWithAttributes(span, hostID, traceAttributes(span, userAttrs), envResourceAttrs)
}

// createSubSpans creates the internal spans for a request.Span
func createSubSpans(span *request.Span, parentSpanID pcommon.SpanID, traceID pcommon.TraceID, ss *ptrace.ScopeSpans, t request.Timings) {
	// Create a child span showing the queue time
	spQ := ss.Spans().AppendEmpty()
	spQ.SetName("in queue")
	spQ.SetStartTimestamp(pcommon.NewTimestampFromTime(t.RequestStart))
	spQ.SetKind(ptrace.SpanKindInternal)
	spQ.SetEndTimestamp(pcommon.NewTimestampFromTime(t.Start))
	spQ.SetTraceID(traceID)
	spQ.SetSpanID(pcommon.SpanID(RandomSpanID()))
	spQ.SetParentSpanID(parentSpanID)

	// Create a child span showing the processing time
	spP := ss.Spans().AppendEmpty()
	spP.SetName("processing")
	spP.SetStartTimestamp(pcommon.NewTimestampFromTime(t.Start))
	spP.SetKind(ptrace.SpanKindInternal)
	spP.SetEndTimestamp(pcommon.NewTimestampFromTime(t.End))
	spP.SetTraceID(traceID)
	if span.SpanID.IsValid() {
		spP.SetSpanID(pcommon.SpanID(span.SpanID))
	} else {
		spP.SetSpanID(pcommon.SpanID(RandomSpanID()))
	}
	spP.SetParentSpanID(parentSpanID)
}

// attrsToMap converts a slice of attribute.KeyValue to a pcommon.Map
func attrsToMap(attrs []attribute.KeyValue) pcommon.Map {
	m := pcommon.NewMap()
	for _, attr := range attrs {
		switch v := attr.Value.AsInterface().(type) {
		case string:
			m.PutStr(string(attr.Key), v)
		case int64:
			m.PutInt(string(attr.Key), v)
		case float64:
			m.PutDouble(string(attr.Key), v)
		case bool:
			m.PutBool(string(attr.Key), v)
		}
	}
	return m
}

// codeToStatusCode converts a codes.Code to a ptrace.StatusCode
func codeToStatusCode(code codes.Code) ptrace.StatusCode {
	switch code {
	case codes.Unset:
		return ptrace.StatusCodeUnset
	case codes.Error:
		return ptrace.StatusCodeError
	case codes.Ok:
		return ptrace.StatusCodeOk
	}
	return ptrace.StatusCodeUnset
}

func convertHeaders(headers map[string]string) map[string]configopaque.String {
	opaqueHeaders := make(map[string]configopaque.String)
	for key, value := range headers {
		opaqueHeaders[key] = configopaque.String(value)
	}
	return opaqueHeaders
}

func httpTracer(ctx context.Context, opts otlpOptions) (*otlptrace.Exporter, error) {
	texp, err := otlptracehttp.New(ctx, opts.AsTraceHTTP()...)
	if err != nil {
		return nil, fmt.Errorf("creating HTTP trace exporter: %w", err)
	}
	return texp, nil
}

func grpcTracer(ctx context.Context, opts otlpOptions) (*otlptrace.Exporter, error) {
	texp, err := otlptracegrpc.New(ctx, opts.AsTraceGRPC()...)
	if err != nil {
		return nil, fmt.Errorf("creating GRPC trace exporter: %w", err)
	}
	return texp, nil
}

func (tr *tracesOTELReceiver) acceptSpan(span *request.Span) bool {
	switch span.Type {
	case request.EventTypeHTTP, request.EventTypeHTTPClient:
		return tr.is.HTTPEnabled()
	case request.EventTypeGRPC, request.EventTypeGRPCClient:
		return tr.is.GRPCEnabled()
	case request.EventTypeSQLClient:
		return tr.is.SQLEnabled()
	case request.EventTypeRedisClient, request.EventTypeRedisServer:
		return tr.is.RedisEnabled()
	case request.EventTypeKafkaClient, request.EventTypeKafkaServer:
		return tr.is.KafkaEnabled()
	}

	return false
}

// TODO use semconv.DBSystemRedis when we update to OTEL semantic conventions library 1.30
var dbSystemRedis = attribute.String(string(attr.DBSystemName), semconv.DBSystemRedis.Value.AsString())
var spanMetricsSkip = attribute.Bool(string(attr.SkipSpanMetrics), true)

// nolint:cyclop
func traceAttributes(span *request.Span, optionalAttrs map[attr.Name]struct{}) []attribute.KeyValue {
	var attrs []attribute.KeyValue

	switch span.Type {
	case request.EventTypeHTTP:
		attrs = []attribute.KeyValue{
			request.HTTPRequestMethod(span.Method),
			request.HTTPResponseStatusCode(span.Status),
			request.HTTPUrlPath(span.Path),
			request.ClientAddr(request.PeerAsClient(span)),
			request.ServerAddr(request.SpanHost(span)),
			request.ServerPort(span.HostPort),
			request.HTTPRequestBodySize(int(span.RequestLength())),
		}
		if span.Route != "" {
			attrs = append(attrs, semconv.HTTPRoute(span.Route))
		}
	case request.EventTypeGRPC:
		attrs = []attribute.KeyValue{
			semconv.RPCMethod(span.Path),
			semconv.RPCSystemGRPC,
			semconv.RPCGRPCStatusCodeKey.Int(span.Status),
			request.ClientAddr(request.PeerAsClient(span)),
			request.ServerAddr(request.SpanHost(span)),
			request.ServerPort(span.HostPort),
		}
	case request.EventTypeHTTPClient:
		host := request.HTTPClientHost(span)
		scheme := request.HTTPScheme(span)
		url := span.Path
		if span.HasOriginalHost() {
			url = request.URLFull(scheme, host, span.Path)
		}

		attrs = []attribute.KeyValue{
			request.HTTPRequestMethod(span.Method),
			request.HTTPResponseStatusCode(span.Status),
			request.HTTPUrlFull(url),
			semconv.HTTPScheme(scheme),
			request.ServerAddr(host),
			request.ServerPort(span.HostPort),
			request.HTTPRequestBodySize(int(span.RequestLength())),
		}
	case request.EventTypeGRPCClient:
		attrs = []attribute.KeyValue{
			semconv.RPCMethod(span.Path),
			semconv.RPCSystemGRPC,
			semconv.RPCGRPCStatusCodeKey.Int(span.Status),
			request.ServerAddr(request.HostAsServer(span)),
			request.ServerPort(span.HostPort),
		}
	case request.EventTypeSQLClient:
		attrs = []attribute.KeyValue{
			request.ServerAddr(request.HostAsServer(span)),
			request.ServerPort(span.HostPort),
			span.DBSystemName(), // We can distinguish in the future for MySQL, Postgres etc
		}
		if _, ok := optionalAttrs[attr.DBQueryText]; ok {
			attrs = append(attrs, request.DBQueryText(span.Statement))
		}
		operation := span.Method
		if operation != "" {
			attrs = append(attrs, request.DBOperationName(operation))
			table := span.Path
			if table != "" {
				attrs = append(attrs, request.DBCollectionName(table))
			}
		}
	case request.EventTypeRedisServer, request.EventTypeRedisClient:
		attrs = []attribute.KeyValue{
			request.ServerAddr(request.HostAsServer(span)),
			request.ServerPort(span.HostPort),
			dbSystemRedis,
		}
		operation := span.Method
		if operation != "" {
			attrs = append(attrs, request.DBOperationName(operation))
			if _, ok := optionalAttrs[attr.DBQueryText]; ok {
				query := span.Path
				if query != "" {
					attrs = append(attrs, request.DBQueryText(query))
				}
			}
		}
	case request.EventTypeKafkaServer, request.EventTypeKafkaClient:
		operation := request.MessagingOperationType(span.Method)
		attrs = []attribute.KeyValue{
			request.ServerAddr(request.HostAsServer(span)),
			request.ServerPort(span.HostPort),
			semconv.MessagingSystemKafka,
			semconv.MessagingDestinationName(span.Path),
			semconv.MessagingClientID(span.Statement),
			operation,
		}
	}

	if _, ok := optionalAttrs[attr.SkipSpanMetrics]; ok {
		attrs = append(attrs, spanMetricsSkip)
	}

	return attrs
}

func spanKind(span *request.Span) trace2.SpanKind {
	switch span.Type {
	case request.EventTypeHTTP, request.EventTypeGRPC, request.EventTypeRedisServer, request.EventTypeKafkaServer:
		return trace2.SpanKindServer
	case request.EventTypeHTTPClient, request.EventTypeGRPCClient, request.EventTypeSQLClient, request.EventTypeRedisClient:
		return trace2.SpanKindClient
	case request.EventTypeKafkaClient:
		switch span.Method {
		case request.MessagingPublish:
			return trace2.SpanKindProducer
		case request.MessagingProcess:
			return trace2.SpanKindConsumer
		}
	}
	return trace2.SpanKindInternal
}

func spanStartTime(t request.Timings) time.Time {
	realStart := t.RequestStart
	if t.Start.Before(realStart) {
		realStart = t.Start
	}
	return realStart
}

// the HTTP path will be defined from one of the following sources, from highest to lowest priority
// - OTEL_EXPORTER_OTLP_TRACES_ENDPOINT, if defined
// - OTEL_EXPORTER_OTLP_ENDPOINT, if defined
// - https://otlp-gateway-${GRAFANA_CLOUD_ZONE}.grafana.net/otlp, if GRAFANA_CLOUD_ZONE is defined
// If, by some reason, Grafana changes its OTLP Gateway URL in a distant future, you can still point to the
// correct URL with the OTLP_EXPORTER_... variables.
func parseTracesEndpoint(cfg *TracesConfig) (*url.URL, bool, error) {
	endpoint, isCommon := cfg.OTLPTracesEndpoint()

	murl, err := url.Parse(endpoint)
	if err != nil {
		return nil, isCommon, fmt.Errorf("parsing endpoint URL %s: %w", endpoint, err)
	}
	if murl.Scheme == "" || murl.Host == "" {
		return nil, isCommon, fmt.Errorf("URL %q must have a scheme and a host", endpoint)
	}
	return murl, isCommon, nil
}

func getHTTPTracesEndpointOptions(cfg *TracesConfig) (otlpOptions, error) {
	opts := otlpOptions{Headers: map[string]string{}}
	log := tlog().With("transport", "http")

	murl, isCommon, err := parseTracesEndpoint(cfg)
	if err != nil {
		return opts, err
	}

	log.Debug("Configuring exporter", "protocol",
		cfg.Protocol, "tracesProtocol", cfg.TracesProtocol, "endpoint", murl.Host)
	setTracesProtocol(cfg)
	opts.Scheme = murl.Scheme
	opts.Endpoint = murl.Host
	if murl.Scheme == "http" || murl.Scheme == "unix" {
		log.Debug("Specifying insecure connection", "scheme", murl.Scheme)
		opts.Insecure = true
	}
	// If the value is set from the OTEL_EXPORTER_OTLP_ENDPOINT common property, we need to add /v1/traces to the path
	// otherwise, we leave the path that is explicitly set by the user
	opts.URLPath = strings.TrimSuffix(murl.Path, "/")
	opts.BaseURLPath = strings.TrimSuffix(opts.URLPath, "/v1/traces")
	if isCommon {
		opts.URLPath += "/v1/traces"
		log.Debug("Specifying path", "path", opts.URLPath)
	}

	if cfg.InsecureSkipVerify {
		log.Debug("Setting InsecureSkipVerify")
		opts.SkipTLSVerify = true
	}

	cfg.Grafana.setupOptions(&opts)
	maps.Copy(opts.Headers, HeadersFromEnv(envHeaders))
	maps.Copy(opts.Headers, HeadersFromEnv(envTracesHeaders))

	return opts, nil
}

func getGRPCTracesEndpointOptions(cfg *TracesConfig) (otlpOptions, error) {
	opts := otlpOptions{Headers: map[string]string{}}
	log := tlog().With("transport", "grpc")
	murl, _, err := parseTracesEndpoint(cfg)
	if err != nil {
		return opts, err
	}

	log.Debug("Configuring exporter", "protocol",
		cfg.Protocol, "tracesProtocol", cfg.TracesProtocol, "endpoint", murl.Host)
	opts.Endpoint = murl.Host
	if murl.Scheme == "http" || murl.Scheme == "unix" {
		log.Debug("Specifying insecure connection", "scheme", murl.Scheme)
		opts.Insecure = true
	}

	if cfg.InsecureSkipVerify {
		log.Debug("Setting InsecureSkipVerify")
		opts.SkipTLSVerify = true
	}

	cfg.Grafana.setupOptions(&opts)
	maps.Copy(opts.Headers, HeadersFromEnv(envHeaders))
	maps.Copy(opts.Headers, HeadersFromEnv(envTracesHeaders))
	return opts, nil
}

// HACK: at the time of writing this, the otelptracehttp API does not support explicitly
// setting the protocol. They should be properly set via environment variables, but
// if the user supplied the value via configuration file (and not via env vars), we override the environment.
// To be as least intrusive as possible, we will change the variables if strictly needed
// TODO: remove this once otelptracehttp.WithProtocol is supported
func setTracesProtocol(cfg *TracesConfig) {
	if _, ok := os.LookupEnv(envTracesProtocol); ok {
		return
	}
	if _, ok := os.LookupEnv(envProtocol); ok {
		return
	}
	if cfg.TracesProtocol != "" {
		os.Setenv(envTracesProtocol, string(cfg.TracesProtocol))
		return
	}
	if cfg.Protocol != "" {
		os.Setenv(envProtocol, string(cfg.Protocol))
		return
	}
	// unset. Guessing it
	os.Setenv(envTracesProtocol, string(cfg.guessProtocol()))
}<|MERGE_RESOLUTION|>--- conflicted
+++ resolved
@@ -74,12 +74,6 @@
 	// Configuration options below this line will remain undocumented at the moment,
 	// but can be useful for performance-tuning of some customers.
 	// nolint:undoc
-<<<<<<< HEAD
-	MaxExportBatchSize int           `yaml:"max_export_batch_size" env:"BEYLA_OTLP_TRACES_MAX_EXPORT_BATCH_SIZE"`
-	MaxQueueSize       int           `yaml:"max_queue_size" env:"BEYLA_OTLP_TRACES_MAX_QUEUE_SIZE"`
-	BatchTimeout       time.Duration `yaml:"batch_timeout" env:"BEYLA_OTLP_TRACES_BATCH_TIMEOUT"`
-	ExportTimeout      time.Duration `yaml:"export_timeout" env:"BEYLA_OTLP_TRACES_EXPORT_TIMEOUT"`
-=======
 	MaxExportBatchSize int `yaml:"max_export_batch_size" env:"BEYLA_OTLP_TRACES_MAX_EXPORT_BATCH_SIZE"`
 	// nolint:undoc
 	MaxQueueSize int `yaml:"max_queue_size" env:"BEYLA_OTLP_TRACES_MAX_QUEUE_SIZE"`
@@ -87,7 +81,6 @@
 	BatchTimeout time.Duration `yaml:"batch_timeout" env:"BEYLA_OTLP_TRACES_BATCH_TIMEOUT"`
 	// nolint:undoc
 	ExportTimeout time.Duration `yaml:"export_timeout" env:"BEYLA_OTLP_TRACES_EXPORT_TIMEOUT"`
->>>>>>> 90f6993d
 
 	// Configuration options for BackOffConfig of the traces exporter.
 	// See https://github.com/open-telemetry/opentelemetry-collector/blob/main/config/configretry/backoff.go
