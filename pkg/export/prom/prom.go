--- conflicted
+++ resolved
@@ -266,12 +266,7 @@
 func PrometheusEndpoint(
 	ctxInfo *global.ContextInfo,
 	cfg *PrometheusConfig,
-<<<<<<< HEAD
-	surveyModeEnabled bool,
 	selectorCfg *attributes.SelectorConfig,
-=======
-	attrSelect attributes.Selection,
->>>>>>> f5e651bf
 	input *msg.Queue[[]request.Span],
 	processEventCh *msg.Queue[exec.ProcessEvent],
 ) swarm.InstanceFunc {
@@ -279,11 +274,7 @@
 		if !cfg.Enabled() {
 			return swarm.EmptyRunFunc()
 		}
-<<<<<<< HEAD
-		reporter, err := newReporter(ctxInfo, cfg, surveyModeEnabled, selectorCfg, input, processEventCh)
-=======
-		reporter, err := newReporter(ctxInfo, cfg, attrSelect, input, processEventCh)
->>>>>>> f5e651bf
+		reporter, err := newReporter(ctxInfo, cfg, selectorCfg, input, processEventCh)
 		if err != nil {
 			return nil, fmt.Errorf("instantiating Prometheus endpoint: %w", err)
 		}
@@ -314,12 +305,7 @@
 func newReporter(
 	ctxInfo *global.ContextInfo,
 	cfg *PrometheusConfig,
-<<<<<<< HEAD
-	surveyModeEnabled bool,
 	selectorCfg *attributes.SelectorConfig,
-=======
-	selector attributes.Selection,
->>>>>>> f5e651bf
 	input *msg.Queue[[]request.Span],
 	processEventCh *msg.Queue[exec.ProcessEvent],
 ) (*metricsReporter, error) {
