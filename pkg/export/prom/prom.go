package prom

import (
	"context"
	"fmt"
	"log/slog"
	"runtime"
	"slices"
	"strconv"
	"strings"
	"time"

	"github.com/prometheus/client_golang/prometheus"

	"github.com/grafana/beyla/v2/pkg/buildinfo"
	"github.com/grafana/beyla/v2/pkg/export/attributes"
	attr "github.com/grafana/beyla/v2/pkg/export/attributes/names"
	"github.com/grafana/beyla/v2/pkg/export/expire"
	"github.com/grafana/beyla/v2/pkg/export/instrumentations"
	"github.com/grafana/beyla/v2/pkg/export/otel"
	"github.com/grafana/beyla/v2/pkg/internal/connector"
	"github.com/grafana/beyla/v2/pkg/internal/exec"
	"github.com/grafana/beyla/v2/pkg/internal/pipe/global"
	"github.com/grafana/beyla/v2/pkg/internal/request"
	"github.com/grafana/beyla/v2/pkg/internal/svc"
	"github.com/grafana/beyla/v2/pkg/pipe/msg"
	"github.com/grafana/beyla/v2/pkg/pipe/swarm"
)

// injectable function reference for testing
var timeNow = time.Now

// using labels and names that are equivalent names to the OTEL attributes
// but following the different naming conventions
const (
	SpanMetricsLatency       = "traces_spanmetrics_latency"
	SpanMetricsCalls         = "traces_spanmetrics_calls_total"
	SpanMetricsRequestSizes  = "traces_spanmetrics_size_total"
	SpanMetricsResponseSizes = "traces_spanmetrics_response_size_total"
	TracesTargetInfo         = "traces_target_info"
	TracesHostInfo           = "traces_host_info"
	TargetInfo               = "target_info"
	SurveyInfo               = "survey_info"

	ServiceGraphClient = "traces_service_graph_request_client_seconds"
	ServiceGraphServer = "traces_service_graph_request_server_seconds"
	ServiceGraphFailed = "traces_service_graph_request_failed_total"
	ServiceGraphTotal  = "traces_service_graph_request_total"

	serviceKey          = "service"
	serviceNamespaceKey = "service_namespace"

	hostIDKey        = "host_id"
	hostNameKey      = "host_name"
	grafanaHostIDKey = "grafana_host_id"
	processPIDKey    = "process_pid"
	osTypeKey        = "os_type"

	k8sNamespaceName   = "k8s_namespace_name"
	k8sPodName         = "k8s_pod_name"
	k8sContainerName   = "k8s_container_name"
	k8sDeploymentName  = "k8s_deployment_name"
	k8sStatefulSetName = "k8s_statefulset_name"
	k8sReplicaSetName  = "k8s_replicaset_name"
	k8sDaemonSetName   = "k8s_daemonset_name"
	k8sNodeName        = "k8s_node_name"
	k8sPodUID          = "k8s_pod_uid"
	k8sPodStartTime    = "k8s_pod_start_time"
	k8sClusterName     = "k8s_cluster_name"

	spanNameKey          = "span_name"
	statusCodeKey        = "status_code"
	spanKindKey          = "span_kind"
	serviceInstanceKey   = "instance"
	serviceJobKey        = "job"
	sourceKey            = "source"
	telemetryLanguageKey = "telemetry_sdk_language"
	telemetrySDKKey      = "telemetry_sdk_name"

	clientKey          = "client"
	clientNamespaceKey = "client_service_namespace"
	serverKey          = "server"
	serverNamespaceKey = "server_service_namespace"
	connectionTypeKey  = "connection_type"

	// default values for the histogram configuration
	// from https://grafana.com/docs/mimir/latest/send/native-histograms/#migrate-from-classic-histograms
	defaultHistogramBucketFactor     = 1.1
	defaultHistogramMaxBucketNumber  = uint32(100)
	defaultHistogramMinResetDuration = 1 * time.Hour
)

// metrics for Beyla statistics
const (
	BeylaBuildInfo = "beyla_build_info"

	LanguageLabel = "target_lang"
)

// not adding version, as it is a fixed value
var beylaInfoLabelNames = []string{LanguageLabel}
var hostInfoLabelNames = []string{grafanaHostIDKey}

// TODO: TLS
type PrometheusConfig struct {
	Port int    `yaml:"port" env:"BEYLA_PROMETHEUS_PORT"`
	Path string `yaml:"path" env:"BEYLA_PROMETHEUS_PATH"`

	// nolint:undoc
	DisableBuildInfo bool `yaml:"disable_build_info" env:"BEYLA_PROMETHEUS_DISABLE_BUILD_INFO"`

	// Features of metrics that are can be exported. Accepted values are "application" and "network".
	Features []string `yaml:"features" env:"BEYLA_PROMETHEUS_FEATURES" envSeparator:","`
	// Allows configuration of which instrumentations should be enabled, e.g. http, grpc, sql...
	Instrumentations []string `yaml:"instrumentations" env:"BEYLA_PROMETHEUS_INSTRUMENTATIONS" envSeparator:","`

	Buckets otel.Buckets `yaml:"buckets"`

	// TTL is the time since a metric was updated for the last time until it is
	// removed from the metrics set.
	TTL time.Duration `yaml:"ttl" env:"BEYLA_PROMETHEUS_TTL"`
	// nolint:undoc
	SpanMetricsServiceCacheSize int `yaml:"service_cache_size"`

	AllowServiceGraphSelfReferences bool `yaml:"allow_service_graph_self_references" env:"BEYLA_PROMETHEUS_ALLOW_SERVICE_GRAPH_SELF_REFERENCES"`

	// Registry is only used for embedding Beyla within the Grafana Agent.
	// It must be nil when Beyla runs as standalone
	Registry *prometheus.Registry `yaml:"-"`

	// ExtraResourceLabels adds extra metadata labels to Prometheus metrics from sources whose availability can't be known
	// beforehand. For example, to add the OTEL deployment.environment resource attribute as a Prometheus resource attribute,
	// you should add `deployment.environment`.
	ExtraResourceLabels []string `yaml:"extra_resource_attributes" env:"BEYLA_PROMETHEUS_EXTRA_RESOURCE_ATTRIBUTES" envSeparator:","`
}

func mlog() *slog.Logger {
	return slog.With("component", "prom.MetricsReporter")
}

func (p *PrometheusConfig) SpanMetricsEnabled() bool {
	return slices.Contains(p.Features, otel.FeatureSpan)
}

func (p *PrometheusConfig) OTelMetricsEnabled() bool {
	return slices.Contains(p.Features, otel.FeatureApplication)
}

func (p *PrometheusConfig) ServiceGraphMetricsEnabled() bool {
	return slices.Contains(p.Features, otel.FeatureGraph)
}

func (p *PrometheusConfig) NetworkMetricsEnabled() bool {
	return p.NetworkFlowBytesEnabled() || p.NetworkInterzoneMetricsEnabled()
}

func (p *PrometheusConfig) NetworkFlowBytesEnabled() bool {
	return slices.Contains(p.Features, otel.FeatureNetwork)
}

func (p *PrometheusConfig) NetworkInterzoneMetricsEnabled() bool {
	return slices.Contains(p.Features, otel.FeatureNetworkInterZone)
}

func (p *PrometheusConfig) EBPFEnabled() bool {
	return slices.Contains(p.Features, otel.FeatureEBPF)
}

func (p *PrometheusConfig) EndpointEnabled() bool {
	return p.Port != 0 || p.Registry != nil
}

// nolint:gocritic
func (p *PrometheusConfig) Enabled() bool {
	return p.EndpointEnabled() && (p.OTelMetricsEnabled() || p.SpanMetricsEnabled() || p.ServiceGraphMetricsEnabled() || p.NetworkMetricsEnabled())
}

type metricsReporter struct {
	cfg                 *PrometheusConfig
	extraMetadataLabels []attr.Name
	input               <-chan []request.Span
	processEvents       <-chan exec.ProcessEvent

	beylaInfo              *Expirer[prometheus.Gauge]
	httpDuration           *Expirer[prometheus.Histogram]
	httpClientDuration     *Expirer[prometheus.Histogram]
	grpcDuration           *Expirer[prometheus.Histogram]
	grpcClientDuration     *Expirer[prometheus.Histogram]
	dbClientDuration       *Expirer[prometheus.Histogram]
	msgPublishDuration     *Expirer[prometheus.Histogram]
	msgProcessDuration     *Expirer[prometheus.Histogram]
	httpRequestSize        *Expirer[prometheus.Histogram]
	httpResponseSize       *Expirer[prometheus.Histogram]
	httpClientRequestSize  *Expirer[prometheus.Histogram]
	httpClientResponseSize *Expirer[prometheus.Histogram]
	targetInfo             *prometheus.GaugeVec
	surveyInfo             *prometheus.GaugeVec

	// user-selected attributes for the application-level metrics
	attrHTTPDuration           []attributes.Field[*request.Span, string]
	attrHTTPClientDuration     []attributes.Field[*request.Span, string]
	attrGRPCDuration           []attributes.Field[*request.Span, string]
	attrGRPCClientDuration     []attributes.Field[*request.Span, string]
	attrDBClientDuration       []attributes.Field[*request.Span, string]
	attrMsgPublishDuration     []attributes.Field[*request.Span, string]
	attrMsgProcessDuration     []attributes.Field[*request.Span, string]
	attrHTTPRequestSize        []attributes.Field[*request.Span, string]
	attrHTTPResponseSize       []attributes.Field[*request.Span, string]
	attrHTTPClientRequestSize  []attributes.Field[*request.Span, string]
	attrHTTPClientResponseSize []attributes.Field[*request.Span, string]
	attrGPUKernelCalls         []attributes.Field[*request.Span, string]
	attrGPUMemoryAllocs        []attributes.Field[*request.Span, string]
	attrGPUKernelGridSize      []attributes.Field[*request.Span, string]
	attrGPUKernelBlockSize     []attributes.Field[*request.Span, string]

	// trace span metrics
	spanMetricsLatency           *Expirer[prometheus.Histogram]
	spanMetricsCallsTotal        *Expirer[prometheus.Counter]
	spanMetricsRequestSizeTotal  *Expirer[prometheus.Counter]
	spanMetricsResponseSizeTotal *Expirer[prometheus.Counter]
	tracesHostInfo               *Expirer[prometheus.Gauge]
	tracesTargetInfo             *prometheus.GaugeVec

	// trace service graph
	serviceGraphClient *Expirer[prometheus.Histogram]
	serviceGraphServer *Expirer[prometheus.Histogram]
	serviceGraphFailed *Expirer[prometheus.Counter]
	serviceGraphTotal  *Expirer[prometheus.Counter]

	// gpu related metrics
	gpuKernelCallsTotal  *Expirer[prometheus.Counter]
	gpuMemoryAllocsTotal *Expirer[prometheus.Counter]
	gpuKernelGridSize    *Expirer[prometheus.Histogram]
	gpuKernelBlockSize   *Expirer[prometheus.Histogram]

	promConnect *connector.PrometheusManager

	clock   *expire.CachedClock
	ctxInfo *global.ContextInfo

	is instrumentations.InstrumentationSelection

	kubeEnabled bool
	hostID      string

	serviceMap map[svc.UID]svc.Attrs
}

func PrometheusEndpoint(
	ctxInfo *global.ContextInfo,
	cfg *PrometheusConfig,
<<<<<<< HEAD
	selectorCfg *attributes.SelectorConfig,
=======
	surveyModeEnabled bool,
	attrSelect attributes.Selection,
>>>>>>> 6be5ee6c
	input *msg.Queue[[]request.Span],
	processEventCh *msg.Queue[exec.ProcessEvent],
) swarm.InstanceFunc {
	return func(_ context.Context) (swarm.RunFunc, error) {
		if !cfg.Enabled() {
			return swarm.EmptyRunFunc()
		}
<<<<<<< HEAD
		reporter, err := newReporter(ctxInfo, cfg, selectorCfg, input, processEventCh)
=======
		reporter, err := newReporter(ctxInfo, cfg, surveyModeEnabled, attrSelect, input, processEventCh)
>>>>>>> 6be5ee6c
		if err != nil {
			return nil, fmt.Errorf("instantiating Prometheus endpoint: %w", err)
		}
		if cfg.Registry != nil {
			return reporter.collectMetrics, nil
		}
		return reporter.reportMetrics, nil
	}
}

// nolint:cyclop
func newReporter(
	ctxInfo *global.ContextInfo,
	cfg *PrometheusConfig,
<<<<<<< HEAD
	selectorCfg *attributes.SelectorConfig,
=======
	surveyModeEnabled bool,
	selector attributes.Selection,
>>>>>>> 6be5ee6c
	input *msg.Queue[[]request.Span],
	processEventCh *msg.Queue[exec.ProcessEvent],
) (*metricsReporter, error) {
	groups := ctxInfo.MetricAttributeGroups
	groups.Add(attributes.GroupPrometheus)

	attrsProvider, err := attributes.NewAttrSelector(groups, selectorCfg)
	if err != nil {
		return nil, fmt.Errorf("selecting metrics attributes: %w", err)
	}

	is := instrumentations.NewInstrumentationSelection(cfg.Instrumentations)

	var attrHTTPDuration, attrHTTPClientDuration, attrHTTPRequestSize, attrHTTPResponseSize, attrHTTPClientRequestSize, attrHTTPClientResponseSize []attributes.Field[*request.Span, string]

	if is.HTTPEnabled() {
		attrHTTPDuration = attributes.PrometheusGetters(request.SpanPromGetters,
			attrsProvider.For(attributes.HTTPServerDuration))
		attrHTTPClientDuration = attributes.PrometheusGetters(request.SpanPromGetters,
			attrsProvider.For(attributes.HTTPClientDuration))
		attrHTTPRequestSize = attributes.PrometheusGetters(request.SpanPromGetters,
			attrsProvider.For(attributes.HTTPServerRequestSize))
		attrHTTPResponseSize = attributes.PrometheusGetters(request.SpanPromGetters,
			attrsProvider.For(attributes.HTTPServerResponseSize))
		attrHTTPClientRequestSize = attributes.PrometheusGetters(request.SpanPromGetters,
			attrsProvider.For(attributes.HTTPClientRequestSize))
		attrHTTPClientResponseSize = attributes.PrometheusGetters(request.SpanPromGetters,
			attrsProvider.For(attributes.HTTPClientResponseSize))
	}

	var attrGRPCDuration, attrGRPCClientDuration []attributes.Field[*request.Span, string]

	if is.GRPCEnabled() {
		attrGRPCDuration = attributes.PrometheusGetters(request.SpanPromGetters,
			attrsProvider.For(attributes.RPCServerDuration))
		attrGRPCClientDuration = attributes.PrometheusGetters(request.SpanPromGetters,
			attrsProvider.For(attributes.RPCClientDuration))
	}

	var attrDBClientDuration []attributes.Field[*request.Span, string]

	if is.DBEnabled() {
		attrDBClientDuration = attributes.PrometheusGetters(request.SpanPromGetters,
			attrsProvider.For(attributes.DBClientDuration))
	}

	var attrMessagingProcessDuration, attrMessagingPublishDuration []attributes.Field[*request.Span, string]

	if is.MQEnabled() {
		attrMessagingPublishDuration = attributes.PrometheusGetters(request.SpanPromGetters,
			attrsProvider.For(attributes.MessagingPublishDuration))
		attrMessagingProcessDuration = attributes.PrometheusGetters(request.SpanPromGetters,
			attrsProvider.For(attributes.MessagingProcessDuration))
	}

	var attrGPUKernelLaunchCalls []attributes.Field[*request.Span, string]
	var attrGPUMemoryAllocations []attributes.Field[*request.Span, string]
	var attrGPUKernelGridSize []attributes.Field[*request.Span, string]
	var attrGPUKernelBlockSize []attributes.Field[*request.Span, string]

	if is.GPUEnabled() {
		attrGPUKernelLaunchCalls = attributes.PrometheusGetters(request.SpanPromGetters,
			attrsProvider.For(attributes.GPUKernelLaunchCalls))
		attrGPUMemoryAllocations = attributes.PrometheusGetters(request.SpanPromGetters,
			attrsProvider.For(attributes.GPUMemoryAllocations))
		attrGPUKernelGridSize = attributes.PrometheusGetters(request.SpanPromGetters,
			attrsProvider.For(attributes.GPUKernelGridSize))
		attrGPUKernelBlockSize = attributes.PrometheusGetters(request.SpanPromGetters,
			attrsProvider.For(attributes.GPUKernelBlockSize))
	}

	clock := expire.NewCachedClock(timeNow)
	kubeEnabled := ctxInfo.K8sInformer.IsKubeEnabled()
	// If service name is not explicitly set, we take the service name as set by the
	// executable inspector
	extraMetadataLabels := parseExtraMetadata(cfg.ExtraResourceLabels)
	mr := &metricsReporter{
		input:                      input.Subscribe(),
		processEvents:              processEventCh.Subscribe(),
		serviceMap:                 map[svc.UID]svc.Attrs{},
		ctxInfo:                    ctxInfo,
		cfg:                        cfg,
		kubeEnabled:                kubeEnabled,
		extraMetadataLabels:        extraMetadataLabels,
		hostID:                     ctxInfo.HostID,
		clock:                      clock,
		is:                         is,
		promConnect:                ctxInfo.Prometheus,
		attrHTTPDuration:           attrHTTPDuration,
		attrHTTPClientDuration:     attrHTTPClientDuration,
		attrGRPCDuration:           attrGRPCDuration,
		attrGRPCClientDuration:     attrGRPCClientDuration,
		attrDBClientDuration:       attrDBClientDuration,
		attrMsgPublishDuration:     attrMessagingPublishDuration,
		attrMsgProcessDuration:     attrMessagingProcessDuration,
		attrHTTPRequestSize:        attrHTTPRequestSize,
		attrHTTPResponseSize:       attrHTTPResponseSize,
		attrHTTPClientRequestSize:  attrHTTPClientRequestSize,
		attrHTTPClientResponseSize: attrHTTPClientResponseSize,
		attrGPUKernelCalls:         attrGPUKernelLaunchCalls,
		attrGPUMemoryAllocs:        attrGPUMemoryAllocations,
		beylaInfo: NewExpirer[prometheus.Gauge](prometheus.NewGaugeVec(prometheus.GaugeOpts{
			Name: BeylaBuildInfo,
			Help: "A metric with a constant '1' value labeled by version, revision, branch, " +
				"goversion from which Beyla was built, the goos and goarch for the build, and the" +
				"language of the reported services",
			ConstLabels: map[string]string{
				"goarch":    runtime.GOARCH,
				"goos":      runtime.GOOS,
				"goversion": runtime.Version(),
				"version":   buildinfo.Version,
				"revision":  buildinfo.Revision,
			},
		}, beylaInfoLabelNames).MetricVec, clock.Time, cfg.TTL),
		httpDuration: optionalHistogramProvider(is.HTTPEnabled(), func() *Expirer[prometheus.Histogram] {
			return NewExpirer[prometheus.Histogram](prometheus.NewHistogramVec(prometheus.HistogramOpts{
				Name:                            attributes.HTTPServerDuration.Prom,
				Help:                            "duration of HTTP service calls from the server side, in seconds",
				Buckets:                         cfg.Buckets.DurationHistogram,
				NativeHistogramBucketFactor:     defaultHistogramBucketFactor,
				NativeHistogramMaxBucketNumber:  defaultHistogramMaxBucketNumber,
				NativeHistogramMinResetDuration: defaultHistogramMinResetDuration,
			}, labelNames(attrHTTPDuration)).MetricVec, clock.Time, cfg.TTL)
		}),
		httpClientDuration: optionalHistogramProvider(is.HTTPEnabled(), func() *Expirer[prometheus.Histogram] {
			return NewExpirer[prometheus.Histogram](prometheus.NewHistogramVec(prometheus.HistogramOpts{
				Name:                            attributes.HTTPClientDuration.Prom,
				Help:                            "duration of HTTP service calls from the client side, in seconds",
				Buckets:                         cfg.Buckets.DurationHistogram,
				NativeHistogramBucketFactor:     defaultHistogramBucketFactor,
				NativeHistogramMaxBucketNumber:  defaultHistogramMaxBucketNumber,
				NativeHistogramMinResetDuration: defaultHistogramMinResetDuration,
			}, labelNames(attrHTTPClientDuration)).MetricVec, clock.Time, cfg.TTL)
		}),
		grpcDuration: optionalHistogramProvider(is.GRPCEnabled(), func() *Expirer[prometheus.Histogram] {
			return NewExpirer[prometheus.Histogram](prometheus.NewHistogramVec(prometheus.HistogramOpts{
				Name:                            attributes.RPCServerDuration.Prom,
				Help:                            "duration of RCP service calls from the server side, in seconds",
				Buckets:                         cfg.Buckets.DurationHistogram,
				NativeHistogramBucketFactor:     defaultHistogramBucketFactor,
				NativeHistogramMaxBucketNumber:  defaultHistogramMaxBucketNumber,
				NativeHistogramMinResetDuration: defaultHistogramMinResetDuration,
			}, labelNames(attrGRPCDuration)).MetricVec, clock.Time, cfg.TTL)
		}),
		grpcClientDuration: optionalHistogramProvider(is.GRPCEnabled(), func() *Expirer[prometheus.Histogram] {
			return NewExpirer[prometheus.Histogram](prometheus.NewHistogramVec(prometheus.HistogramOpts{
				Name:                            attributes.RPCClientDuration.Prom,
				Help:                            "duration of GRPC service calls from the client side, in seconds",
				Buckets:                         cfg.Buckets.DurationHistogram,
				NativeHistogramBucketFactor:     defaultHistogramBucketFactor,
				NativeHistogramMaxBucketNumber:  defaultHistogramMaxBucketNumber,
				NativeHistogramMinResetDuration: defaultHistogramMinResetDuration,
			}, labelNames(attrGRPCClientDuration)).MetricVec, clock.Time, cfg.TTL)
		}),
		dbClientDuration: optionalHistogramProvider(is.DBEnabled(), func() *Expirer[prometheus.Histogram] {
			return NewExpirer[prometheus.Histogram](prometheus.NewHistogramVec(prometheus.HistogramOpts{
				Name:                            attributes.DBClientDuration.Prom,
				Help:                            "duration of db client operations, in seconds",
				Buckets:                         cfg.Buckets.DurationHistogram,
				NativeHistogramBucketFactor:     defaultHistogramBucketFactor,
				NativeHistogramMaxBucketNumber:  defaultHistogramMaxBucketNumber,
				NativeHistogramMinResetDuration: defaultHistogramMinResetDuration,
			}, labelNames(attrDBClientDuration)).MetricVec, clock.Time, cfg.TTL)
		}),
		msgPublishDuration: optionalHistogramProvider(is.MQEnabled(), func() *Expirer[prometheus.Histogram] {
			return NewExpirer[prometheus.Histogram](prometheus.NewHistogramVec(prometheus.HistogramOpts{
				Name:                            attributes.MessagingPublishDuration.Prom,
				Help:                            "duration of messaging client publish operations, in seconds",
				Buckets:                         cfg.Buckets.DurationHistogram,
				NativeHistogramBucketFactor:     defaultHistogramBucketFactor,
				NativeHistogramMaxBucketNumber:  defaultHistogramMaxBucketNumber,
				NativeHistogramMinResetDuration: defaultHistogramMinResetDuration,
			}, labelNames(attrMessagingPublishDuration)).MetricVec, clock.Time, cfg.TTL)
		}),
		msgProcessDuration: optionalHistogramProvider(is.MQEnabled(), func() *Expirer[prometheus.Histogram] {
			return NewExpirer[prometheus.Histogram](prometheus.NewHistogramVec(prometheus.HistogramOpts{
				Name:                            attributes.MessagingProcessDuration.Prom,
				Help:                            "duration of messaging client process operations, in seconds",
				Buckets:                         cfg.Buckets.DurationHistogram,
				NativeHistogramBucketFactor:     defaultHistogramBucketFactor,
				NativeHistogramMaxBucketNumber:  defaultHistogramMaxBucketNumber,
				NativeHistogramMinResetDuration: defaultHistogramMinResetDuration,
			}, labelNames(attrMessagingProcessDuration)).MetricVec, clock.Time, cfg.TTL)
		}),
		httpRequestSize: optionalHistogramProvider(is.HTTPEnabled(), func() *Expirer[prometheus.Histogram] {
			return NewExpirer[prometheus.Histogram](prometheus.NewHistogramVec(prometheus.HistogramOpts{
				Name:                            attributes.HTTPServerRequestSize.Prom,
				Help:                            "size, in bytes, of the HTTP request body as received at the server side",
				Buckets:                         cfg.Buckets.RequestSizeHistogram,
				NativeHistogramBucketFactor:     defaultHistogramBucketFactor,
				NativeHistogramMaxBucketNumber:  defaultHistogramMaxBucketNumber,
				NativeHistogramMinResetDuration: defaultHistogramMinResetDuration,
			}, labelNames(attrHTTPRequestSize)).MetricVec, clock.Time, cfg.TTL)
		}),
		httpResponseSize: optionalHistogramProvider(is.HTTPEnabled(), func() *Expirer[prometheus.Histogram] {
			return NewExpirer[prometheus.Histogram](prometheus.NewHistogramVec(prometheus.HistogramOpts{
				Name:                            attributes.HTTPServerResponseSize.Prom,
				Help:                            "size, in bytes, of the HTTP response body as received at the server side",
				Buckets:                         cfg.Buckets.ResponseSizeHistogram,
				NativeHistogramBucketFactor:     defaultHistogramBucketFactor,
				NativeHistogramMaxBucketNumber:  defaultHistogramMaxBucketNumber,
				NativeHistogramMinResetDuration: defaultHistogramMinResetDuration,
			}, labelNames(attrHTTPResponseSize)).MetricVec, clock.Time, cfg.TTL)
		}),
		httpClientRequestSize: optionalHistogramProvider(is.HTTPEnabled(), func() *Expirer[prometheus.Histogram] {
			return NewExpirer[prometheus.Histogram](prometheus.NewHistogramVec(prometheus.HistogramOpts{
				Name:                            attributes.HTTPClientRequestSize.Prom,
				Help:                            "size, in bytes, of the HTTP request body as sent from the client side",
				Buckets:                         cfg.Buckets.RequestSizeHistogram,
				NativeHistogramBucketFactor:     defaultHistogramBucketFactor,
				NativeHistogramMaxBucketNumber:  defaultHistogramMaxBucketNumber,
				NativeHistogramMinResetDuration: defaultHistogramMinResetDuration,
			}, labelNames(attrHTTPClientRequestSize)).MetricVec, clock.Time, cfg.TTL)
		}),
		httpClientResponseSize: optionalHistogramProvider(is.HTTPEnabled(), func() *Expirer[prometheus.Histogram] {
			return NewExpirer[prometheus.Histogram](prometheus.NewHistogramVec(prometheus.HistogramOpts{
				Name:                            attributes.HTTPClientResponseSize.Prom,
				Help:                            "size, in bytes, of the HTTP response body as sent from the client side",
				Buckets:                         cfg.Buckets.ResponseSizeHistogram,
				NativeHistogramBucketFactor:     defaultHistogramBucketFactor,
				NativeHistogramMaxBucketNumber:  defaultHistogramMaxBucketNumber,
				NativeHistogramMinResetDuration: defaultHistogramMinResetDuration,
			}, labelNames(attrHTTPClientResponseSize)).MetricVec, clock.Time, cfg.TTL)
		}),
		spanMetricsLatency: optionalHistogramProvider(cfg.SpanMetricsEnabled(), func() *Expirer[prometheus.Histogram] {
			return NewExpirer[prometheus.Histogram](prometheus.NewHistogramVec(prometheus.HistogramOpts{
				Name:                            SpanMetricsLatency,
				Help:                            "duration of service calls (client and server), in seconds, in trace span metrics format",
				Buckets:                         cfg.Buckets.DurationHistogram,
				NativeHistogramBucketFactor:     defaultHistogramBucketFactor,
				NativeHistogramMaxBucketNumber:  defaultHistogramMaxBucketNumber,
				NativeHistogramMinResetDuration: defaultHistogramMinResetDuration,
			}, labelNamesSpans()).MetricVec, clock.Time, cfg.TTL)
		}),
		spanMetricsCallsTotal: optionalCounterProvider(cfg.SpanMetricsEnabled(), func() *Expirer[prometheus.Counter] {
			return NewExpirer[prometheus.Counter](prometheus.NewCounterVec(prometheus.CounterOpts{
				Name: SpanMetricsCalls,
				Help: "number of service calls in trace span metrics format",
			}, labelNamesSpans()).MetricVec, clock.Time, cfg.TTL)
		}),
		spanMetricsRequestSizeTotal: optionalCounterProvider(cfg.SpanMetricsEnabled(), func() *Expirer[prometheus.Counter] {
			return NewExpirer[prometheus.Counter](prometheus.NewCounterVec(prometheus.CounterOpts{
				Name: SpanMetricsRequestSizes,
				Help: "size of service calls, in bytes, in trace span metrics format",
			}, labelNamesSpans()).MetricVec, clock.Time, cfg.TTL)
		}),
		spanMetricsResponseSizeTotal: optionalCounterProvider(cfg.SpanMetricsEnabled(), func() *Expirer[prometheus.Counter] {
			return NewExpirer[prometheus.Counter](prometheus.NewCounterVec(prometheus.CounterOpts{
				Name: SpanMetricsResponseSizes,
				Help: "size of service responses, in bytes, in trace span metrics format",
			}, labelNamesSpans()).MetricVec, clock.Time, cfg.TTL)
		}),
		tracesTargetInfo: optionalDirectGaugeProvider(cfg.SpanMetricsEnabled() || cfg.ServiceGraphMetricsEnabled(), func() *prometheus.GaugeVec {
			return prometheus.NewGaugeVec(prometheus.GaugeOpts{
				Name: TracesTargetInfo,
				Help: "target service information in trace span metric format",
			}, labelNamesTargetInfo(kubeEnabled, extraMetadataLabels))
		}),
		tracesHostInfo: optionalGaugeProvider(cfg.SpanMetricsEnabled() || cfg.ServiceGraphMetricsEnabled(), func() *Expirer[prometheus.Gauge] {
			return NewExpirer[prometheus.Gauge](prometheus.NewGaugeVec(prometheus.GaugeOpts{
				Name: TracesHostInfo,
				Help: "A metric with a constant '1' value labeled by the host id ",
			}, hostInfoLabelNames).MetricVec, clock.Time, cfg.TTL)
		}),
		serviceGraphClient: optionalHistogramProvider(cfg.ServiceGraphMetricsEnabled(), func() *Expirer[prometheus.Histogram] {
			return NewExpirer[prometheus.Histogram](prometheus.NewHistogramVec(prometheus.HistogramOpts{
				Name:                            ServiceGraphClient,
				Help:                            "duration of client service calls, in seconds, in trace service graph metrics format",
				Buckets:                         cfg.Buckets.DurationHistogram,
				NativeHistogramBucketFactor:     defaultHistogramBucketFactor,
				NativeHistogramMaxBucketNumber:  defaultHistogramMaxBucketNumber,
				NativeHistogramMinResetDuration: defaultHistogramMinResetDuration,
			}, labelNamesServiceGraph()).MetricVec, clock.Time, cfg.TTL)
		}),
		serviceGraphServer: optionalHistogramProvider(cfg.ServiceGraphMetricsEnabled(), func() *Expirer[prometheus.Histogram] {
			return NewExpirer[prometheus.Histogram](prometheus.NewHistogramVec(prometheus.HistogramOpts{
				Name:                            ServiceGraphServer,
				Help:                            "duration of server service calls, in seconds, in trace service graph metrics format",
				Buckets:                         cfg.Buckets.DurationHistogram,
				NativeHistogramBucketFactor:     defaultHistogramBucketFactor,
				NativeHistogramMaxBucketNumber:  defaultHistogramMaxBucketNumber,
				NativeHistogramMinResetDuration: defaultHistogramMinResetDuration,
			}, labelNamesServiceGraph()).MetricVec, clock.Time, cfg.TTL)
		}),
		serviceGraphFailed: optionalCounterProvider(cfg.ServiceGraphMetricsEnabled(), func() *Expirer[prometheus.Counter] {
			return NewExpirer[prometheus.Counter](prometheus.NewCounterVec(prometheus.CounterOpts{
				Name: ServiceGraphFailed,
				Help: "number of failed service calls in trace service graph metrics format",
			}, labelNamesServiceGraph()).MetricVec, clock.Time, cfg.TTL)
		}),
		serviceGraphTotal: optionalCounterProvider(cfg.ServiceGraphMetricsEnabled(), func() *Expirer[prometheus.Counter] {
			return NewExpirer[prometheus.Counter](prometheus.NewCounterVec(prometheus.CounterOpts{
				Name: ServiceGraphTotal,
				Help: "number of service calls in trace service graph metrics format",
			}, labelNamesServiceGraph()).MetricVec, clock.Time, cfg.TTL)
		}),
		targetInfo: prometheus.NewGaugeVec(prometheus.GaugeOpts{
			Name: TargetInfo,
			Help: "attributes associated to a given monitored entity",
		}, labelNamesTargetInfo(kubeEnabled, extraMetadataLabels)),
		surveyInfo: optionalDirectGaugeProvider(surveyModeEnabled, func() *prometheus.GaugeVec {
			return prometheus.NewGaugeVec(prometheus.GaugeOpts{
				Name: SurveyInfo,
				Help: "attributes associated to a given surveyed entity",
			}, labelNamesTargetInfo(kubeEnabled, extraMetadataLabels))
		}),
		gpuKernelCallsTotal: optionalCounterProvider(is.GPUEnabled(), func() *Expirer[prometheus.Counter] {
			return NewExpirer[prometheus.Counter](prometheus.NewCounterVec(prometheus.CounterOpts{
				Name: attributes.GPUKernelLaunchCalls.Prom,
				Help: "number of GPU kernel launches",
			}, labelNames(attrGPUKernelLaunchCalls)).MetricVec, clock.Time, cfg.TTL)
		}),
		gpuMemoryAllocsTotal: optionalCounterProvider(is.GPUEnabled(), func() *Expirer[prometheus.Counter] {
			return NewExpirer[prometheus.Counter](prometheus.NewCounterVec(prometheus.CounterOpts{
				Name: attributes.GPUMemoryAllocations.Prom,
				Help: "amount of GPU allocated memory in bytes",
			}, labelNames(attrGPUMemoryAllocations)).MetricVec, clock.Time, cfg.TTL)
		}),
		gpuKernelGridSize: optionalHistogramProvider(is.GPUEnabled(), func() *Expirer[prometheus.Histogram] {
			return NewExpirer[prometheus.Histogram](prometheus.NewHistogramVec(prometheus.HistogramOpts{
				Name:                            attributes.GPUKernelGridSize.Prom,
				Help:                            "number of blocks in the GPU kernel grid",
				Buckets:                         cfg.Buckets.RequestSizeHistogram,
				NativeHistogramBucketFactor:     defaultHistogramBucketFactor,
				NativeHistogramMaxBucketNumber:  defaultHistogramMaxBucketNumber,
				NativeHistogramMinResetDuration: defaultHistogramMinResetDuration,
			}, labelNames(attrGPUKernelGridSize)).MetricVec, clock.Time, cfg.TTL)
		}),
		gpuKernelBlockSize: optionalHistogramProvider(is.GPUEnabled(), func() *Expirer[prometheus.Histogram] {
			return NewExpirer[prometheus.Histogram](prometheus.NewHistogramVec(prometheus.HistogramOpts{
				Name:                            attributes.GPUKernelBlockSize.Prom,
				Help:                            "number of threads in the GPU kernel block",
				Buckets:                         cfg.Buckets.RequestSizeHistogram,
				NativeHistogramBucketFactor:     defaultHistogramBucketFactor,
				NativeHistogramMaxBucketNumber:  defaultHistogramMaxBucketNumber,
				NativeHistogramMinResetDuration: defaultHistogramMinResetDuration,
			}, labelNames(attrGPUKernelBlockSize)).MetricVec, clock.Time, cfg.TTL)
		}),
	}

	registeredMetrics := []prometheus.Collector{mr.targetInfo}

	if !mr.cfg.DisableBuildInfo {
		registeredMetrics = append(registeredMetrics, mr.beylaInfo)
	}

	if surveyModeEnabled {
		registeredMetrics = append(registeredMetrics, mr.surveyInfo)
	}

	if cfg.OTelMetricsEnabled() {
		if is.HTTPEnabled() {
			registeredMetrics = append(registeredMetrics,
				mr.httpClientRequestSize,
				mr.httpClientResponseSize,
				mr.httpClientDuration,
				mr.httpRequestSize,
				mr.httpResponseSize,
				mr.httpDuration,
			)
		}

		if is.GRPCEnabled() {
			registeredMetrics = append(registeredMetrics,
				mr.grpcClientDuration,
				mr.grpcDuration,
			)
		}

		if is.DBEnabled() {
			registeredMetrics = append(registeredMetrics,
				mr.dbClientDuration,
			)
		}

		if is.MQEnabled() {
			registeredMetrics = append(registeredMetrics,
				mr.msgProcessDuration,
				mr.msgPublishDuration,
			)
		}
	}

	if cfg.SpanMetricsEnabled() {
		registeredMetrics = append(registeredMetrics,
			mr.spanMetricsLatency,
			mr.spanMetricsCallsTotal,
			mr.spanMetricsRequestSizeTotal,
			mr.spanMetricsResponseSizeTotal,
			mr.tracesTargetInfo,
		)
	}

	if cfg.ServiceGraphMetricsEnabled() {
		registeredMetrics = append(registeredMetrics,
			mr.serviceGraphClient,
			mr.serviceGraphServer,
			mr.serviceGraphFailed,
			mr.serviceGraphTotal,
		)
	}

	if cfg.SpanMetricsEnabled() || cfg.ServiceGraphMetricsEnabled() {
		registeredMetrics = append(registeredMetrics, mr.tracesHostInfo)
	}

	if is.GPUEnabled() {
		registeredMetrics = append(registeredMetrics,
			mr.gpuKernelCallsTotal,
			mr.gpuMemoryAllocsTotal,
			mr.gpuKernelGridSize,
			mr.gpuKernelBlockSize,
		)
	}

	if mr.cfg.Registry != nil {
		mr.cfg.Registry.MustRegister(registeredMetrics...)
	} else {
		mr.promConnect.Register(cfg.Port, cfg.Path, registeredMetrics...)
	}

	return mr, nil
}

func parseExtraMetadata(labels []string) []attr.Name {
	// first, we convert any metric in snake_format to dotted.format,
	// as it is the internal representation of metadata labels
	attrNames := make([]attr.Name, len(labels))
	for i, label := range labels {
		attrNames[i] = attr.Name(strings.ReplaceAll(label, "_", "."))
	}
	return attrNames
}

func optionalHistogramProvider(enable bool, provider func() *Expirer[prometheus.Histogram]) *Expirer[prometheus.Histogram] {
	if !enable {
		return nil
	}

	return provider()
}

func optionalCounterProvider(enable bool, provider func() *Expirer[prometheus.Counter]) *Expirer[prometheus.Counter] {
	if !enable {
		return nil
	}

	return provider()
}

func optionalGaugeProvider(enable bool, provider func() *Expirer[prometheus.Gauge]) *Expirer[prometheus.Gauge] {
	if !enable {
		return nil
	}

	return provider()
}

func optionalDirectGaugeProvider(enable bool, provider func() *prometheus.GaugeVec) *prometheus.GaugeVec {
	if !enable {
		return nil
	}

	return provider()
}

func (r *metricsReporter) reportMetrics(ctx context.Context) {
	go r.promConnect.StartHTTP(ctx)
	go r.watchForProcessEvents()
	r.collectMetrics(ctx)
}

func (r *metricsReporter) collectMetrics(_ context.Context) {
	for spans := range r.input {
		// clock needs to be updated to let the expirer
		// remove the old metrics
		r.clock.Update()
		for i := range spans {
			r.observe(&spans[i])
		}
	}
}

func (r *metricsReporter) otelSpanObserved(span *request.Span) bool {
	return r.cfg.OTelMetricsEnabled() && !span.Service.ExportsOTelMetrics()
}

func (r *metricsReporter) otelSpanFiltered(span *request.Span) bool {
	return span.InternalSignal() || span.IgnoreMetrics()
}

// nolint:cyclop
func (r *metricsReporter) observe(span *request.Span) {
	if r.otelSpanFiltered(span) {
		return
	}
	t := span.Timings()
	r.beylaInfo.WithLabelValues(span.Service.SDKLanguage.String()).metric.Set(1.0)
	if r.cfg.SpanMetricsEnabled() || r.cfg.ServiceGraphMetricsEnabled() {
		r.tracesHostInfo.WithLabelValues(r.hostID).metric.Set(1.0)
	}
	duration := t.End.Sub(t.RequestStart).Seconds()

	if r.otelSpanObserved(span) {
		switch span.Type {
		case request.EventTypeHTTP:
			if r.is.HTTPEnabled() {
				r.httpDuration.WithLabelValues(
					labelValues(span, r.attrHTTPDuration)...,
				).metric.Observe(duration)
				r.httpRequestSize.WithLabelValues(
					labelValues(span, r.attrHTTPRequestSize)...,
				).metric.Observe(float64(span.RequestBodyLength()))
				r.httpResponseSize.WithLabelValues(
					labelValues(span, r.attrHTTPResponseSize)...,
				).metric.Observe(float64(span.ResponseBodyLength()))
			}
		case request.EventTypeHTTPClient:
			if r.is.HTTPEnabled() {
				r.httpClientDuration.WithLabelValues(
					labelValues(span, r.attrHTTPClientDuration)...,
				).metric.Observe(duration)
				r.httpClientRequestSize.WithLabelValues(
					labelValues(span, r.attrHTTPClientRequestSize)...,
				).metric.Observe(float64(span.RequestBodyLength()))
				r.httpClientResponseSize.WithLabelValues(
					labelValues(span, r.attrHTTPClientResponseSize)...,
				).metric.Observe(float64(span.ResponseBodyLength()))
			}
		case request.EventTypeGRPC:
			if r.is.GRPCEnabled() {
				r.grpcDuration.WithLabelValues(
					labelValues(span, r.attrGRPCDuration)...,
				).metric.Observe(duration)
			}
		case request.EventTypeGRPCClient:
			if r.is.GRPCEnabled() {
				r.grpcClientDuration.WithLabelValues(
					labelValues(span, r.attrGRPCClientDuration)...,
				).metric.Observe(duration)
			}
		case request.EventTypeRedisClient, request.EventTypeSQLClient, request.EventTypeRedisServer:
			if r.is.DBEnabled() {
				r.dbClientDuration.WithLabelValues(
					labelValues(span, r.attrDBClientDuration)...,
				).metric.Observe(duration)
			}
		case request.EventTypeKafkaClient, request.EventTypeKafkaServer:
			if r.is.MQEnabled() {
				switch span.Method {
				case request.MessagingPublish:
					r.msgPublishDuration.WithLabelValues(
						labelValues(span, r.attrMsgPublishDuration)...,
					).metric.Observe(duration)
				case request.MessagingProcess:
					r.msgProcessDuration.WithLabelValues(
						labelValues(span, r.attrMsgProcessDuration)...,
					).metric.Observe(duration)
				}
			}
		case request.EventTypeGPUKernelLaunch:
			if r.is.GPUEnabled() {
				r.gpuKernelCallsTotal.WithLabelValues(
					labelValues(span, r.attrGPUKernelCalls)...,
				).metric.Add(1)
				r.gpuKernelGridSize.WithLabelValues(
					labelValues(span, r.attrGPUKernelGridSize)...,
				).metric.Observe(float64(span.ContentLength))
				r.gpuKernelBlockSize.WithLabelValues(
					labelValues(span, r.attrGPUKernelBlockSize)...,
				).metric.Observe(float64(span.SubType))
			}
		case request.EventTypeGPUMalloc:
			if r.is.GPUEnabled() {
				r.gpuMemoryAllocsTotal.WithLabelValues(
					labelValues(span, r.attrGPUMemoryAllocs)...,
				).metric.Add(float64(span.ContentLength))
			}
		}
	}

	if r.cfg.SpanMetricsEnabled() {
		lv := r.labelValuesSpans(span)
		r.spanMetricsLatency.WithLabelValues(lv...).metric.Observe(duration)
		r.spanMetricsCallsTotal.WithLabelValues(lv...).metric.Add(1)
		r.spanMetricsRequestSizeTotal.WithLabelValues(lv...).metric.Add(float64(span.RequestBodyLength()))
		r.spanMetricsResponseSizeTotal.WithLabelValues(lv...).metric.Add(float64(span.ResponseBodyLength()))
	}

	if r.cfg.ServiceGraphMetricsEnabled() {
		if !span.IsSelfReferenceSpan() || r.cfg.AllowServiceGraphSelfReferences {
			lvg := r.labelValuesServiceGraph(span)
			if span.IsClientSpan() {
				r.serviceGraphClient.WithLabelValues(lvg...).metric.Observe(duration)
			} else {
				r.serviceGraphServer.WithLabelValues(lvg...).metric.Observe(duration)
			}
			r.serviceGraphTotal.WithLabelValues(lvg...).metric.Add(1)
			if request.SpanStatusCode(span) == request.StatusCodeError {
				r.serviceGraphFailed.WithLabelValues(lvg...).metric.Add(1)
			}
		}
	}
}

func appendK8sLabelNames(names []string) []string {
	names = append(names, k8sNamespaceName, k8sPodName, k8sContainerName, k8sNodeName, k8sPodUID, k8sPodStartTime,
		k8sDeploymentName, k8sReplicaSetName, k8sStatefulSetName, k8sDaemonSetName, k8sClusterName)
	return names
}

func appendK8sLabelValuesService(values []string, service *svc.Attrs) []string {
	// must follow the order in appendK8sLabelNames
	values = append(values,
		service.Metadata[attr.K8sNamespaceName],
		service.Metadata[attr.K8sPodName],
		service.Metadata[attr.K8sContainerName],
		service.Metadata[attr.K8sNodeName],
		service.Metadata[attr.K8sPodUID],
		service.Metadata[attr.K8sPodStartTime],
		service.Metadata[attr.K8sDeploymentName],
		service.Metadata[attr.K8sReplicaSetName],
		service.Metadata[attr.K8sStatefulSetName],
		service.Metadata[attr.K8sDaemonSetName],
		service.Metadata[attr.K8sClusterName],
	)
	return values
}

func labelNamesSpans() []string {
	return []string{serviceKey, serviceNamespaceKey, spanNameKey, statusCodeKey, spanKindKey, serviceInstanceKey, serviceJobKey, sourceKey}
}

func (r *metricsReporter) labelValuesSpans(span *request.Span) []string {
	return []string{
		span.Service.UID.Name,
		span.Service.UID.Namespace,
		span.TraceName(),
		request.SpanStatusCode(span),
		span.ServiceGraphKind(),
		span.Service.UID.Instance, // app instance ID
		span.Service.Job(),
		"beyla",
	}
}

func labelNamesTargetInfo(kubeEnabled bool, extraMetadataLabelNames []attr.Name) []string {
	names := []string{
		hostIDKey,
		hostNameKey,
		serviceKey,
		serviceNamespaceKey,
		serviceInstanceKey,
		serviceJobKey,
		telemetryLanguageKey,
		telemetrySDKKey,
		sourceKey,
		processPIDKey,
		osTypeKey,
	}

	if kubeEnabled {
		names = appendK8sLabelNames(names)
	}

	for _, mdn := range extraMetadataLabelNames {
		names = append(names, mdn.Prom())
	}

	return names
}

func (r *metricsReporter) labelValuesTargetInfo(service *svc.Attrs) []string {
	values := []string{
		r.hostID,
		service.HostName,
		service.UID.Name,
		service.UID.Namespace,
		service.UID.Instance, // app instance ID
		service.Job(),
		service.SDKLanguage.String(),
		"beyla",
		"beyla",
		strconv.Itoa(int(service.ProcPID)),
		"linux",
	}

	if r.kubeEnabled {
		values = appendK8sLabelValuesService(values, service)
	}

	for _, k := range r.extraMetadataLabels {
		values = append(values, service.Metadata[k])
	}

	return values
}

func labelNamesServiceGraph() []string {
	return []string{clientKey, clientNamespaceKey, serverKey, serverNamespaceKey, sourceKey}
}

func (r *metricsReporter) labelValuesServiceGraph(span *request.Span) []string {
	if span.IsClientSpan() {
		return []string{
			request.SpanPeer(span),
			span.Service.UID.Namespace,
			request.SpanHost(span),
			span.OtherNamespace,
			"beyla",
		}
	}
	return []string{
		request.SpanPeer(span),
		span.OtherNamespace,
		request.SpanHost(span),
		span.Service.UID.Namespace,
		"beyla",
	}
}

func labelNames[T any](getters []attributes.Field[T, string]) []string {
	labels := make([]string, 0, len(getters))
	for _, label := range getters {
		labels = append(labels, label.ExposedName)
	}
	return labels
}

func labelValues[T any](s T, getters []attributes.Field[T, string]) []string {
	values := make([]string, 0, len(getters))
	for _, getter := range getters {
		values = append(values, getter.Get(s))
	}
	return values
}

func (r *metricsReporter) createTargetInfo(service *svc.Attrs) {
	targetInfoLabelValues := r.labelValuesTargetInfo(service)
	r.targetInfo.WithLabelValues(targetInfoLabelValues...).Set(1)
}

func (r *metricsReporter) createSurveyInfo(service *svc.Attrs) {
	targetInfoLabelValues := r.labelValuesTargetInfo(service)
	r.surveyInfo.WithLabelValues(targetInfoLabelValues...).Set(1)
}

func (r *metricsReporter) createTracesTargetInfo(service *svc.Attrs) {
	if !r.cfg.SpanMetricsEnabled() && !r.cfg.ServiceGraphMetricsEnabled() {
		return
	}
	targetInfoLabelValues := r.labelValuesTargetInfo(service)
	r.tracesTargetInfo.WithLabelValues(targetInfoLabelValues...).Set(1)
}

func (r *metricsReporter) origService(uid svc.UID, service *svc.Attrs) *svc.Attrs {
	orig := service
	if origAttrs, ok := r.serviceMap[uid]; ok {
		orig = &origAttrs
	}
	return orig
}

func (r *metricsReporter) deleteTargetInfo(uid svc.UID, service *svc.Attrs) {
	targetInfoLabelValues := r.labelValuesTargetInfo(r.origService(uid, service))
	r.targetInfo.DeleteLabelValues(targetInfoLabelValues...)
}

func (r *metricsReporter) deleteSurveyInfo(uid svc.UID, service *svc.Attrs) {
	targetInfoLabelValues := r.labelValuesTargetInfo(r.origService(uid, service))
	r.surveyInfo.DeleteLabelValues(targetInfoLabelValues...)
}

func (r *metricsReporter) deleteTracesTargetInfo(uid svc.UID, service *svc.Attrs) {
	if !r.cfg.SpanMetricsEnabled() && !r.cfg.ServiceGraphMetricsEnabled() {
		return
	}
	targetInfoLabelValues := r.labelValuesTargetInfo(r.origService(uid, service))
	r.tracesTargetInfo.DeleteLabelValues(targetInfoLabelValues...)
}

func (r *metricsReporter) watchForProcessEvents() {
	for pe := range r.processEvents {
		mlog().Debug("Received new process event", "event type", pe.Type, "pid", pe.File.Pid, "attrs", pe.File.Service.UID)

		uid := pe.File.Service.UID

		switch pe.Type {
		case exec.ProcessEventCreated:
			r.createTargetInfo(&pe.File.Service)
			r.createTracesTargetInfo(&pe.File.Service)
			r.serviceMap[uid] = pe.File.Service
		case exec.ProcessEventTerminated:
			if r.surveyInfo != nil {
				r.deleteSurveyInfo(uid, &pe.File.Service)
			}
			r.deleteTargetInfo(uid, &pe.File.Service)
			r.deleteTracesTargetInfo(uid, &pe.File.Service)
			delete(r.serviceMap, uid)
		case exec.ProcessEventSurveyCreated:
			r.createSurveyInfo(&pe.File.Service)
			r.serviceMap[uid] = pe.File.Service
		}
	}
}<|MERGE_RESOLUTION|>--- conflicted
+++ resolved
@@ -249,12 +249,8 @@
 func PrometheusEndpoint(
 	ctxInfo *global.ContextInfo,
 	cfg *PrometheusConfig,
-<<<<<<< HEAD
+	surveyModeEnabled bool,
 	selectorCfg *attributes.SelectorConfig,
-=======
-	surveyModeEnabled bool,
-	attrSelect attributes.Selection,
->>>>>>> 6be5ee6c
 	input *msg.Queue[[]request.Span],
 	processEventCh *msg.Queue[exec.ProcessEvent],
 ) swarm.InstanceFunc {
@@ -262,11 +258,7 @@
 		if !cfg.Enabled() {
 			return swarm.EmptyRunFunc()
 		}
-<<<<<<< HEAD
-		reporter, err := newReporter(ctxInfo, cfg, selectorCfg, input, processEventCh)
-=======
-		reporter, err := newReporter(ctxInfo, cfg, surveyModeEnabled, attrSelect, input, processEventCh)
->>>>>>> 6be5ee6c
+		reporter, err := newReporter(ctxInfo, cfg, surveyModeEnabled, selectorCfg, input, processEventCh)
 		if err != nil {
 			return nil, fmt.Errorf("instantiating Prometheus endpoint: %w", err)
 		}
@@ -281,12 +273,8 @@
 func newReporter(
 	ctxInfo *global.ContextInfo,
 	cfg *PrometheusConfig,
-<<<<<<< HEAD
+	surveyModeEnabled bool,
 	selectorCfg *attributes.SelectorConfig,
-=======
-	surveyModeEnabled bool,
-	selector attributes.Selection,
->>>>>>> 6be5ee6c
 	input *msg.Queue[[]request.Span],
 	processEventCh *msg.Queue[exec.ProcessEvent],
 ) (*metricsReporter, error) {
