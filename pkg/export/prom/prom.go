package prom

import (
	"context"
	"fmt"
	"log/slog"
	"runtime"
	"slices"
	"strconv"
	"strings"
	"time"

	"github.com/prometheus/client_golang/prometheus"

	"github.com/grafana/beyla/v2/pkg/buildinfo"
	"github.com/grafana/beyla/v2/pkg/export/attributes"
	attr "github.com/grafana/beyla/v2/pkg/export/attributes/names"
	"github.com/grafana/beyla/v2/pkg/export/expire"
	"github.com/grafana/beyla/v2/pkg/export/instrumentations"
	"github.com/grafana/beyla/v2/pkg/export/otel"
	"github.com/grafana/beyla/v2/pkg/internal/connector"
	"github.com/grafana/beyla/v2/pkg/internal/exec"
	"github.com/grafana/beyla/v2/pkg/internal/pipe/global"
	"github.com/grafana/beyla/v2/pkg/internal/request"
	"github.com/grafana/beyla/v2/pkg/internal/svc"
	"github.com/grafana/beyla/v2/pkg/pipe/msg"
	"github.com/grafana/beyla/v2/pkg/pipe/swarm"
)

// injectable function reference for testing
var timeNow = time.Now

// using labels and names that are equivalent names to the OTEL attributes
// but following the different naming conventions
const (
	SpanMetricsLatency       = "traces_spanmetrics_latency"
	SpanMetricsCalls         = "traces_spanmetrics_calls_total"
	SpanMetricsRequestSizes  = "traces_spanmetrics_size_total"
	SpanMetricsResponseSizes = "traces_spanmetrics_response_size_total"
	TracesTargetInfo         = "traces_target_info"
	TracesHostInfo           = "traces_host_info"
	TargetInfo               = "target_info"
	SurveyInfo               = "survey_info"

	ServiceGraphClient = "traces_service_graph_request_client_seconds"
	ServiceGraphServer = "traces_service_graph_request_server_seconds"
	ServiceGraphFailed = "traces_service_graph_request_failed_total"
	ServiceGraphTotal  = "traces_service_graph_request_total"

	serviceKey          = "service"
	serviceNamespaceKey = "service_namespace"

	hostIDKey        = "host_id"
	hostNameKey      = "host_name"
	grafanaHostIDKey = "grafana_host_id"
	processPIDKey    = "process_pid"
	osTypeKey        = "os_type"

	k8sNamespaceName   = "k8s_namespace_name"
	k8sPodName         = "k8s_pod_name"
	k8sContainerName   = "k8s_container_name"
	k8sDeploymentName  = "k8s_deployment_name"
	k8sStatefulSetName = "k8s_statefulset_name"
	k8sReplicaSetName  = "k8s_replicaset_name"
	k8sDaemonSetName   = "k8s_daemonset_name"
	k8sNodeName        = "k8s_node_name"
	k8sPodUID          = "k8s_pod_uid"
	k8sPodStartTime    = "k8s_pod_start_time"
	k8sClusterName     = "k8s_cluster_name"

	spanNameKey          = "span_name"
	statusCodeKey        = "status_code"
	spanKindKey          = "span_kind"
	serviceInstanceKey   = "instance"
	serviceJobKey        = "job"
	sourceKey            = "source"
	telemetryLanguageKey = "telemetry_sdk_language"
	telemetrySDKKey      = "telemetry_sdk_name"

	clientKey          = "client"
	clientNamespaceKey = "client_service_namespace"
	serverKey          = "server"
	serverNamespaceKey = "server_service_namespace"
	connectionTypeKey  = "connection_type"

	// default values for the histogram configuration
	// from https://grafana.com/docs/mimir/latest/send/native-histograms/#migrate-from-classic-histograms
	defaultHistogramBucketFactor     = 1.1
	defaultHistogramMaxBucketNumber  = uint32(100)
	defaultHistogramMinResetDuration = 1 * time.Hour
)

// metrics for Beyla statistics
const (
	BeylaBuildInfo = "beyla_build_info"

	LanguageLabel = "target_lang"
)

// not adding version, as it is a fixed value
var beylaInfoLabelNames = []string{LanguageLabel}
var hostInfoLabelNames = []string{grafanaHostIDKey}

// TODO: TLS
type PrometheusConfig struct {
	Port int    `yaml:"port" env:"BEYLA_PROMETHEUS_PORT"`
	Path string `yaml:"path" env:"BEYLA_PROMETHEUS_PATH"`

	// nolint:undoc
	DisableBuildInfo bool `yaml:"disable_build_info" env:"BEYLA_PROMETHEUS_DISABLE_BUILD_INFO"`

	// Features of metrics that are can be exported. Accepted values are "application" and "network".
	Features []string `yaml:"features" env:"BEYLA_PROMETHEUS_FEATURES" envSeparator:","`
	// Allows configuration of which instrumentations should be enabled, e.g. http, grpc, sql...
	Instrumentations []string `yaml:"instrumentations" env:"BEYLA_PROMETHEUS_INSTRUMENTATIONS" envSeparator:","`

	Buckets otel.Buckets `yaml:"buckets"`

	// TTL is the time since a metric was updated for the last time until it is
	// removed from the metrics set.
	TTL time.Duration `yaml:"ttl" env:"BEYLA_PROMETHEUS_TTL"`
	// nolint:undoc
	SpanMetricsServiceCacheSize int `yaml:"service_cache_size"`

	AllowServiceGraphSelfReferences bool `yaml:"allow_service_graph_self_references" env:"BEYLA_PROMETHEUS_ALLOW_SERVICE_GRAPH_SELF_REFERENCES"`

	// Registry is only used for embedding Beyla within the Grafana Agent.
	// It must be nil when Beyla runs as standalone
	Registry *prometheus.Registry `yaml:"-"`

	// ExtraResourceLabels adds extra metadata labels to Prometheus metrics from sources whose availability can't be known
	// beforehand. For example, to add the OTEL deployment.environment resource attribute as a Prometheus resource attribute,
	// you should add `deployment.environment`.
	ExtraResourceLabels []string `yaml:"extra_resource_attributes" env:"BEYLA_PROMETHEUS_EXTRA_RESOURCE_ATTRIBUTES" envSeparator:","`
}

func mlog() *slog.Logger {
	return slog.With("component", "prom.MetricsReporter")
}

func (p *PrometheusConfig) SpanMetricsEnabled() bool {
	return slices.Contains(p.Features, otel.FeatureSpan)
}

func (p *PrometheusConfig) OTelMetricsEnabled() bool {
	return slices.Contains(p.Features, otel.FeatureApplication)
}

func (p *PrometheusConfig) ServiceGraphMetricsEnabled() bool {
	return slices.Contains(p.Features, otel.FeatureGraph)
}

func (p *PrometheusConfig) NetworkMetricsEnabled() bool {
	return p.NetworkFlowBytesEnabled() || p.NetworkInterzoneMetricsEnabled()
}

func (p *PrometheusConfig) NetworkFlowBytesEnabled() bool {
	return slices.Contains(p.Features, otel.FeatureNetwork)
}

func (p *PrometheusConfig) NetworkInterzoneMetricsEnabled() bool {
	return slices.Contains(p.Features, otel.FeatureNetworkInterZone)
}

func (p *PrometheusConfig) EBPFEnabled() bool {
	return slices.Contains(p.Features, otel.FeatureEBPF)
}

func (p *PrometheusConfig) EndpointEnabled() bool {
	return p.Port != 0 || p.Registry != nil
}

// nolint:gocritic
func (p *PrometheusConfig) Enabled() bool {
	return p.EndpointEnabled() && (p.OTelMetricsEnabled() || p.SpanMetricsEnabled() || p.ServiceGraphMetricsEnabled() || p.NetworkMetricsEnabled())
}

type metricsReporter struct {
	cfg                 *PrometheusConfig
	extraMetadataLabels []attr.Name
	input               <-chan []request.Span
	processEvents       <-chan exec.ProcessEvent

	beylaInfo              *Expirer[prometheus.Gauge]
	httpDuration           *Expirer[prometheus.Histogram]
	httpClientDuration     *Expirer[prometheus.Histogram]
	grpcDuration           *Expirer[prometheus.Histogram]
	grpcClientDuration     *Expirer[prometheus.Histogram]
	dbClientDuration       *Expirer[prometheus.Histogram]
	msgPublishDuration     *Expirer[prometheus.Histogram]
	msgProcessDuration     *Expirer[prometheus.Histogram]
	httpRequestSize        *Expirer[prometheus.Histogram]
	httpResponseSize       *Expirer[prometheus.Histogram]
	httpClientRequestSize  *Expirer[prometheus.Histogram]
	httpClientResponseSize *Expirer[prometheus.Histogram]
	targetInfo             *prometheus.GaugeVec
	surveyInfo             *prometheus.GaugeVec

	// user-selected attributes for the application-level metrics
	attrHTTPDuration           []attributes.Field[*request.Span, string]
	attrHTTPClientDuration     []attributes.Field[*request.Span, string]
	attrGRPCDuration           []attributes.Field[*request.Span, string]
	attrGRPCClientDuration     []attributes.Field[*request.Span, string]
	attrDBClientDuration       []attributes.Field[*request.Span, string]
	attrMsgPublishDuration     []attributes.Field[*request.Span, string]
	attrMsgProcessDuration     []attributes.Field[*request.Span, string]
	attrHTTPRequestSize        []attributes.Field[*request.Span, string]
	attrHTTPResponseSize       []attributes.Field[*request.Span, string]
	attrHTTPClientRequestSize  []attributes.Field[*request.Span, string]
	attrHTTPClientResponseSize []attributes.Field[*request.Span, string]
	attrGPUKernelCalls         []attributes.Field[*request.Span, string]
	attrGPUMemoryAllocs        []attributes.Field[*request.Span, string]
	attrGPUKernelGridSize      []attributes.Field[*request.Span, string]
	attrGPUKernelBlockSize     []attributes.Field[*request.Span, string]

	// trace span metrics
	spanMetricsLatency           *Expirer[prometheus.Histogram]
	spanMetricsCallsTotal        *Expirer[prometheus.Counter]
	spanMetricsRequestSizeTotal  *Expirer[prometheus.Counter]
	spanMetricsResponseSizeTotal *Expirer[prometheus.Counter]
	tracesHostInfo               *Expirer[prometheus.Gauge]
	tracesTargetInfo             *prometheus.GaugeVec

	// trace service graph
	serviceGraphClient *Expirer[prometheus.Histogram]
	serviceGraphServer *Expirer[prometheus.Histogram]
	serviceGraphFailed *Expirer[prometheus.Counter]
	serviceGraphTotal  *Expirer[prometheus.Counter]

	// gpu related metrics
	gpuKernelCallsTotal  *Expirer[prometheus.Counter]
	gpuMemoryAllocsTotal *Expirer[prometheus.Counter]
	gpuKernelGridSize    *Expirer[prometheus.Histogram]
	gpuKernelBlockSize   *Expirer[prometheus.Histogram]

	promConnect *connector.PrometheusManager

	clock   *expire.CachedClock
	ctxInfo *global.ContextInfo

	is instrumentations.InstrumentationSelection

	kubeEnabled bool
	hostID      string

	serviceMap map[svc.UID]svc.Attrs
}

func PrometheusEndpoint(
	ctxInfo *global.ContextInfo,
	cfg *PrometheusConfig,
	surveyModeEnabled bool,
	attrSelect attributes.Selection,
	input *msg.Queue[[]request.Span],
	processEventCh *msg.Queue[exec.ProcessEvent],
) swarm.InstanceFunc {
	return func(_ context.Context) (swarm.RunFunc, error) {
		if !cfg.Enabled() {
			return swarm.EmptyRunFunc()
		}
		reporter, err := newReporter(ctxInfo, cfg, surveyModeEnabled, attrSelect, input, processEventCh)
		if err != nil {
			return nil, fmt.Errorf("instantiating Prometheus endpoint: %w", err)
		}
		if cfg.Registry != nil {
			return reporter.collectMetrics, nil
		}
		return reporter.reportMetrics, nil
	}
}

// nolint:cyclop
func newReporter(
	ctxInfo *global.ContextInfo,
	cfg *PrometheusConfig,
	surveyModeEnabled bool,
	selector attributes.Selection,
	input *msg.Queue[[]request.Span],
	processEventCh *msg.Queue[exec.ProcessEvent],
) (*metricsReporter, error) {
	groups := ctxInfo.MetricAttributeGroups
	groups.Add(attributes.GroupPrometheus)

	attrsProvider, err := attributes.NewAttrSelector(groups, selector)
	if err != nil {
		return nil, fmt.Errorf("selecting metrics attributes: %w", err)
	}

	is := instrumentations.NewInstrumentationSelection(cfg.Instrumentations)

	var attrHTTPDuration, attrHTTPClientDuration, attrHTTPRequestSize, attrHTTPResponseSize, attrHTTPClientRequestSize, attrHTTPClientResponseSize []attributes.Field[*request.Span, string]

	if is.HTTPEnabled() {
		attrHTTPDuration = attributes.PrometheusGetters(request.SpanPromGetters,
			attrsProvider.For(attributes.HTTPServerDuration))
		attrHTTPClientDuration = attributes.PrometheusGetters(request.SpanPromGetters,
			attrsProvider.For(attributes.HTTPClientDuration))
		attrHTTPRequestSize = attributes.PrometheusGetters(request.SpanPromGetters,
			attrsProvider.For(attributes.HTTPServerRequestSize))
		attrHTTPResponseSize = attributes.PrometheusGetters(request.SpanPromGetters,
			attrsProvider.For(attributes.HTTPServerResponseSize))
		attrHTTPClientRequestSize = attributes.PrometheusGetters(request.SpanPromGetters,
			attrsProvider.For(attributes.HTTPClientRequestSize))
		attrHTTPClientResponseSize = attributes.PrometheusGetters(request.SpanPromGetters,
			attrsProvider.For(attributes.HTTPClientResponseSize))
	}

	var attrGRPCDuration, attrGRPCClientDuration []attributes.Field[*request.Span, string]

	if is.GRPCEnabled() {
		attrGRPCDuration = attributes.PrometheusGetters(request.SpanPromGetters,
			attrsProvider.For(attributes.RPCServerDuration))
		attrGRPCClientDuration = attributes.PrometheusGetters(request.SpanPromGetters,
			attrsProvider.For(attributes.RPCClientDuration))
	}

	var attrDBClientDuration []attributes.Field[*request.Span, string]

	if is.DBEnabled() {
		attrDBClientDuration = attributes.PrometheusGetters(request.SpanPromGetters,
			attrsProvider.For(attributes.DBClientDuration))
	}

	var attrMessagingProcessDuration, attrMessagingPublishDuration []attributes.Field[*request.Span, string]

	if is.MQEnabled() {
		attrMessagingPublishDuration = attributes.PrometheusGetters(request.SpanPromGetters,
			attrsProvider.For(attributes.MessagingPublishDuration))
		attrMessagingProcessDuration = attributes.PrometheusGetters(request.SpanPromGetters,
			attrsProvider.For(attributes.MessagingProcessDuration))
	}

	var attrGPUKernelLaunchCalls []attributes.Field[*request.Span, string]
	var attrGPUMemoryAllocations []attributes.Field[*request.Span, string]
	var attrGPUKernelGridSize []attributes.Field[*request.Span, string]
	var attrGPUKernelBlockSize []attributes.Field[*request.Span, string]

	if is.GPUEnabled() {
		attrGPUKernelLaunchCalls = attributes.PrometheusGetters(request.SpanPromGetters,
			attrsProvider.For(attributes.GPUKernelLaunchCalls))
		attrGPUMemoryAllocations = attributes.PrometheusGetters(request.SpanPromGetters,
			attrsProvider.For(attributes.GPUMemoryAllocations))
		attrGPUKernelGridSize = attributes.PrometheusGetters(request.SpanPromGetters,
			attrsProvider.For(attributes.GPUKernelGridSize))
		attrGPUKernelBlockSize = attributes.PrometheusGetters(request.SpanPromGetters,
			attrsProvider.For(attributes.GPUKernelBlockSize))
	}

	clock := expire.NewCachedClock(timeNow)
	kubeEnabled := ctxInfo.K8sInformer.IsKubeEnabled()
	// If service name is not explicitly set, we take the service name as set by the
	// executable inspector
	extraMetadataLabels := parseExtraMetadata(cfg.ExtraResourceLabels)
	mr := &metricsReporter{
		input:                      input.Subscribe(),
		processEvents:              processEventCh.Subscribe(),
		serviceMap:                 map[svc.UID]svc.Attrs{},
		ctxInfo:                    ctxInfo,
		cfg:                        cfg,
		kubeEnabled:                kubeEnabled,
		extraMetadataLabels:        extraMetadataLabels,
		hostID:                     ctxInfo.HostID,
		clock:                      clock,
		is:                         is,
		promConnect:                ctxInfo.Prometheus,
		attrHTTPDuration:           attrHTTPDuration,
		attrHTTPClientDuration:     attrHTTPClientDuration,
		attrGRPCDuration:           attrGRPCDuration,
		attrGRPCClientDuration:     attrGRPCClientDuration,
		attrDBClientDuration:       attrDBClientDuration,
		attrMsgPublishDuration:     attrMessagingPublishDuration,
		attrMsgProcessDuration:     attrMessagingProcessDuration,
		attrHTTPRequestSize:        attrHTTPRequestSize,
		attrHTTPResponseSize:       attrHTTPResponseSize,
		attrHTTPClientRequestSize:  attrHTTPClientRequestSize,
		attrHTTPClientResponseSize: attrHTTPClientResponseSize,
		attrGPUKernelCalls:         attrGPUKernelLaunchCalls,
		attrGPUMemoryAllocs:        attrGPUMemoryAllocations,
		beylaInfo: NewExpirer[prometheus.Gauge](prometheus.NewGaugeVec(prometheus.GaugeOpts{
			Name: BeylaBuildInfo,
			Help: "A metric with a constant '1' value labeled by version, revision, branch, " +
				"goversion from which Beyla was built, the goos and goarch for the build, and the" +
				"language of the reported services",
			ConstLabels: map[string]string{
				"goarch":    runtime.GOARCH,
				"goos":      runtime.GOOS,
				"goversion": runtime.Version(),
				"version":   buildinfo.Version,
				"revision":  buildinfo.Revision,
			},
		}, beylaInfoLabelNames).MetricVec, clock.Time, cfg.TTL),
		httpDuration: optionalHistogramProvider(is.HTTPEnabled(), func() *Expirer[prometheus.Histogram] {
			return NewExpirer[prometheus.Histogram](prometheus.NewHistogramVec(prometheus.HistogramOpts{
				Name:                            attributes.HTTPServerDuration.Prom,
				Help:                            "duration of HTTP service calls from the server side, in seconds",
				Buckets:                         cfg.Buckets.DurationHistogram,
				NativeHistogramBucketFactor:     defaultHistogramBucketFactor,
				NativeHistogramMaxBucketNumber:  defaultHistogramMaxBucketNumber,
				NativeHistogramMinResetDuration: defaultHistogramMinResetDuration,
			}, labelNames(attrHTTPDuration)).MetricVec, clock.Time, cfg.TTL)
		}),
		httpClientDuration: optionalHistogramProvider(is.HTTPEnabled(), func() *Expirer[prometheus.Histogram] {
			return NewExpirer[prometheus.Histogram](prometheus.NewHistogramVec(prometheus.HistogramOpts{
				Name:                            attributes.HTTPClientDuration.Prom,
				Help:                            "duration of HTTP service calls from the client side, in seconds",
				Buckets:                         cfg.Buckets.DurationHistogram,
				NativeHistogramBucketFactor:     defaultHistogramBucketFactor,
				NativeHistogramMaxBucketNumber:  defaultHistogramMaxBucketNumber,
				NativeHistogramMinResetDuration: defaultHistogramMinResetDuration,
			}, labelNames(attrHTTPClientDuration)).MetricVec, clock.Time, cfg.TTL)
		}),
		grpcDuration: optionalHistogramProvider(is.GRPCEnabled(), func() *Expirer[prometheus.Histogram] {
			return NewExpirer[prometheus.Histogram](prometheus.NewHistogramVec(prometheus.HistogramOpts{
				Name:                            attributes.RPCServerDuration.Prom,
				Help:                            "duration of RCP service calls from the server side, in seconds",
				Buckets:                         cfg.Buckets.DurationHistogram,
				NativeHistogramBucketFactor:     defaultHistogramBucketFactor,
				NativeHistogramMaxBucketNumber:  defaultHistogramMaxBucketNumber,
				NativeHistogramMinResetDuration: defaultHistogramMinResetDuration,
			}, labelNames(attrGRPCDuration)).MetricVec, clock.Time, cfg.TTL)
		}),
		grpcClientDuration: optionalHistogramProvider(is.GRPCEnabled(), func() *Expirer[prometheus.Histogram] {
			return NewExpirer[prometheus.Histogram](prometheus.NewHistogramVec(prometheus.HistogramOpts{
				Name:                            attributes.RPCClientDuration.Prom,
				Help:                            "duration of GRPC service calls from the client side, in seconds",
				Buckets:                         cfg.Buckets.DurationHistogram,
				NativeHistogramBucketFactor:     defaultHistogramBucketFactor,
				NativeHistogramMaxBucketNumber:  defaultHistogramMaxBucketNumber,
				NativeHistogramMinResetDuration: defaultHistogramMinResetDuration,
			}, labelNames(attrGRPCClientDuration)).MetricVec, clock.Time, cfg.TTL)
		}),
		dbClientDuration: optionalHistogramProvider(is.DBEnabled(), func() *Expirer[prometheus.Histogram] {
			return NewExpirer[prometheus.Histogram](prometheus.NewHistogramVec(prometheus.HistogramOpts{
				Name:                            attributes.DBClientDuration.Prom,
				Help:                            "duration of db client operations, in seconds",
				Buckets:                         cfg.Buckets.DurationHistogram,
				NativeHistogramBucketFactor:     defaultHistogramBucketFactor,
				NativeHistogramMaxBucketNumber:  defaultHistogramMaxBucketNumber,
				NativeHistogramMinResetDuration: defaultHistogramMinResetDuration,
			}, labelNames(attrDBClientDuration)).MetricVec, clock.Time, cfg.TTL)
		}),
		msgPublishDuration: optionalHistogramProvider(is.MQEnabled(), func() *Expirer[prometheus.Histogram] {
			return NewExpirer[prometheus.Histogram](prometheus.NewHistogramVec(prometheus.HistogramOpts{
				Name:                            attributes.MessagingPublishDuration.Prom,
				Help:                            "duration of messaging client publish operations, in seconds",
				Buckets:                         cfg.Buckets.DurationHistogram,
				NativeHistogramBucketFactor:     defaultHistogramBucketFactor,
				NativeHistogramMaxBucketNumber:  defaultHistogramMaxBucketNumber,
				NativeHistogramMinResetDuration: defaultHistogramMinResetDuration,
			}, labelNames(attrMessagingPublishDuration)).MetricVec, clock.Time, cfg.TTL)
		}),
		msgProcessDuration: optionalHistogramProvider(is.MQEnabled(), func() *Expirer[prometheus.Histogram] {
			return NewExpirer[prometheus.Histogram](prometheus.NewHistogramVec(prometheus.HistogramOpts{
				Name:                            attributes.MessagingProcessDuration.Prom,
				Help:                            "duration of messaging client process operations, in seconds",
				Buckets:                         cfg.Buckets.DurationHistogram,
				NativeHistogramBucketFactor:     defaultHistogramBucketFactor,
				NativeHistogramMaxBucketNumber:  defaultHistogramMaxBucketNumber,
				NativeHistogramMinResetDuration: defaultHistogramMinResetDuration,
			}, labelNames(attrMessagingProcessDuration)).MetricVec, clock.Time, cfg.TTL)
		}),
		httpRequestSize: optionalHistogramProvider(is.HTTPEnabled(), func() *Expirer[prometheus.Histogram] {
			return NewExpirer[prometheus.Histogram](prometheus.NewHistogramVec(prometheus.HistogramOpts{
				Name:                            attributes.HTTPServerRequestSize.Prom,
				Help:                            "size, in bytes, of the HTTP request body as received at the server side",
				Buckets:                         cfg.Buckets.RequestSizeHistogram,
				NativeHistogramBucketFactor:     defaultHistogramBucketFactor,
				NativeHistogramMaxBucketNumber:  defaultHistogramMaxBucketNumber,
				NativeHistogramMinResetDuration: defaultHistogramMinResetDuration,
			}, labelNames(attrHTTPRequestSize)).MetricVec, clock.Time, cfg.TTL)
		}),
		httpResponseSize: optionalHistogramProvider(is.HTTPEnabled(), func() *Expirer[prometheus.Histogram] {
			return NewExpirer[prometheus.Histogram](prometheus.NewHistogramVec(prometheus.HistogramOpts{
				Name:                            attributes.HTTPServerResponseSize.Prom,
				Help:                            "size, in bytes, of the HTTP response body as received at the server side",
				Buckets:                         cfg.Buckets.ResponseSizeHistogram,
				NativeHistogramBucketFactor:     defaultHistogramBucketFactor,
				NativeHistogramMaxBucketNumber:  defaultHistogramMaxBucketNumber,
				NativeHistogramMinResetDuration: defaultHistogramMinResetDuration,
			}, labelNames(attrHTTPResponseSize)).MetricVec, clock.Time, cfg.TTL)
		}),
		httpClientRequestSize: optionalHistogramProvider(is.HTTPEnabled(), func() *Expirer[prometheus.Histogram] {
			return NewExpirer[prometheus.Histogram](prometheus.NewHistogramVec(prometheus.HistogramOpts{
				Name:                            attributes.HTTPClientRequestSize.Prom,
				Help:                            "size, in bytes, of the HTTP request body as sent from the client side",
				Buckets:                         cfg.Buckets.RequestSizeHistogram,
				NativeHistogramBucketFactor:     defaultHistogramBucketFactor,
				NativeHistogramMaxBucketNumber:  defaultHistogramMaxBucketNumber,
				NativeHistogramMinResetDuration: defaultHistogramMinResetDuration,
			}, labelNames(attrHTTPClientRequestSize)).MetricVec, clock.Time, cfg.TTL)
		}),
		httpClientResponseSize: optionalHistogramProvider(is.HTTPEnabled(), func() *Expirer[prometheus.Histogram] {
			return NewExpirer[prometheus.Histogram](prometheus.NewHistogramVec(prometheus.HistogramOpts{
				Name:                            attributes.HTTPClientResponseSize.Prom,
				Help:                            "size, in bytes, of the HTTP response body as sent from the client side",
				Buckets:                         cfg.Buckets.ResponseSizeHistogram,
				NativeHistogramBucketFactor:     defaultHistogramBucketFactor,
				NativeHistogramMaxBucketNumber:  defaultHistogramMaxBucketNumber,
				NativeHistogramMinResetDuration: defaultHistogramMinResetDuration,
			}, labelNames(attrHTTPClientResponseSize)).MetricVec, clock.Time, cfg.TTL)
		}),
		spanMetricsLatency: optionalHistogramProvider(cfg.SpanMetricsEnabled(), func() *Expirer[prometheus.Histogram] {
			return NewExpirer[prometheus.Histogram](prometheus.NewHistogramVec(prometheus.HistogramOpts{
				Name:                            SpanMetricsLatency,
				Help:                            "duration of service calls (client and server), in seconds, in trace span metrics format",
				Buckets:                         cfg.Buckets.DurationHistogram,
				NativeHistogramBucketFactor:     defaultHistogramBucketFactor,
				NativeHistogramMaxBucketNumber:  defaultHistogramMaxBucketNumber,
				NativeHistogramMinResetDuration: defaultHistogramMinResetDuration,
			}, labelNamesSpans()).MetricVec, clock.Time, cfg.TTL)
		}),
		spanMetricsCallsTotal: optionalCounterProvider(cfg.SpanMetricsEnabled(), func() *Expirer[prometheus.Counter] {
			return NewExpirer[prometheus.Counter](prometheus.NewCounterVec(prometheus.CounterOpts{
				Name: SpanMetricsCalls,
				Help: "number of service calls in trace span metrics format",
			}, labelNamesSpans()).MetricVec, clock.Time, cfg.TTL)
		}),
		spanMetricsRequestSizeTotal: optionalCounterProvider(cfg.SpanMetricsEnabled(), func() *Expirer[prometheus.Counter] {
			return NewExpirer[prometheus.Counter](prometheus.NewCounterVec(prometheus.CounterOpts{
				Name: SpanMetricsRequestSizes,
				Help: "size of service calls, in bytes, in trace span metrics format",
			}, labelNamesSpans()).MetricVec, clock.Time, cfg.TTL)
		}),
		spanMetricsResponseSizeTotal: optionalCounterProvider(cfg.SpanMetricsEnabled(), func() *Expirer[prometheus.Counter] {
			return NewExpirer[prometheus.Counter](prometheus.NewCounterVec(prometheus.CounterOpts{
				Name: SpanMetricsResponseSizes,
				Help: "size of service responses, in bytes, in trace span metrics format",
			}, labelNamesSpans()).MetricVec, clock.Time, cfg.TTL)
		}),
		tracesTargetInfo: optionalDirectGaugeProvider(cfg.SpanMetricsEnabled() || cfg.ServiceGraphMetricsEnabled(), func() *prometheus.GaugeVec {
			return prometheus.NewGaugeVec(prometheus.GaugeOpts{
				Name: TracesTargetInfo,
				Help: "target service information in trace span metric format",
			}, labelNamesTargetInfo(kubeEnabled, extraMetadataLabels))
		}),
		tracesHostInfo: optionalGaugeProvider(cfg.SpanMetricsEnabled() || cfg.ServiceGraphMetricsEnabled(), func() *Expirer[prometheus.Gauge] {
			return NewExpirer[prometheus.Gauge](prometheus.NewGaugeVec(prometheus.GaugeOpts{
				Name: TracesHostInfo,
				Help: "A metric with a constant '1' value labeled by the host id ",
			}, hostInfoLabelNames).MetricVec, clock.Time, cfg.TTL)
		}),
		serviceGraphClient: optionalHistogramProvider(cfg.ServiceGraphMetricsEnabled(), func() *Expirer[prometheus.Histogram] {
			return NewExpirer[prometheus.Histogram](prometheus.NewHistogramVec(prometheus.HistogramOpts{
				Name:                            ServiceGraphClient,
				Help:                            "duration of client service calls, in seconds, in trace service graph metrics format",
				Buckets:                         cfg.Buckets.DurationHistogram,
				NativeHistogramBucketFactor:     defaultHistogramBucketFactor,
				NativeHistogramMaxBucketNumber:  defaultHistogramMaxBucketNumber,
				NativeHistogramMinResetDuration: defaultHistogramMinResetDuration,
			}, labelNamesServiceGraph()).MetricVec, clock.Time, cfg.TTL)
		}),
		serviceGraphServer: optionalHistogramProvider(cfg.ServiceGraphMetricsEnabled(), func() *Expirer[prometheus.Histogram] {
			return NewExpirer[prometheus.Histogram](prometheus.NewHistogramVec(prometheus.HistogramOpts{
				Name:                            ServiceGraphServer,
				Help:                            "duration of server service calls, in seconds, in trace service graph metrics format",
				Buckets:                         cfg.Buckets.DurationHistogram,
				NativeHistogramBucketFactor:     defaultHistogramBucketFactor,
				NativeHistogramMaxBucketNumber:  defaultHistogramMaxBucketNumber,
				NativeHistogramMinResetDuration: defaultHistogramMinResetDuration,
			}, labelNamesServiceGraph()).MetricVec, clock.Time, cfg.TTL)
		}),
		serviceGraphFailed: optionalCounterProvider(cfg.ServiceGraphMetricsEnabled(), func() *Expirer[prometheus.Counter] {
			return NewExpirer[prometheus.Counter](prometheus.NewCounterVec(prometheus.CounterOpts{
				Name: ServiceGraphFailed,
				Help: "number of failed service calls in trace service graph metrics format",
			}, labelNamesServiceGraph()).MetricVec, clock.Time, cfg.TTL)
		}),
		serviceGraphTotal: optionalCounterProvider(cfg.ServiceGraphMetricsEnabled(), func() *Expirer[prometheus.Counter] {
			return NewExpirer[prometheus.Counter](prometheus.NewCounterVec(prometheus.CounterOpts{
				Name: ServiceGraphTotal,
				Help: "number of service calls in trace service graph metrics format",
			}, labelNamesServiceGraph()).MetricVec, clock.Time, cfg.TTL)
		}),
		targetInfo: prometheus.NewGaugeVec(prometheus.GaugeOpts{
			Name: TargetInfo,
			Help: "attributes associated to a given monitored entity",
		}, labelNamesTargetInfo(kubeEnabled, extraMetadataLabels)),
		surveyInfo: optionalDirectGaugeProvider(surveyModeEnabled, func() *prometheus.GaugeVec {
			return prometheus.NewGaugeVec(prometheus.GaugeOpts{
				Name: SurveyInfo,
				Help: "attributes associated to a given surveyed entity",
			}, labelNamesTargetInfo(kubeEnabled, extraMetadataLabels))
		}),
		gpuKernelCallsTotal: optionalCounterProvider(is.GPUEnabled(), func() *Expirer[prometheus.Counter] {
			return NewExpirer[prometheus.Counter](prometheus.NewCounterVec(prometheus.CounterOpts{
				Name: attributes.GPUKernelLaunchCalls.Prom,
				Help: "number of GPU kernel launches",
			}, labelNames(attrGPUKernelLaunchCalls)).MetricVec, clock.Time, cfg.TTL)
		}),
		gpuMemoryAllocsTotal: optionalCounterProvider(is.GPUEnabled(), func() *Expirer[prometheus.Counter] {
			return NewExpirer[prometheus.Counter](prometheus.NewCounterVec(prometheus.CounterOpts{
				Name: attributes.GPUMemoryAllocations.Prom,
				Help: "amount of GPU allocated memory in bytes",
			}, labelNames(attrGPUMemoryAllocations)).MetricVec, clock.Time, cfg.TTL)
		}),
		gpuKernelGridSize: optionalHistogramProvider(is.GPUEnabled(), func() *Expirer[prometheus.Histogram] {
			return NewExpirer[prometheus.Histogram](prometheus.NewHistogramVec(prometheus.HistogramOpts{
				Name:                            attributes.GPUKernelGridSize.Prom,
				Help:                            "number of blocks in the GPU kernel grid",
				Buckets:                         cfg.Buckets.RequestSizeHistogram,
				NativeHistogramBucketFactor:     defaultHistogramBucketFactor,
				NativeHistogramMaxBucketNumber:  defaultHistogramMaxBucketNumber,
				NativeHistogramMinResetDuration: defaultHistogramMinResetDuration,
			}, labelNames(attrGPUKernelGridSize)).MetricVec, clock.Time, cfg.TTL)
		}),
		gpuKernelBlockSize: optionalHistogramProvider(is.GPUEnabled(), func() *Expirer[prometheus.Histogram] {
			return NewExpirer[prometheus.Histogram](prometheus.NewHistogramVec(prometheus.HistogramOpts{
				Name:                            attributes.GPUKernelBlockSize.Prom,
				Help:                            "number of threads in the GPU kernel block",
				Buckets:                         cfg.Buckets.RequestSizeHistogram,
				NativeHistogramBucketFactor:     defaultHistogramBucketFactor,
				NativeHistogramMaxBucketNumber:  defaultHistogramMaxBucketNumber,
				NativeHistogramMinResetDuration: defaultHistogramMinResetDuration,
			}, labelNames(attrGPUKernelBlockSize)).MetricVec, clock.Time, cfg.TTL)
		}),
	}

	registeredMetrics := []prometheus.Collector{mr.targetInfo}

	if !mr.cfg.DisableBuildInfo {
		registeredMetrics = append(registeredMetrics, mr.beylaInfo)
	}

	if surveyModeEnabled {
		registeredMetrics = append(registeredMetrics, mr.surveyInfo)
	}

	if cfg.OTelMetricsEnabled() {
		if is.HTTPEnabled() {
			registeredMetrics = append(registeredMetrics,
				mr.httpClientRequestSize,
				mr.httpClientResponseSize,
				mr.httpClientDuration,
				mr.httpRequestSize,
				mr.httpResponseSize,
				mr.httpDuration,
			)
		}

		if is.GRPCEnabled() {
			registeredMetrics = append(registeredMetrics,
				mr.grpcClientDuration,
				mr.grpcDuration,
			)
		}

		if is.DBEnabled() {
			registeredMetrics = append(registeredMetrics,
				mr.dbClientDuration,
			)
		}

		if is.MQEnabled() {
			registeredMetrics = append(registeredMetrics,
				mr.msgProcessDuration,
				mr.msgPublishDuration,
			)
		}
	}

	if cfg.SpanMetricsEnabled() {
		registeredMetrics = append(registeredMetrics,
			mr.spanMetricsLatency,
			mr.spanMetricsCallsTotal,
			mr.spanMetricsRequestSizeTotal,
			mr.spanMetricsResponseSizeTotal,
			mr.tracesTargetInfo,
		)
	}

	if cfg.ServiceGraphMetricsEnabled() {
		registeredMetrics = append(registeredMetrics,
			mr.serviceGraphClient,
			mr.serviceGraphServer,
			mr.serviceGraphFailed,
			mr.serviceGraphTotal,
		)
	}

	if cfg.SpanMetricsEnabled() || cfg.ServiceGraphMetricsEnabled() {
		registeredMetrics = append(registeredMetrics, mr.tracesHostInfo)
	}

	if is.GPUEnabled() {
		registeredMetrics = append(registeredMetrics,
			mr.gpuKernelCallsTotal,
			mr.gpuMemoryAllocsTotal,
			mr.gpuKernelGridSize,
			mr.gpuKernelBlockSize,
		)
	}

	if mr.cfg.Registry != nil {
		mr.cfg.Registry.MustRegister(registeredMetrics...)
	} else {
		mr.promConnect.Register(cfg.Port, cfg.Path, registeredMetrics...)
	}

	return mr, nil
}

func parseExtraMetadata(labels []string) []attr.Name {
	// first, we convert any metric in snake_format to dotted.format,
	// as it is the internal representation of metadata labels
	attrNames := make([]attr.Name, len(labels))
	for i, label := range labels {
		attrNames[i] = attr.Name(strings.ReplaceAll(label, "_", "."))
	}
	return attrNames
}

func optionalHistogramProvider(enable bool, provider func() *Expirer[prometheus.Histogram]) *Expirer[prometheus.Histogram] {
	if !enable {
		return nil
	}

	return provider()
}

func optionalCounterProvider(enable bool, provider func() *Expirer[prometheus.Counter]) *Expirer[prometheus.Counter] {
	if !enable {
		return nil
	}

	return provider()
}

func optionalGaugeProvider(enable bool, provider func() *Expirer[prometheus.Gauge]) *Expirer[prometheus.Gauge] {
	if !enable {
		return nil
	}

	return provider()
}

func optionalDirectGaugeProvider(enable bool, provider func() *prometheus.GaugeVec) *prometheus.GaugeVec {
	if !enable {
		return nil
	}

	return provider()
}

func (r *metricsReporter) reportMetrics(ctx context.Context) {
	go r.promConnect.StartHTTP(ctx)
	go r.watchForProcessEvents()
	r.collectMetrics(ctx)
}

func (r *metricsReporter) collectMetrics(_ context.Context) {
	for spans := range r.input {
		// clock needs to be updated to let the expirer
		// remove the old metrics
		r.clock.Update()
		for i := range spans {
			r.observe(&spans[i])
		}
	}
}

func (r *metricsReporter) otelSpanObserved(span *request.Span) bool {
	return r.cfg.OTelMetricsEnabled() && !span.Service.ExportsOTelMetrics()
}

func (r *metricsReporter) otelSpanFiltered(span *request.Span) bool {
	return span.InternalSignal() || span.IgnoreMetrics()
}

// nolint:cyclop
func (r *metricsReporter) observe(span *request.Span) {
	if r.otelSpanFiltered(span) {
		return
	}
	t := span.Timings()
	r.beylaInfo.WithLabelValues(span.Service.SDKLanguage.String()).metric.Set(1.0)
	if r.cfg.SpanMetricsEnabled() || r.cfg.ServiceGraphMetricsEnabled() {
		r.tracesHostInfo.WithLabelValues(r.hostID).metric.Set(1.0)
	}
	duration := t.End.Sub(t.RequestStart).Seconds()

	if r.otelSpanObserved(span) {
		switch span.Type {
		case request.EventTypeHTTP:
			if r.is.HTTPEnabled() {
				r.httpDuration.WithLabelValues(
					labelValues(span, r.attrHTTPDuration)...,
				).metric.Observe(duration)
				r.httpRequestSize.WithLabelValues(
					labelValues(span, r.attrHTTPRequestSize)...,
				).metric.Observe(float64(span.RequestBodyLength()))
				r.httpResponseSize.WithLabelValues(
					labelValues(span, r.attrHTTPResponseSize)...,
				).metric.Observe(float64(span.ResponseBodyLength()))
			}
		case request.EventTypeHTTPClient:
			if r.is.HTTPEnabled() {
				r.httpClientDuration.WithLabelValues(
					labelValues(span, r.attrHTTPClientDuration)...,
				).metric.Observe(duration)
				r.httpClientRequestSize.WithLabelValues(
					labelValues(span, r.attrHTTPClientRequestSize)...,
				).metric.Observe(float64(span.RequestBodyLength()))
				r.httpClientResponseSize.WithLabelValues(
					labelValues(span, r.attrHTTPClientResponseSize)...,
				).metric.Observe(float64(span.ResponseBodyLength()))
			}
		case request.EventTypeGRPC:
			if r.is.GRPCEnabled() {
				r.grpcDuration.WithLabelValues(
					labelValues(span, r.attrGRPCDuration)...,
				).metric.Observe(duration)
			}
		case request.EventTypeGRPCClient:
			if r.is.GRPCEnabled() {
				r.grpcClientDuration.WithLabelValues(
					labelValues(span, r.attrGRPCClientDuration)...,
				).metric.Observe(duration)
			}
		case request.EventTypeRedisClient, request.EventTypeSQLClient, request.EventTypeRedisServer:
			if r.is.DBEnabled() {
				r.dbClientDuration.WithLabelValues(
					labelValues(span, r.attrDBClientDuration)...,
				).metric.Observe(duration)
			}
		case request.EventTypeKafkaClient, request.EventTypeKafkaServer:
			if r.is.MQEnabled() {
				switch span.Method {
				case request.MessagingPublish:
					r.msgPublishDuration.WithLabelValues(
						labelValues(span, r.attrMsgPublishDuration)...,
					).metric.Observe(duration)
				case request.MessagingProcess:
					r.msgProcessDuration.WithLabelValues(
						labelValues(span, r.attrMsgProcessDuration)...,
					).metric.Observe(duration)
				}
			}
		case request.EventTypeGPUKernelLaunch:
			if r.is.GPUEnabled() {
				r.gpuKernelCallsTotal.WithLabelValues(
					labelValues(span, r.attrGPUKernelCalls)...,
				).metric.Add(1)
				r.gpuKernelGridSize.WithLabelValues(
					labelValues(span, r.attrGPUKernelGridSize)...,
				).metric.Observe(float64(span.ContentLength))
				r.gpuKernelBlockSize.WithLabelValues(
					labelValues(span, r.attrGPUKernelBlockSize)...,
				).metric.Observe(float64(span.SubType))
			}
		case request.EventTypeGPUMalloc:
			if r.is.GPUEnabled() {
				r.gpuMemoryAllocsTotal.WithLabelValues(
					labelValues(span, r.attrGPUMemoryAllocs)...,
				).metric.Add(float64(span.ContentLength))
			}
		}
	}

	if r.cfg.SpanMetricsEnabled() {
		lv := r.labelValuesSpans(span)
		r.spanMetricsLatency.WithLabelValues(lv...).metric.Observe(duration)
		r.spanMetricsCallsTotal.WithLabelValues(lv...).metric.Add(1)
		r.spanMetricsRequestSizeTotal.WithLabelValues(lv...).metric.Add(float64(span.RequestBodyLength()))
		r.spanMetricsResponseSizeTotal.WithLabelValues(lv...).metric.Add(float64(span.ResponseBodyLength()))
	}

	if r.cfg.ServiceGraphMetricsEnabled() {
		if !span.IsSelfReferenceSpan() || r.cfg.AllowServiceGraphSelfReferences {
			lvg := r.labelValuesServiceGraph(span)
			if span.IsClientSpan() {
				r.serviceGraphClient.WithLabelValues(lvg...).metric.Observe(duration)
			} else {
				r.serviceGraphServer.WithLabelValues(lvg...).metric.Observe(duration)
			}
			r.serviceGraphTotal.WithLabelValues(lvg...).metric.Add(1)
			if request.SpanStatusCode(span) == request.StatusCodeError {
				r.serviceGraphFailed.WithLabelValues(lvg...).metric.Add(1)
			}
		}
	}
}

func appendK8sLabelNames(names []string) []string {
	names = append(names, k8sNamespaceName, k8sPodName, k8sContainerName, k8sNodeName, k8sPodUID, k8sPodStartTime,
		k8sDeploymentName, k8sReplicaSetName, k8sStatefulSetName, k8sDaemonSetName, k8sClusterName)
	return names
}

func appendK8sLabelValuesService(values []string, service *svc.Attrs) []string {
	// must follow the order in appendK8sLabelNames
	values = append(values,
		service.Metadata[(attr.K8sNamespaceName)],
		service.Metadata[(attr.K8sPodName)],
		service.Metadata[(attr.K8sContainerName)],
		service.Metadata[(attr.K8sNodeName)],
		service.Metadata[(attr.K8sPodUID)],
		service.Metadata[(attr.K8sPodStartTime)],
		service.Metadata[(attr.K8sDeploymentName)],
		service.Metadata[(attr.K8sReplicaSetName)],
		service.Metadata[(attr.K8sStatefulSetName)],
		service.Metadata[(attr.K8sDaemonSetName)],
		service.Metadata[(attr.K8sClusterName)],
	)
	return values
}

func labelNamesSpans() []string {
	return []string{serviceKey, serviceNamespaceKey, spanNameKey, statusCodeKey, spanKindKey, serviceInstanceKey, serviceJobKey, sourceKey}
}

func (r *metricsReporter) labelValuesSpans(span *request.Span) []string {
	return []string{
		span.Service.UID.Name,
		span.Service.UID.Namespace,
		span.TraceName(),
		request.SpanStatusCode(span),
		span.ServiceGraphKind(),
		span.Service.UID.Instance, // app instance ID
		span.Service.Job(),
		"beyla",
	}
}

func labelNamesTargetInfo(kubeEnabled bool, extraMetadataLabelNames []attr.Name) []string {
	names := []string{
		hostIDKey,
		hostNameKey,
		serviceKey,
		serviceNamespaceKey,
		serviceInstanceKey,
		serviceJobKey,
		telemetryLanguageKey,
		telemetrySDKKey,
		sourceKey,
		processPIDKey,
		osTypeKey,
	}

	if kubeEnabled {
		names = appendK8sLabelNames(names)
	}

	for _, mdn := range extraMetadataLabelNames {
		names = append(names, mdn.Prom())
	}

	return names
}

func (r *metricsReporter) labelValuesTargetInfo(service *svc.Attrs) []string {
	values := []string{
		r.hostID,
		service.HostName,
		service.UID.Name,
		service.UID.Namespace,
		service.UID.Instance, // app instance ID
		service.Job(),
		service.SDKLanguage.String(),
		"beyla",
		"beyla",
		strconv.Itoa(int(service.ProcPID)),
		"linux",
	}

	if r.kubeEnabled {
		values = appendK8sLabelValuesService(values, service)
	}

	for _, k := range r.extraMetadataLabels {
		values = append(values, service.Metadata[k])
	}

	return values
}

func labelNamesServiceGraph() []string {
	return []string{clientKey, clientNamespaceKey, serverKey, serverNamespaceKey, sourceKey}
}

func (r *metricsReporter) labelValuesServiceGraph(span *request.Span) []string {
	if span.IsClientSpan() {
		return []string{
			request.SpanPeer(span),
			span.Service.UID.Namespace,
			request.SpanHost(span),
			span.OtherNamespace,
			"beyla",
		}
	}
	return []string{
		request.SpanPeer(span),
		span.OtherNamespace,
		request.SpanHost(span),
		span.Service.UID.Namespace,
		"beyla",
	}
}

func labelNames[T any](getters []attributes.Field[T, string]) []string {
	labels := make([]string, 0, len(getters))
	for _, label := range getters {
		labels = append(labels, label.ExposedName)
	}
	return labels
}

func labelValues[T any](s T, getters []attributes.Field[T, string]) []string {
	values := make([]string, 0, len(getters))
	for _, getter := range getters {
		values = append(values, getter.Get(s))
	}
	return values
}

func (r *metricsReporter) createTargetInfo(service *svc.Attrs) {
	targetInfoLabelValues := r.labelValuesTargetInfo(service)
	r.targetInfo.WithLabelValues(targetInfoLabelValues...).Set(1)
}

func (r *metricsReporter) createSurveyInfo(service *svc.Attrs) {
	targetInfoLabelValues := r.labelValuesTargetInfo(service)
	r.surveyInfo.WithLabelValues(targetInfoLabelValues...).Set(1)
}

func (r *metricsReporter) createTracesTargetInfo(service *svc.Attrs) {
	if !r.cfg.SpanMetricsEnabled() && !r.cfg.ServiceGraphMetricsEnabled() {
		return
	}
	targetInfoLabelValues := r.labelValuesTargetInfo(service)
	r.tracesTargetInfo.WithLabelValues(targetInfoLabelValues...).Set(1)
}

func (r *metricsReporter) origService(uid svc.UID, service *svc.Attrs) *svc.Attrs {
	orig := service
	if origAttrs, ok := r.serviceMap[uid]; ok {
		orig = &origAttrs
	}
	return orig
}

func (r *metricsReporter) deleteTargetInfo(uid svc.UID, service *svc.Attrs) {
	targetInfoLabelValues := r.labelValuesTargetInfo(r.origService(uid, service))
	r.targetInfo.DeleteLabelValues(targetInfoLabelValues...)
}

<<<<<<< HEAD
func (r *metricsReporter) deleteSurveyInfo(pid int32, service *svc.Attrs) {
	targetInfoLabelValues := r.labelValuesTargetInfo(r.origService(pid, service))
	r.surveyInfo.DeleteLabelValues(targetInfoLabelValues...)
}

func (r *metricsReporter) deleteTracesTargetInfo(pid int32, service *svc.Attrs) {
=======
func (r *metricsReporter) deleteTracesTargetInfo(uid svc.UID, service *svc.Attrs) {
>>>>>>> 20baad37
	if !r.cfg.SpanMetricsEnabled() && !r.cfg.ServiceGraphMetricsEnabled() {
		return
	}
	targetInfoLabelValues := r.labelValuesTargetInfo(r.origService(uid, service))
	r.tracesTargetInfo.DeleteLabelValues(targetInfoLabelValues...)
}

func (r *metricsReporter) watchForProcessEvents() {
	for pe := range r.processEvents {
		mlog().Debug("Received new process event", "event type", pe.Type, "pid", pe.File.Pid, "attrs", pe.File.Service.UID)

<<<<<<< HEAD
		switch pe.Type {
		case exec.ProcessEventCreated:
			r.createTargetInfo(&pe.File.Service)
			r.createTracesTargetInfo(&pe.File.Service)
			r.serviceMap[pe.File.Pid] = pe.File.Service
		case exec.ProcessEventTerminated:
			if r.surveyInfo != nil {
				r.deleteSurveyInfo(pe.File.Pid, &pe.File.Service)
			}
			r.deleteTargetInfo(pe.File.Pid, &pe.File.Service)
			r.deleteTracesTargetInfo(pe.File.Pid, &pe.File.Service)
			delete(r.serviceMap, pe.File.Pid)
		case exec.ProcessEventSurveyCreated:
			r.createSurveyInfo(&pe.File.Service)
			r.serviceMap[pe.File.Pid] = pe.File.Service
			fmt.Printf("survey info for command %s\n", pe.File.CmdExePath)
=======
		uid := pe.File.Service.UID

		if pe.Type == exec.ProcessEventCreated {
			r.createTargetInfo(&pe.File.Service)
			r.createTracesTargetInfo(&pe.File.Service)
			r.serviceMap[uid] = pe.File.Service
		} else {
			r.deleteTargetInfo(uid, &pe.File.Service)
			r.deleteTracesTargetInfo(uid, &pe.File.Service)
			delete(r.serviceMap, uid)
>>>>>>> 20baad37
		}
	}
}<|MERGE_RESOLUTION|>--- conflicted
+++ resolved
@@ -1043,16 +1043,17 @@
 	r.targetInfo.DeleteLabelValues(targetInfoLabelValues...)
 }
 
-<<<<<<< HEAD
 func (r *metricsReporter) deleteSurveyInfo(pid int32, service *svc.Attrs) {
 	targetInfoLabelValues := r.labelValuesTargetInfo(r.origService(pid, service))
 	r.surveyInfo.DeleteLabelValues(targetInfoLabelValues...)
 }
 
-func (r *metricsReporter) deleteTracesTargetInfo(pid int32, service *svc.Attrs) {
-=======
+func (r *metricsReporter) deleteSurveyInfo(pid int32, service *svc.Attrs) {
+	targetInfoLabelValues := r.labelValuesTargetInfo(r.origService(pid, service))
+	r.surveyInfo.DeleteLabelValues(targetInfoLabelValues...)
+}
+
 func (r *metricsReporter) deleteTracesTargetInfo(uid svc.UID, service *svc.Attrs) {
->>>>>>> 20baad37
 	if !r.cfg.SpanMetricsEnabled() && !r.cfg.ServiceGraphMetricsEnabled() {
 		return
 	}
@@ -1064,35 +1065,26 @@
 	for pe := range r.processEvents {
 		mlog().Debug("Received new process event", "event type", pe.Type, "pid", pe.File.Pid, "attrs", pe.File.Service.UID)
 
-<<<<<<< HEAD
+		uid := pe.File.Service.UID
+
+		uid := pe.File.Service.UID
+
 		switch pe.Type {
 		case exec.ProcessEventCreated:
 			r.createTargetInfo(&pe.File.Service)
 			r.createTracesTargetInfo(&pe.File.Service)
-			r.serviceMap[pe.File.Pid] = pe.File.Service
+			r.serviceMap[uid] = pe.File.Service
 		case exec.ProcessEventTerminated:
 			if r.surveyInfo != nil {
 				r.deleteSurveyInfo(pe.File.Pid, &pe.File.Service)
 			}
-			r.deleteTargetInfo(pe.File.Pid, &pe.File.Service)
-			r.deleteTracesTargetInfo(pe.File.Pid, &pe.File.Service)
-			delete(r.serviceMap, pe.File.Pid)
+			r.deleteTargetInfo(uid, &pe.File.Service)
+			r.deleteTracesTargetInfo(uid, &pe.File.Service)
+			delete(r.serviceMap, uid)
 		case exec.ProcessEventSurveyCreated:
 			r.createSurveyInfo(&pe.File.Service)
 			r.serviceMap[pe.File.Pid] = pe.File.Service
 			fmt.Printf("survey info for command %s\n", pe.File.CmdExePath)
-=======
-		uid := pe.File.Service.UID
-
-		if pe.Type == exec.ProcessEventCreated {
-			r.createTargetInfo(&pe.File.Service)
-			r.createTracesTargetInfo(&pe.File.Service)
-			r.serviceMap[uid] = pe.File.Service
-		} else {
-			r.deleteTargetInfo(uid, &pe.File.Service)
-			r.deleteTracesTargetInfo(uid, &pe.File.Service)
-			delete(r.serviceMap, uid)
->>>>>>> 20baad37
 		}
 	}
 }