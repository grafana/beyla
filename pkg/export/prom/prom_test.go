package prom

import (
	"context"
	"fmt"
	"io"
	"net/http"
	"os"
	"os/signal"
	"regexp"
	"sync"
	"syscall"
	"testing"
	"time"

	"github.com/mariomac/guara/pkg/test"
	"github.com/prometheus/client_golang/prometheus"
	"github.com/stretchr/testify/assert"
	"github.com/stretchr/testify/require"

	"github.com/grafana/beyla/v2/pkg/export/attributes"
	attr "github.com/grafana/beyla/v2/pkg/export/attributes/names"
	"github.com/grafana/beyla/v2/pkg/export/instrumentations"
	"github.com/grafana/beyla/v2/pkg/export/otel"
	"github.com/grafana/beyla/v2/pkg/internal/connector"
	"github.com/grafana/beyla/v2/pkg/internal/exec"
	"github.com/grafana/beyla/v2/pkg/internal/pipe/global"
	"github.com/grafana/beyla/v2/pkg/internal/request"
	"github.com/grafana/beyla/v2/pkg/internal/svc"
	"github.com/grafana/beyla/v2/pkg/pipe/msg"
	"github.com/grafana/beyla/v2/pkg/pipe/swarm"
)

const timeout = 3 * time.Second

func TestAppMetricsExpiration(t *testing.T) {
	now := syncedClock{now: time.Now()}
	timeNow = now.Now

	ctx := t.Context()
	openPort, err := test.FreeTCPPort()
	require.NoError(t, err)
	promURL := fmt.Sprintf("http://127.0.0.1:%d/metrics", openPort)

	var g attributes.AttrGroups
	g.Add(attributes.GroupKubernetes)

	// GIVEN a Prometheus Metrics Exporter with a metrics expire time of 3 minutes
	promInput := msg.NewQueue[[]request.Span](msg.ChannelBufferLen(10))
	processEvents := msg.NewQueue[exec.ProcessEvent](msg.ChannelBufferLen(20))
	exporter, err := PrometheusEndpoint(
		&global.ContextInfo{
			Prometheus:            &connector.PrometheusManager{},
			HostID:                "my-host",
			MetricAttributeGroups: g,
		},
		&PrometheusConfig{
			Port:                        openPort,
			Path:                        "/metrics",
			TTL:                         3 * time.Minute,
			SpanMetricsServiceCacheSize: 10,
			Features:                    []string{otel.FeatureApplication},
			Instrumentations:            []string{instrumentations.InstrumentationALL},
		},
<<<<<<< HEAD
		false,
		&attributes.SelectorConfig{
			SelectionCfg: attributes.Selection{
				attributes.HTTPServerDuration.Section: attributes.InclusionLists{
					Include: []string{"url_path", "k8s.app.version"},
				},
			},
			ExtraGroupAttributesCfg: map[string][]attr.Name{
				"k8s_app_meta": {"k8s.app.version"},
=======
		attributes.Selection{
			attributes.HTTPServerDuration.Section: attributes.InclusionLists{
				Include: []string{"url_path"},
>>>>>>> f5e651bf
			},
		},
		promInput,
		processEvents,
	)(ctx)
	require.NoError(t, err)

	go exporter(ctx)

	app := exec.FileInfo{
		Service: svc.Attrs{
			UID: svc.UID{Name: "test-app", Namespace: "default", Instance: "test-app-1"},
		},
		Pid: 1,
	}

	// Send a process event so we make target_info
	processEvents.Send(exec.ProcessEvent{Type: exec.ProcessEventCreated, File: &app})

	// WHEN it receives metrics
	promInput.Send([]request.Span{
		{Type: request.EventTypeHTTP,
			Path: "/foo",
			End:  123 * time.Second.Nanoseconds(),
			Service: svc.Attrs{
				Metadata: map[attr.Name]string{
					"k8s.app.version": "v0.0.1",
				},
			},
		},
		{Type: request.EventTypeHTTP, Path: "/baz", End: 456 * time.Second.Nanoseconds()},
	})

	containsTargetInfo := regexp.MustCompile(`\ntarget_info\{.*host_id="my-host"`)

	// THEN the metrics are exported
	test.Eventually(t, timeout, func(t require.TestingT) {
		exported := getMetrics(t, promURL)
		assert.Contains(t, exported, `http_server_request_duration_seconds_sum{k8s_app_version="v0.0.1",url_path="/foo"} 123`)
		assert.Contains(t, exported, `http_server_request_duration_seconds_sum{k8s_app_version="",url_path="/baz"} 456`)
		assert.Regexp(t, containsTargetInfo, exported)
	})

	// AND WHEN it keeps receiving a subset of the initial metrics during the timeout
	now.Advance(2 * time.Minute)
	// WHEN it receives metrics
	promInput.Send([]request.Span{
		{
			Type: request.EventTypeHTTP,
			Path: "/foo",
			End:  123 * time.Second.Nanoseconds(),
			Service: svc.Attrs{
				Metadata: map[attr.Name]string{
					"k8s.app.version": "v0.0.1",
				},
			},
		},
	})
	now.Advance(2 * time.Minute)

	// THEN THE metrics that have been received during the timeout period are still visible
	var exported string
	test.Eventually(t, timeout, func(t require.TestingT) {
		exported = getMetrics(t, promURL)
		assert.Contains(t, exported, `http_server_request_duration_seconds_sum{k8s_app_version="v0.0.1",url_path="/foo"} 246`)
	})
	// BUT not the metrics that haven't been received during that time
	assert.NotContains(t, exported, `http_server_request_duration_seconds_sum{k8s_app_version="",url_path="/baz"}`)
	assert.Regexp(t, containsTargetInfo, exported)
	now.Advance(2 * time.Minute)

	// AND WHEN the metrics labels that disappeared are received again
	promInput.Send([]request.Span{
		{Type: request.EventTypeHTTP, Path: "/baz", End: 456 * time.Second.Nanoseconds()},
	})
	now.Advance(2 * time.Minute)

	// THEN they are reported again, starting from zero in the case of counters
	test.Eventually(t, timeout, func(t require.TestingT) {
		exported = getMetrics(t, promURL)
		assert.Contains(t, exported, `http_server_request_duration_seconds_sum{k8s_app_version="",url_path="/baz"} 456`)
	})
	assert.NotContains(t, exported, `http_server_request_duration_seconds_sum{k8s_app_version="",url_path="/foo"}`)
	assert.Regexp(t, containsTargetInfo, exported)
}

type InstrTest struct {
	name       string
	instr      []string
	expected   []string
	unexpected []string
}

func TestAppMetrics_ByInstrumentation(t *testing.T) {
	tests := []InstrTest{
		{
			name:  "all instrumentations",
			instr: []string{instrumentations.InstrumentationALL},
			expected: []string{
				"http_server_request_duration_seconds",
				"http_client_request_duration_seconds",
				"rpc_server_duration_seconds",
				"rpc_client_duration_seconds",
				"db_client_operation_duration_seconds",
				"messaging_publish_duration_seconds",
				"messaging_process_duration_seconds",
			},
			unexpected: []string{},
		},
		{
			name:  "http only",
			instr: []string{instrumentations.InstrumentationHTTP},
			expected: []string{
				"http_server_request_duration_seconds",
				"http_client_request_duration_seconds",
			},
			unexpected: []string{
				"rpc_server_duration_seconds",
				"rpc_client_duration_seconds",
				"db_client_operation_duration_seconds",
				"messaging_publish_duration_seconds",
				"messaging_process_duration_seconds",
			},
		},
		{
			name:  "grpc only",
			instr: []string{instrumentations.InstrumentationGRPC},
			expected: []string{
				"rpc_server_duration_seconds",
				"rpc_client_duration_seconds",
			},
			unexpected: []string{
				"http_server_request_duration_seconds",
				"http_client_request_duration_seconds",
				"db_client_operation_duration_seconds",
				"messaging_publish_duration_seconds",
				"messaging_process_duration_seconds",
			},
		},
		{
			name:  "redis only",
			instr: []string{instrumentations.InstrumentationRedis},
			expected: []string{
				"db_client_operation_duration_seconds",
				"db_client_operation_duration_seconds",
			},
			unexpected: []string{
				"http_server_request_duration_seconds",
				"http_client_request_duration_seconds",
				"rpc_server_duration_seconds",
				"rpc_client_duration_seconds",
				"messaging_publish_duration_seconds",
				"messaging_process_duration_seconds",
			},
		},
		{
			name:  "sql only",
			instr: []string{instrumentations.InstrumentationSQL},
			expected: []string{
				"db_client_operation_duration_seconds",
			},
			unexpected: []string{
				"http_server_request_duration_seconds",
				"http_client_request_duration_seconds",
				"rpc_server_duration_seconds",
				"rpc_client_duration_seconds",
				"messaging_publish_duration_seconds",
				"messaging_process_duration_seconds",
			},
		},
		{
			name:  "kafka only",
			instr: []string{instrumentations.InstrumentationKafka},
			expected: []string{
				"messaging_publish_duration_seconds",
				"messaging_process_duration_seconds",
			},
			unexpected: []string{
				"http_server_request_duration_seconds",
				"http_client_request_duration_seconds",
				"rpc_server_duration_seconds",
				"rpc_client_duration_seconds",
				"db_client_operation_duration_seconds",
			},
		},
		{
			name:     "none",
			instr:    nil,
			expected: []string{},
			unexpected: []string{
				"http_server_request_duration_seconds",
				"http_client_request_duration_seconds",
				"rpc_server_duration_seconds",
				"rpc_client_duration_seconds",
				"db_client_operation_duration_seconds",
				"messaging_publish_duration_seconds",
				"messaging_process_duration_seconds",
			},
		},
		{
			name:  "sql and redis",
			instr: []string{instrumentations.InstrumentationSQL, instrumentations.InstrumentationRedis},
			expected: []string{
				"db_client_operation_duration_seconds",
			},
			unexpected: []string{
				"http_server_request_duration_seconds",
				"http_client_request_duration_seconds",
				"rpc_server_duration_seconds",
				"rpc_client_duration_seconds",
				"messaging_publish_duration_seconds",
				"messaging_process_duration_seconds",
			},
		},
		{
			name:  "kafka and grpc",
			instr: []string{instrumentations.InstrumentationGRPC, instrumentations.InstrumentationKafka},
			expected: []string{
				"rpc_server_duration_seconds",
				"rpc_client_duration_seconds",
				"messaging_publish_duration_seconds",
				"messaging_process_duration_seconds",
			},
			unexpected: []string{
				"http_server_request_duration_seconds",
				"http_client_request_duration_seconds",
				"db_client_operation_duration_seconds",
			},
		},
	}

	for _, tt := range tests {
		t.Run(tt.name, func(t *testing.T) {
			now := syncedClock{now: time.Now()}
			timeNow = now.Now

			ctx := t.Context()
			openPort, err := test.FreeTCPPort()
			require.NoError(t, err)
			promURL := fmt.Sprintf("http://127.0.0.1:%d/metrics", openPort)

			promInput := msg.NewQueue[[]request.Span](msg.ChannelBufferLen(10))
			exporter := makePromExporter(ctx, t, tt.instr, openPort, promInput)
			go exporter(ctx)

			promInput.Send([]request.Span{
				{Service: svc.Attrs{UID: svc.UID{Instance: "foo"}}, Type: request.EventTypeHTTP, Path: "/foo", RequestStart: 100, End: 200},
				{Service: svc.Attrs{UID: svc.UID{Instance: "foo"}}, Type: request.EventTypeHTTPClient, Path: "/bar", RequestStart: 150, End: 175},
				{Service: svc.Attrs{UID: svc.UID{Instance: "foo"}}, Type: request.EventTypeGRPC, Path: "/foo", RequestStart: 100, End: 200},
				{Service: svc.Attrs{UID: svc.UID{Instance: "foo"}}, Type: request.EventTypeGRPCClient, Path: "/bar", RequestStart: 150, End: 175},
				{Service: svc.Attrs{UID: svc.UID{Instance: "foo"}}, Type: request.EventTypeSQLClient, Path: "SELECT", RequestStart: 150, End: 175},
				{Service: svc.Attrs{UID: svc.UID{Instance: "foo"}}, Type: request.EventTypeRedisClient, Method: "SET", RequestStart: 150, End: 175},
				{Service: svc.Attrs{UID: svc.UID{Instance: "foo"}}, Type: request.EventTypeRedisServer, Method: "GET", RequestStart: 150, End: 175},
				{Service: svc.Attrs{UID: svc.UID{Instance: "foo"}}, Type: request.EventTypeKafkaClient, Method: "publish", RequestStart: 150, End: 175},
				{Service: svc.Attrs{UID: svc.UID{Instance: "foo"}}, Type: request.EventTypeKafkaServer, Method: "process", RequestStart: 150, End: 175},
			})

			var exported string
			test.Eventually(t, timeout, func(t require.TestingT) {
				exported = getMetrics(t, promURL)
				for i := 0; i < len(tt.expected); i++ {
					assert.Contains(t, exported, tt.expected[i])
				}
				for i := 0; i < len(tt.unexpected); i++ {
					assert.NotContains(t, exported, tt.unexpected[i])
				}
			})

		})
	}
}

func TestSpanMetricsDiscarded(t *testing.T) {
	mc := PrometheusConfig{
		Features: []string{otel.FeatureApplication},
	}
	mr := metricsReporter{
		cfg: &mc,
	}

	svcNoExport := svc.Attrs{}

	svcExportMetrics := svc.Attrs{}
	svcExportMetrics.SetExportsOTelMetrics()

	svcExportTraces := svc.Attrs{}
	svcExportTraces.SetExportsOTelTraces()

	ignoredSpan := request.Span{Service: svcExportTraces, Type: request.EventTypeHTTPClient, Method: "GET", Route: "/v1/traces", RequestStart: 100, End: 200}
	ignoredSpan.SetIgnoreMetrics()

	tests := []struct {
		name      string
		span      request.Span
		discarded bool
		filtered  bool
	}{
		{
			name:      "Foo span is not filtered",
			span:      request.Span{Service: svcNoExport, Type: request.EventTypeHTTPClient, Method: "GET", Route: "/foo", RequestStart: 100, End: 200},
			discarded: false,
			filtered:  false,
		},
		{
			name:      "/v1/metrics span is filtered",
			span:      request.Span{Service: svcExportMetrics, Type: request.EventTypeHTTPClient, Method: "GET", Route: "/v1/metrics", RequestStart: 100, End: 200},
			discarded: true,
			filtered:  false,
		},
		{
			name:      "/v1/traces span is filtered because we ignore this span",
			span:      ignoredSpan,
			discarded: false,
			filtered:  true,
		},
		{
			name:      "/v1/traces span is not filtered",
			span:      request.Span{Service: svcExportTraces, Type: request.EventTypeHTTPClient, Method: "GET", Route: "/v1/traces", RequestStart: 100, End: 200},
			discarded: false,
			filtered:  false,
		},
	}

	for _, tt := range tests {
		t.Run(tt.name, func(t *testing.T) {
			assert.Equal(t, tt.discarded, !mr.otelSpanObserved(&tt.span), tt.name)
			assert.Equal(t, tt.filtered, mr.otelSpanFiltered(&tt.span), tt.name)
		})
	}
}

func TestTerminatesOnBadPromPort(t *testing.T) {
	now := syncedClock{now: time.Now()}
	timeNow = now.Now

	ctx := t.Context()
	openPort, err := test.FreeTCPPort()
	require.NoError(t, err)

	// Grab the port we just allocated for something else
	handler := http.HandlerFunc(func(w http.ResponseWriter, r *http.Request) {
		fmt.Fprintf(w, "Hello, %v, http: %v\n", r.URL.Path, r.TLS == nil)
	})
	server := http.Server{Addr: fmt.Sprintf(":%d", openPort), Handler: handler}
	serverUp := make(chan bool, 1)

	go func() {
		go func() {
			time.Sleep(5 * time.Second)
			serverUp <- true
		}()
		err := server.ListenAndServe()
		fmt.Printf("Terminating server %v\n", err)
	}()

	sigChan := make(chan os.Signal, 1)
	signal.Notify(sigChan, syscall.SIGINT)

	pm := connector.PrometheusManager{}

	c := prometheus.NewGaugeVec(prometheus.GaugeOpts{
		Name: TracesTargetInfo,
		Help: "target service information in trace span metric format",
	}, []string{"a"}).MetricVec

	pm.Register(openPort, "/metrics", c)
	go pm.StartHTTP(ctx)

	var ok bool
	select {
	case sig := <-sigChan:
		assert.Equal(t, sig, syscall.SIGINT)
		ok = true
	case <-time.After(5 * time.Second):
		ok = false
	}

	assert.True(t, ok)
}

func TestProcessPIDEvents(t *testing.T) {
	mc := PrometheusConfig{
		Features: []string{otel.FeatureApplication},
	}
	mr := metricsReporter{
		cfg:         &mc,
		serviceMap:  map[svc.UID]svc.Attrs{},
		pidsTracker: otel.NewPidServiceTracker(),
	}

	svcA := svc.Attrs{
		UID: svc.UID{Name: "A", Instance: "A"},
	}
	svcB := svc.Attrs{
		UID: svc.UID{Name: "B", Instance: "B"},
	}

	mr.setupPIDToServiceRelationship(1, svcA.UID)
	mr.setupPIDToServiceRelationship(2, svcA.UID)
	mr.setupPIDToServiceRelationship(3, svcB.UID)
	mr.setupPIDToServiceRelationship(4, svcB.UID)

	deleted, uid := mr.disassociatePIDFromService(1)
	assert.Equal(t, false, deleted)
	assert.Equal(t, svc.UID{}, uid)

	deleted, uid = mr.disassociatePIDFromService(1)
	assert.Equal(t, false, deleted)
	assert.Equal(t, svc.UID{}, uid)

	deleted, uid = mr.disassociatePIDFromService(2)
	assert.Equal(t, true, deleted)
	assert.Equal(t, svcA.UID, uid)

	deleted, uid = mr.disassociatePIDFromService(3)
	assert.Equal(t, false, deleted)
	assert.Equal(t, svc.UID{}, uid)

	deleted, uid = mr.disassociatePIDFromService(4)
	assert.Equal(t, true, deleted)
	assert.Equal(t, svcB.UID, uid)
}

var mmux = sync.Mutex{}

func getMetrics(t require.TestingT, promURL string) string {
	mmux.Lock()
	defer mmux.Unlock()
	resp, err := http.Get(promURL)
	require.NoError(t, err)
	require.Equal(t, http.StatusOK, resp.StatusCode)
	body, err := io.ReadAll(resp.Body)
	require.NoError(t, err)
	return string(body)
}

type syncedClock struct {
	mt  sync.Mutex
	now time.Time
}

func (c *syncedClock) Now() time.Time {
	c.mt.Lock()
	defer c.mt.Unlock()
	return c.now
}

func (c *syncedClock) Advance(t time.Duration) {
	c.mt.Lock()
	defer c.mt.Unlock()
	c.now = c.now.Add(t)
}

func makePromExporter(
	ctx context.Context, t *testing.T, instrumentations []string, openPort int,
	input *msg.Queue[[]request.Span],
) swarm.RunFunc {
	processEvents := msg.NewQueue[exec.ProcessEvent](msg.ChannelBufferLen(20))
	exporter, err := PrometheusEndpoint(
		&global.ContextInfo{Prometheus: &connector.PrometheusManager{}},
		&PrometheusConfig{
			Port:                        openPort,
			Path:                        "/metrics",
			TTL:                         300 * time.Minute,
			SpanMetricsServiceCacheSize: 10,
			Features:                    []string{otel.FeatureApplication},
			Instrumentations:            instrumentations,
		},
<<<<<<< HEAD
		false,
		&attributes.SelectorConfig{
			SelectionCfg: attributes.Selection{
				attributes.HTTPServerDuration.Section: attributes.InclusionLists{
					Include: []string{"url_path"},
				},
=======
		attributes.Selection{
			attributes.HTTPServerDuration.Section: attributes.InclusionLists{
				Include: []string{"url_path"},
>>>>>>> f5e651bf
			},
		},
		input,
		processEvents,
	)(ctx)
	require.NoError(t, err)

	return exporter
}<|MERGE_RESOLUTION|>--- conflicted
+++ resolved
@@ -62,8 +62,6 @@
 			Features:                    []string{otel.FeatureApplication},
 			Instrumentations:            []string{instrumentations.InstrumentationALL},
 		},
-<<<<<<< HEAD
-		false,
 		&attributes.SelectorConfig{
 			SelectionCfg: attributes.Selection{
 				attributes.HTTPServerDuration.Section: attributes.InclusionLists{
@@ -72,11 +70,6 @@
 			},
 			ExtraGroupAttributesCfg: map[string][]attr.Name{
 				"k8s_app_meta": {"k8s.app.version"},
-=======
-		attributes.Selection{
-			attributes.HTTPServerDuration.Section: attributes.InclusionLists{
-				Include: []string{"url_path"},
->>>>>>> f5e651bf
 			},
 		},
 		promInput,
@@ -545,18 +538,11 @@
 			Features:                    []string{otel.FeatureApplication},
 			Instrumentations:            instrumentations,
 		},
-<<<<<<< HEAD
-		false,
 		&attributes.SelectorConfig{
 			SelectionCfg: attributes.Selection{
 				attributes.HTTPServerDuration.Section: attributes.InclusionLists{
 					Include: []string{"url_path"},
 				},
-=======
-		attributes.Selection{
-			attributes.HTTPServerDuration.Section: attributes.InclusionLists{
-				Include: []string{"url_path"},
->>>>>>> f5e651bf
 			},
 		},
 		input,
