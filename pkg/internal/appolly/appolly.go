--- conflicted
+++ resolved
@@ -218,20 +218,11 @@
 	return err
 }
 
-<<<<<<< HEAD
-func (i *Instrumenter) processEventsPipeline(ctx context.Context, graph *swarm.Runner) error {
-=======
 func (i *Instrumenter) processEventsPipeline(ctx context.Context, graph *swarm.Runner) {
->>>>>>> 16a15f89
 	graph.Start(ctx)
 	// run until either the graph is finished or the context is cancelled
 	select {
 	case <-graph.Done():
 	case <-ctx.Done():
 	}
-<<<<<<< HEAD
-
-	return nil
-=======
->>>>>>> 16a15f89
 }