--- conflicted
+++ resolved
@@ -27,16 +27,10 @@
 // Instrumenter finds and instrument a service/process, and forwards the traces as
 // configured by the user
 type Instrumenter struct {
-<<<<<<< HEAD
-	ctx       context.Context
 	config    *beyla.Config
 	ctxInfo   *global.ContextInfo
 	tracersWg *sync.WaitGroup
 	bp        *pipe.Instrumenter
-=======
-	config  *beyla.Config
-	ctxInfo *global.ContextInfo
->>>>>>> a8dac3a2
 
 	// tracesInput is used to communicate the found traces between the ProcessFinder and
 	// the ProcessTracer.
@@ -67,53 +61,20 @@
 // selection criteria.
 // Returns a channel that is closed when the Instrumenter completed all its tasks.
 // This is: when the context is cancelled, it has unloaded all the eBPF probes.
-<<<<<<< HEAD
-func (i *Instrumenter) FindAndInstrument() error {
-	finder := discover.NewProcessFinder(i.ctx, i.config, i.ctxInfo, i.tracesInput)
-	foundProcesses, deletedProcesses, err := finder.Start()
-=======
-func (i *Instrumenter) FindAndInstrument(ctx context.Context) (<-chan struct{}, error) {
+func (i *Instrumenter) FindAndInstrument(ctx context.Context) error {
 	finder := discover.NewProcessFinder(i.config, i.ctxInfo, i.tracesInput)
 	processEvents, err := finder.Start(ctx)
->>>>>>> a8dac3a2
 	if err != nil {
 		return fmt.Errorf("couldn't start Process Finder: %w", err)
 	}
-<<<<<<< HEAD
 
-=======
-	done := make(chan struct{})
->>>>>>> a8dac3a2
 	// In background, listen indefinitely for each new process and run its
 	// associated ebpf.ProcessTracer once it is found.
 	go func() {
 		log := log()
 		for {
 			select {
-<<<<<<< HEAD
-			case <-i.ctx.Done():
-				return
-			case pt := <-foundProcesses:
-				log.Debug("running tracer for new process",
-					"inode", pt.FileInfo.Ino, "pid", pt.FileInfo.Pid, "exec", pt.FileInfo.CmdExePath)
-				if pt.Tracer != nil {
-					i.tracersWg.Add(1)
-					go func() {
-						defer i.tracersWg.Done()
-						pt.Tracer.Run(i.ctx, i.tracesInput)
-					}()
-				}
-			case dp := <-deletedProcesses:
-				log.Debug("stopping ProcessTracer because there are no more instances of such process",
-					"inode", dp.FileInfo.Ino, "pid", dp.FileInfo.Pid, "exec", dp.FileInfo.CmdExePath)
-				if dp.Tracer != nil {
-					dp.Tracer.UnlinkExecutable(dp.FileInfo)
-=======
 			case <-ctx.Done():
-				log.Debug("stopped searching for new processes to instrument. Waiting for the eBPF tracers to be unloaded")
-				wg.Wait()
-				close(done)
-				log.Debug("tracers unloaded, exiting FindAndInstrument")
 				return
 			case ev := <-processEvents:
 				switch ev.Type {
@@ -122,9 +83,9 @@
 					log.Debug("running tracer for new process",
 						"inode", pt.FileInfo.Ino, "pid", pt.FileInfo.Pid, "exec", pt.FileInfo.CmdExePath)
 					if pt.Tracer != nil {
-						wg.Add(1)
+						i.tracersWg.Add(1)
 						go func() {
-							defer wg.Done()
+							defer i.tracersWg.Done()
 							pt.Tracer.Run(ctx, i.tracesInput)
 						}()
 					}
@@ -137,7 +98,6 @@
 					}
 				default:
 					log.Error("BUG ALERT! unknown event type", "type", ev.Type)
->>>>>>> a8dac3a2
 				}
 			}
 		}
@@ -149,34 +109,24 @@
 
 // ReadAndForward keeps listening for traces in the BPF map, then reads,
 // processes and forwards them
-<<<<<<< HEAD
-func (i *Instrumenter) ReadAndForward() {
+func (i *Instrumenter) ReadAndForward(ctx context.Context) error {
 	log := log()
 	log.Debug("creating instrumentation pipeline")
 
 	log.Info("Starting main node")
 
-	i.bp.Run(i.ctx)
+	i.bp.Run(ctx)
 
-	<-i.ctx.Done()
-=======
-func (i *Instrumenter) ReadAndForward(ctx context.Context) error {
-	log := log()
-	log.Debug("creating instrumentation pipeline")
-
-	bp, err := pipe.Build(ctx, i.config, i.ctxInfo, i.tracesInput)
-	if err != nil {
-		return fmt.Errorf("can't instantiate instrumentation pipeline: %w", err)
-	}
-
-	log.Info("Starting main node")
-
-	bp.Run(ctx)
->>>>>>> a8dac3a2
+	<-ctx.Done()
 
 	log.Info("exiting auto-instrumenter")
 
-	i.stop()
+	err := i.stop()
+	if err != nil {
+		return fmt.Errorf("failed to stop auto-instrumenter: %w", err)
+	}
+
+	return nil
 }
 
 func (i *Instrumenter) stop() error {
