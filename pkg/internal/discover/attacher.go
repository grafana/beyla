package discover

import (
	"context"
	"log/slog"
	"os"

	"github.com/cilium/ebpf/link"
	"github.com/mariomac/pipes/pipe"

	"github.com/grafana/beyla/pkg/beyla"
	"github.com/grafana/beyla/pkg/internal/ebpf"
	"github.com/grafana/beyla/pkg/internal/helpers/maps"
	"github.com/grafana/beyla/pkg/internal/imetrics"
	"github.com/grafana/beyla/pkg/internal/request"
	"github.com/grafana/beyla/pkg/internal/svc"
)

// TraceAttacher creates the available trace.Tracer implementations (Go HTTP tracer, GRPC tracer, Generic tracer...)
// for each received Instrumentable process and forwards an ebpf.ProcessTracer instance ready to run and start
// instrumenting the executable
type TraceAttacher struct {
	log               *slog.Logger
	Cfg               *beyla.Config
	Ctx               context.Context
	DiscoveredTracers chan *ebpf.Instrumentable
	DeleteTracers     chan *ebpf.Instrumentable
	Metrics           imetrics.Reporter
	beylaPID          int

	// processInstances keeps track of the instances of each process. This will help making sure
	// that we don't remove the BPF resources of an executable until all their instances are removed
	// are stopped
	processInstances maps.MultiCounter[uint64]

	// keeps a copy of all the tracers for a given executable path
	existingTracers     map[uint64]*ebpf.ProcessTracer
	reusableTracer      *ebpf.ProcessTracer
	reusableGoTracer    *ebpf.ProcessTracer
	commonTracersLoaded bool

	// Usually, only ebpf.Tracer implementations will send spans data to the read decorator.
	// But on each new process, we will send a "process alive" span type to the read decorator, whose
	// unique purpose is to notify other parts of the system that this process is active, even
	// if no spans are detected. This would allow, for example, to start instrumenting this process
	// from the Process metrics pipeline even before it starts to do/receive requests.
	SpanSignalsShortcut chan<- []request.Span
}

func TraceAttacherProvider(ta *TraceAttacher) pipe.FinalProvider[[]Event[ebpf.Instrumentable]] {
	return ta.attacherLoop
}

func (ta *TraceAttacher) attacherLoop() (pipe.FinalFunc[[]Event[ebpf.Instrumentable]], error) {
	ta.log = slog.With("component", "discover.TraceAttacher")
	ta.existingTracers = map[uint64]*ebpf.ProcessTracer{}
	ta.processInstances = maps.MultiCounter[uint64]{}
	ta.beylaPID = os.Getpid()

	if err := ta.init(); err != nil {
		ta.log.Error("cant start process tracer. Stopping it", "error", err)
		return nil, err
	}

	return func(in <-chan []Event[ebpf.Instrumentable]) {
	mainLoop:
		for instrumentables := range in {
			for _, instr := range instrumentables {
				ta.log.Debug("Instrumentable", "created", instr.Type, "type", instr.Obj.Type,
					"exec", instr.Obj.FileInfo.CmdExePath, "pid", instr.Obj.FileInfo.Pid)
				switch instr.Type {
				case EventCreated:
					ta.processInstances.Inc(instr.Obj.FileInfo.Ino)
					if ok := ta.getTracer(&instr.Obj); ok {
						ta.DiscoveredTracers <- &instr.Obj
						if ta.Cfg.Discovery.SystemWide {
							ta.log.Info("system wide instrumentation. Creating a single instrumenter")
							break mainLoop
						}
					}
				case EventDeleted:
					ta.notifyProcessDeletion(&instr.Obj)
				}
			}
		}
		// waiting until context is done, in the case of SystemWide instrumentation
		<-ta.Ctx.Done()
		ta.log.Debug("terminating process attacher")
		ta.close()
	}, nil
}

func (ta *TraceAttacher) skipSelfInstrumentation(ie *ebpf.Instrumentable) bool {
	return ie.FileInfo.Pid == int32(ta.beylaPID) && !ta.Cfg.Discovery.AllowSelfInstrumentation
}

//nolint:cyclop
func (ta *TraceAttacher) getTracer(ie *ebpf.Instrumentable) bool {
	if tracer, ok := ta.existingTracers[ie.FileInfo.Ino]; ok {
		ta.log.Debug("new process for already instrumented executable",
			"pid", ie.FileInfo.Pid,
			"child", ie.ChildPids,
			"exec", ie.FileInfo.CmdExePath)
		ie.FileInfo.Service.SDKLanguage = ie.Type
		// allowing the tracer to forward traces from the new PID and its children processes
		ta.monitorPIDs(tracer, ie)
		ta.Metrics.InstrumentProcess(ie.FileInfo.ExecutableName())
		if tracer.Type == ebpf.Generic {
			// We need to do this because generic tracers have shared libraries. For example,
			// a python executable can run an SSL and non-SSL application, so it's not enough
			// to look at the executable, we must ensure this process doesn't have different
			// libraries attached
			ok = ta.updateTracerProbes(tracer, ie)
		} else {
			ta.monitorPIDs(ta.reusableGoTracer, ie)
		}
		ta.log.Debug(".done", "success", ok)
		return ok
	}

	if ta.skipSelfInstrumentation(ie) {
		ta.log.Info("skipping self-instrumentation of Beyla process", "cmd", ie.FileInfo.CmdExePath, "pid", ie.FileInfo.Pid)
		return false
	}

	ta.log.Info("instrumenting process",
		"cmd", ie.FileInfo.CmdExePath, "pid", ie.FileInfo.Pid, "ino", ie.FileInfo.Ino, "type", ie.Type)
	ta.Metrics.InstrumentProcess(ie.FileInfo.ExecutableName())

	// builds a tracer for that executable
	var programs []ebpf.Tracer
	tracerType := ebpf.Generic
	switch ie.Type {
	case svc.InstrumentableGolang:
		// gets all the possible supported tracers for a go program, and filters out
		// those whose symbols are not present in the ELF functions list
		if ta.Cfg.Discovery.SkipGoSpecificTracers || ta.Cfg.Discovery.SystemWide || ie.InstrumentationError != nil || ie.Offsets == nil {
			if ie.InstrumentationError != nil {
				ta.log.Warn("Unsupported Go program detected, using generic instrumentation", "error", ie.InstrumentationError)
			} else if ie.Offsets == nil {
				ta.log.Warn("Go program with null offsets detected, using generic instrumentation")
			}
			if ta.reusableTracer != nil {
<<<<<<< HEAD
				programs = newNonGoTracersGroupUProbes(ta.Cfg, ta.Metrics, ie.FileInfo)
			} else {
				programs = newNonGoTracersGroup(ta.Cfg, ta.Metrics, ie.FileInfo)
=======
				// We need to do more than monitor PIDs. It's possible that this new
				// instance of the executable has different DLLs loaded, e.g. libssl.so.
				return ta.reuseTracer(ta.reusableTracer, ie)
			} else {
				programs = ta.withCommonTracersGroup(newGenericTracersGroup(ta.Cfg, ta.Metrics))
>>>>>>> 939fb6c4
			}
		} else {
			if ta.reusableGoTracer != nil {
				return ta.reuseTracer(ta.reusableGoTracer, ie)
			}
			tracerType = ebpf.Go
			programs = ta.withCommonTracersGroup(newGoTracersGroup(ta.Cfg, ta.Metrics))
		}
	case svc.InstrumentableNodejs, svc.InstrumentableJava, svc.InstrumentableRuby, svc.InstrumentablePython, svc.InstrumentableDotnet, svc.InstrumentableGeneric, svc.InstrumentableRust, svc.InstrumentablePHP:
		if ta.reusableTracer != nil {
<<<<<<< HEAD
			programs = newNonGoTracersGroupUProbes(ta.Cfg, ta.Metrics, ie.FileInfo)
		} else {
			programs = newNonGoTracersGroup(ta.Cfg, ta.Metrics, ie.FileInfo)
=======
			return ta.reuseTracer(ta.reusableTracer, ie)
>>>>>>> 939fb6c4
		}
		programs = ta.withCommonTracersGroup(newGenericTracersGroup(ta.Cfg, ta.Metrics))
	default:
		ta.log.Warn("unexpected instrumentable type. This is basically a bug", "type", ie.Type)
	}
	if len(programs) == 0 {
		ta.log.Warn("no instrumentable functions found. Ignoring", "pid", ie.FileInfo.Pid, "cmd", ie.FileInfo.CmdExePath)
		return false
	}

	ie.FileInfo.Service.SDKLanguage = ie.Type

	// Instead of the executable file in the disk, we pass the /proc/<pid>/exec
	// to allow loading it from different container/pods in containerized environments
	exe, ok := ta.loadExecutable(ie)
	if !ok {
		return false
	}

	tracer := ebpf.NewProcessTracer(ta.Cfg, tracerType, programs)

	if err := tracer.Init(); err != nil {
		ta.log.Error("couldn't trace process. Stopping process tracer", "error", err)
		return false
	}

	ie.Tracer = tracer

	if err := tracer.NewExecutable(exe, ie); err != nil {
		return false
	}

	ta.log.Debug("new executable for discovered process",
		"pid", ie.FileInfo.Pid,
		"child", ie.ChildPids,
		"exec", ie.FileInfo.CmdExePath,
		"type", ie.Type)
	// allowing the tracer to forward traces from the discovered PID and its children processes
	ta.monitorPIDs(tracer, ie)
	ta.existingTracers[ie.FileInfo.Ino] = tracer
	if tracer.Type == ebpf.Generic {
		if ta.reusableTracer != nil {
			ta.monitorPIDs(ta.reusableTracer, ie)
		} else {
			ta.reusableTracer = tracer
		}
	} else {
		ta.reusableGoTracer = tracer
	}
	ta.log.Debug(".done")
	return true
}

func (ta *TraceAttacher) withCommonTracersGroup(tracers []ebpf.Tracer) []ebpf.Tracer {
	if ta.commonTracersLoaded {
		return tracers
	}

	ta.commonTracersLoaded = true
	tracers = append(tracers, newCommonTracersGroup(ta.Cfg)...)

	return tracers
}

func (ta *TraceAttacher) loadExecutable(ie *ebpf.Instrumentable) (*link.Executable, bool) {
	// Instead of the executable file in the disk, we pass the /proc/<pid>/exec
	// to allow loading it from different container/pods in containerized environments
	exe, err := link.OpenExecutable(ie.FileInfo.ProExeLinkPath)
	if err != nil {
		ta.log.Warn("can't open executable. Ignoring",
			"error", err, "pid", ie.FileInfo.Pid, "cmd", ie.FileInfo.CmdExePath)
		return nil, false
	}

	return exe, true
}

func (ta *TraceAttacher) reuseTracer(tracer *ebpf.ProcessTracer, ie *ebpf.Instrumentable) bool {
	exe, ok := ta.loadExecutable(ie)
	if !ok {
		return false
	}

	if err := tracer.NewExecutable(exe, ie); err != nil {
		ta.log.Debug("Failed to attach uprobes for new executable", "pid", ie.FileInfo.Pid, "error", err)
	}

	ta.log.Debug("reusing Generic tracer for",
		"pid", ie.FileInfo.Pid,
		"child", ie.ChildPids,
		"exec", ie.FileInfo.CmdExePath,
		"language", ie.Type)

	ta.monitorPIDs(tracer, ie)
	ta.existingTracers[ie.FileInfo.Ino] = tracer

	return true
}

func (ta *TraceAttacher) updateTracerProbes(tracer *ebpf.ProcessTracer, ie *ebpf.Instrumentable) bool {
	if err := tracer.NewExecutableInstance(ie); err != nil {
		ta.log.Debug("Failed to attach uprobes", "pid", ie.FileInfo.Pid, "error", err)
	}

	ta.log.Debug("reusing Generic tracer for",
		"pid", ie.FileInfo.Pid,
		"child", ie.ChildPids,
		"exec", ie.FileInfo.CmdExePath,
		"language", ie.Type)

	ta.monitorPIDs(tracer, ie)

	return true
}

func (ta *TraceAttacher) monitorPIDs(tracer *ebpf.ProcessTracer, ie *ebpf.Instrumentable) {
	// If the user does not override the service name via configuration
	// the service name is the name of the found executable
	// Unless the case of system-wide tracing, where the name of the
	// executable will be dynamically set for each traced http request call.
	if ie.FileInfo.Service.UID.Name == "" {
		ie.FileInfo.Service.UID.Name = ie.FileInfo.ExecutableName()
		// we mark the service ID as automatically named in case we want to look,
		// in later stages of the pipeline, for better automatic service name
		ie.FileInfo.Service.SetAutoName()
	}

	ie.FileInfo.Service.SDKLanguage = ie.Type

	// allowing the tracer to forward traces from the discovered PID and its children processes
	tracer.AllowPID(uint32(ie.FileInfo.Pid), ie.FileInfo.Ns, &ie.FileInfo.Service)
	for _, pid := range ie.ChildPids {
		tracer.AllowPID(pid, ie.FileInfo.Ns, &ie.FileInfo.Service)
	}
	if ta.SpanSignalsShortcut != nil {
		spans := make([]request.Span, 0, len(ie.ChildPids)+1)
		// the forwarded signal must include
		// - Service, which includes several metadata about the process
		// - PID namespace, to allow further kubernetes decoration
		spans = append(spans, request.Span{
			Type:    request.EventTypeProcessAlive,
			Service: ie.FileInfo.Service,
			Pid:     request.PidInfo{Namespace: ie.FileInfo.Ns},
		})
		for _, pid := range ie.ChildPids {
			service := ie.FileInfo.Service
			service.ProcPID = int32(pid)
			spans = append(spans, request.Span{
				Type:    request.EventTypeProcessAlive,
				Service: service,
				Pid:     request.PidInfo{Namespace: ie.FileInfo.Ns},
			})
		}
		ta.SpanSignalsShortcut <- spans
	}
}

func (ta *TraceAttacher) notifyProcessDeletion(ie *ebpf.Instrumentable) {
	if tracer, ok := ta.existingTracers[ie.FileInfo.Ino]; ok {
		ta.log.Debug("process ended for already instrumented executable",
			"pid", ie.FileInfo.Pid,
			"exec", ie.FileInfo.CmdExePath)
		// notifying the tracer to block any trace from that PID
		// to avoid that a new process reusing this PID could send traces
		// unless explicitly allowed
		ta.Metrics.UninstrumentProcess(ie.FileInfo.ExecutableName())
		tracer.BlockPID(uint32(ie.FileInfo.Pid), ie.FileInfo.Ns)

		// if there are no more trace instances for a program, we need to notify that
		// the tracer needs to be stopped and deleted.
		// We don't remove kernel-based traces as there is only one tracer per host
		if ta.processInstances.Dec(ie.FileInfo.Ino) == 0 {
			delete(ta.existingTracers, ie.FileInfo.Ino)
			ie.Tracer = tracer
			ta.DeleteTracers <- ie
		}
	}
}<|MERGE_RESOLUTION|>--- conflicted
+++ resolved
@@ -141,17 +141,11 @@
 				ta.log.Warn("Go program with null offsets detected, using generic instrumentation")
 			}
 			if ta.reusableTracer != nil {
-<<<<<<< HEAD
-				programs = newNonGoTracersGroupUProbes(ta.Cfg, ta.Metrics, ie.FileInfo)
-			} else {
-				programs = newNonGoTracersGroup(ta.Cfg, ta.Metrics, ie.FileInfo)
-=======
 				// We need to do more than monitor PIDs. It's possible that this new
 				// instance of the executable has different DLLs loaded, e.g. libssl.so.
 				return ta.reuseTracer(ta.reusableTracer, ie)
 			} else {
 				programs = ta.withCommonTracersGroup(newGenericTracersGroup(ta.Cfg, ta.Metrics))
->>>>>>> 939fb6c4
 			}
 		} else {
 			if ta.reusableGoTracer != nil {
@@ -162,13 +156,7 @@
 		}
 	case svc.InstrumentableNodejs, svc.InstrumentableJava, svc.InstrumentableRuby, svc.InstrumentablePython, svc.InstrumentableDotnet, svc.InstrumentableGeneric, svc.InstrumentableRust, svc.InstrumentablePHP:
 		if ta.reusableTracer != nil {
-<<<<<<< HEAD
-			programs = newNonGoTracersGroupUProbes(ta.Cfg, ta.Metrics, ie.FileInfo)
-		} else {
-			programs = newNonGoTracersGroup(ta.Cfg, ta.Metrics, ie.FileInfo)
-=======
 			return ta.reuseTracer(ta.reusableTracer, ie)
->>>>>>> 939fb6c4
 		}
 		programs = ta.withCommonTracersGroup(newGenericTracersGroup(ta.Cfg, ta.Metrics))
 	default:
