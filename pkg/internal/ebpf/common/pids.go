--- conflicted
+++ resolved
@@ -33,11 +33,7 @@
 }
 
 type ServiceFilter interface {
-<<<<<<< HEAD
-	AllowPID(uint32, uint32, svc.ID, PIDType, *gosym.Table)
-=======
-	AllowPID(uint32, uint32, *svc.ID, PIDType)
->>>>>>> e09e0dfc
+	AllowPID(uint32, uint32, *svc.ID, PIDType, *gosym.Table)
 	BlockPID(uint32, uint32)
 	ValidPID(uint32, uint32, PIDType) bool
 	Filter(inputSpans []request.Span) []request.Span
@@ -49,17 +45,11 @@
 // be forwarded. Its Filter method filters the request.Span instances whose
 // PIDs are not in the allowed list.
 type PIDsFilter struct {
-<<<<<<< HEAD
-	log     *slog.Logger
-	current map[uint32]map[uint32]PIDInfo
-	symTabs map[uint32]*gosym.Table
-	mux     *sync.RWMutex
-=======
 	log        *slog.Logger
 	current    map[uint32]map[uint32]PIDInfo
 	mux        *sync.RWMutex
 	detectOtel bool
->>>>>>> e09e0dfc
+	symTabs    map[uint32]*gosym.Table
 }
 
 var commonPIDsFilter *PIDsFilter
@@ -67,17 +57,11 @@
 
 func newPIDsFilter(c *services.DiscoveryConfig, log *slog.Logger) *PIDsFilter {
 	return &PIDsFilter{
-<<<<<<< HEAD
-		log:     log,
-		current: map[uint32]map[uint32]PIDInfo{},
-		mux:     &sync.RWMutex{},
-		symTabs: make(map[uint32]*gosym.Table),
-=======
 		log:        log,
 		current:    map[uint32]map[uint32]PIDInfo{},
 		mux:        &sync.RWMutex{},
 		detectOtel: c.ExcludeOTelInstrumentedServices,
->>>>>>> e09e0dfc
+		symTabs:    make(map[uint32]*gosym.Table),
 	}
 }
 
@@ -98,11 +82,7 @@
 	return commonPIDsFilter
 }
 
-<<<<<<< HEAD
-func (pf *PIDsFilter) AllowPID(pid, ns uint32, svc svc.ID, pidType PIDType, symTab *gosym.Table) {
-=======
-func (pf *PIDsFilter) AllowPID(pid, ns uint32, svc *svc.ID, pidType PIDType) {
->>>>>>> e09e0dfc
+func (pf *PIDsFilter) AllowPID(pid, ns uint32, svc *svc.ID, pidType PIDType, symTab *gosym.Table) {
 	pf.mux.Lock()
 	defer pf.mux.Unlock()
 	pf.addPID(pid, ns, svc, pidType, symTab)
@@ -183,17 +163,13 @@
 	return outputSpans
 }
 
-<<<<<<< HEAD
 func (pf *PIDsFilter) GetSymTab(pid uint32) *gosym.Table {
 	pf.mux.RLock()
 	defer pf.mux.RUnlock()
 	return pf.symTabs[pid]
 }
 
-func (pf *PIDsFilter) addPID(pid, nsid uint32, s svc.ID, t PIDType, symTab *gosym.Table) {
-=======
-func (pf *PIDsFilter) addPID(pid, nsid uint32, s *svc.ID, t PIDType) {
->>>>>>> e09e0dfc
+func (pf *PIDsFilter) addPID(pid, nsid uint32, s *svc.ID, t PIDType, symTab *gosym.Table) {
 	ns, nsExists := pf.current[nsid]
 	if !nsExists {
 		ns = make(map[uint32]PIDInfo)
@@ -236,11 +212,7 @@
 	detectOTel bool
 }
 
-<<<<<<< HEAD
-func (pf *IdentityPidsFilter) AllowPID(_ uint32, _ uint32, _ svc.ID, _ PIDType, _ *gosym.Table) {}
-=======
-func (pf *IdentityPidsFilter) AllowPID(_ uint32, _ uint32, _ *svc.ID, _ PIDType) {}
->>>>>>> e09e0dfc
+func (pf *IdentityPidsFilter) AllowPID(_ uint32, _ uint32, _ *svc.ID, _ PIDType, _ *gosym.Table) {}
 
 func (pf *IdentityPidsFilter) BlockPID(_ uint32, _ uint32) {}
 
@@ -264,15 +236,11 @@
 	return inputSpans
 }
 
-<<<<<<< HEAD
 func (pf *IdentityPidsFilter) GetSymTab(_ uint32) *gosym.Table {
 	return nil
 }
 
-func serviceInfo(pid uint32) svc.ID {
-=======
 func serviceInfo(pid uint32) *svc.ID {
->>>>>>> e09e0dfc
 	cached, ok := activePids.Get(pid)
 	if ok {
 		return cached
