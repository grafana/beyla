--- conflicted
+++ resolved
@@ -25,17 +25,10 @@
 	readNamespacePIDs = func(pid int32) ([]uint32, error) {
 		return []uint32{uint32(pid)}, nil
 	}
-<<<<<<< HEAD
-	pf := NewPIDsFilter(slog.With("env", "testing"))
-	pf.AllowPID(123, 33, svc.ID{}, PIDTypeGo, nil)
-	pf.AllowPID(456, 33, svc.ID{}, PIDTypeGo, nil)
-	pf.AllowPID(789, 33, svc.ID{}, PIDTypeGo, nil)
-=======
 	pf := newPIDsFilter(&services.DiscoveryConfig{}, slog.With("env", "testing"))
-	pf.AllowPID(123, 33, &svc.ID{}, PIDTypeGo)
-	pf.AllowPID(456, 33, &svc.ID{}, PIDTypeGo)
-	pf.AllowPID(789, 33, &svc.ID{}, PIDTypeGo)
->>>>>>> e09e0dfc
+	pf.AllowPID(123, 33, &svc.ID{}, PIDTypeGo, nil)
+	pf.AllowPID(456, 33, &svc.ID{}, PIDTypeGo, nil)
+	pf.AllowPID(789, 33, &svc.ID{}, PIDTypeGo, nil)
 
 	// with the same namespace, it filters by user PID, as it is the PID
 	// that is seen by Beyla's process discovery
@@ -50,17 +43,10 @@
 	readNamespacePIDs = func(pid int32) ([]uint32, error) {
 		return []uint32{uint32(pid)}, nil
 	}
-<<<<<<< HEAD
-	pf := NewPIDsFilter(slog.With("env", "testing"))
-	pf.AllowPID(123, 22, svc.ID{}, PIDTypeGo, nil)
-	pf.AllowPID(456, 22, svc.ID{}, PIDTypeGo, nil)
-	pf.AllowPID(666, 22, svc.ID{}, PIDTypeGo, nil)
-=======
 	pf := newPIDsFilter(&services.DiscoveryConfig{}, slog.With("env", "testing"))
-	pf.AllowPID(123, 22, &svc.ID{}, PIDTypeGo)
-	pf.AllowPID(456, 22, &svc.ID{}, PIDTypeGo)
-	pf.AllowPID(666, 22, &svc.ID{}, PIDTypeGo)
->>>>>>> e09e0dfc
+	pf.AllowPID(123, 22, &svc.ID{}, PIDTypeGo, nil)
+	pf.AllowPID(456, 22, &svc.ID{}, PIDTypeGo, nil)
+	pf.AllowPID(666, 22, &svc.ID{}, PIDTypeGo, nil)
 
 	// with the same namespace, it filters by user PID, as it is the PID
 	// that is seen by Beyla's process discovery
@@ -71,15 +57,9 @@
 	readNamespacePIDs = func(pid int32) ([]uint32, error) {
 		return []uint32{uint32(pid)}, nil
 	}
-<<<<<<< HEAD
-	pf := NewPIDsFilter(slog.With("env", "testing"))
-	pf.AllowPID(123, 33, svc.ID{}, PIDTypeGo, nil)
-	pf.AllowPID(456, 33, svc.ID{}, PIDTypeGo, nil)
-=======
 	pf := newPIDsFilter(&services.DiscoveryConfig{}, slog.With("env", "testing"))
-	pf.AllowPID(123, 33, &svc.ID{}, PIDTypeGo)
-	pf.AllowPID(456, 33, &svc.ID{}, PIDTypeGo)
->>>>>>> e09e0dfc
+	pf.AllowPID(123, 33, &svc.ID{}, PIDTypeGo, nil)
+	pf.AllowPID(456, 33, &svc.ID{}, PIDTypeGo, nil)
 	pf.BlockPID(123, 33)
 
 	// with the same namespace, it filters by user PID, as it is the PID
@@ -95,17 +75,10 @@
 	readNamespacePIDs = func(pid int32) ([]uint32, error) {
 		return []uint32{uint32(pid)}, nil
 	}
-<<<<<<< HEAD
-	pf := NewPIDsFilter(slog.With("env", "testing"))
-	pf.AllowPID(123, 33, svc.ID{}, PIDTypeGo, nil)
-	pf.AllowPID(456, 33, svc.ID{}, PIDTypeGo, nil)
-	pf.AllowPID(789, 33, svc.ID{}, PIDTypeGo, nil)
-=======
 	pf := newPIDsFilter(&services.DiscoveryConfig{}, slog.With("env", "testing"))
-	pf.AllowPID(123, 33, &svc.ID{}, PIDTypeGo)
-	pf.AllowPID(456, 33, &svc.ID{}, PIDTypeGo)
-	pf.AllowPID(789, 33, &svc.ID{}, PIDTypeGo)
->>>>>>> e09e0dfc
+	pf.AllowPID(123, 33, &svc.ID{}, PIDTypeGo, nil)
+	pf.AllowPID(456, 33, &svc.ID{}, PIDTypeGo, nil)
+	pf.AllowPID(789, 33, &svc.ID{}, PIDTypeGo, nil)
 
 	// with the same namespace, it filters by user PID, as it is the PID
 	// that is seen by Beyla's process discovery
@@ -115,11 +88,7 @@
 		{Pid: request.PidInfo{UserPID: 789, HostPID: 234, Namespace: 33}},
 	}, pf.Filter(spanSet))
 
-<<<<<<< HEAD
-	pf.AllowPID(1000, 44, svc.ID{}, PIDTypeGo, nil)
-=======
-	pf.AllowPID(1000, 44, &svc.ID{}, PIDTypeGo)
->>>>>>> e09e0dfc
+	pf.AllowPID(1000, 44, &svc.ID{}, PIDTypeGo, nil)
 
 	assert.Equal(t, []request.Span{
 		{Pid: request.PidInfo{UserPID: 123, HostPID: 333, Namespace: 33}},
