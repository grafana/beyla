//go:build linux

package ebpf

import (
	"context"
	"errors"
	"fmt"
	"log/slog"
	"os"
	"path"
	"strconv"

	"github.com/cilium/ebpf/link"
	"github.com/cilium/ebpf/rlimit"
	"golang.org/x/sys/unix"

	"github.com/grafana/beyla/pkg/beyla"
	ebpfcommon "github.com/grafana/beyla/pkg/internal/ebpf/common"
	"github.com/grafana/beyla/pkg/internal/ebpf/goruntime"
	"github.com/grafana/beyla/pkg/internal/ebpf/grpc"
	"github.com/grafana/beyla/pkg/internal/ebpf/httpfltr"
	"github.com/grafana/beyla/pkg/internal/ebpf/nethttp"
	"github.com/grafana/beyla/pkg/internal/imetrics"
	"github.com/grafana/beyla/pkg/internal/pipe"
	"github.com/grafana/beyla/pkg/internal/pipe/global"
)

func pflog() *slog.Logger {
	return slog.With("component", "ebpf.ProcessFinder")
}

// ProcessFinder continuously listens in background for a process matching the
// search criteria as specified to the user.
type ProcessFinder struct {
<<<<<<< HEAD
	Cfg     *beyla.Config
=======
	Cfg     *pipe.Config
>>>>>>> 173401b6
	Metrics imetrics.Reporter
	CtxInfo *global.ContextInfo

	discoveredTracers chan *ProcessTracer
	pinPath           string
}

func (pf *ProcessFinder) Start(ctx context.Context) (<-chan *ProcessTracer, error) {
	log := pflog()
	log.Debug("Starting Process Finder")

	pf.discoveredTracers = make(chan *ProcessTracer, pf.CtxInfo.ChannelBufferLen)

	if err := rlimit.RemoveMemlock(); err != nil {
		return nil, fmt.Errorf("removing memory lock: %w", err)
	}
	var err error
	pf.pinPath, err = mountBpfPinPath(&pf.Cfg.EBPF)
	if err != nil {
		return nil, fmt.Errorf("mounting BPF FS in %q: %w", pf.Cfg.EBPF.BpfBaseDir, err)
	}
	go func() {
		// TODO, for multi-process inspection
		// 1. Keep searching processes matching a given search criteria
		// 2. Instrument these that haven't been instrumented already

		log.Debug("Finding process in background...")
		pt, err := pf.findAndInstrument(ctx, pf.Metrics)
		if err != nil {
			log.Error("finding instrumentable process", err)
			return
		}
		pf.discoveredTracers <- pt
	}()
	return pf.discoveredTracers, nil
}

func (pf *ProcessFinder) Close() error {
	unmountBpfPinPath(pf.pinPath)
	return nil
}

func mountBpfPinPath(cfg *ebpfcommon.TracerConfig) (string, error) {
	pinPath := path.Join(cfg.BpfBaseDir, strconv.Itoa(os.Getpid()))
	log := pflog().With("path", pinPath)
	log.Debug("mounting BPF map pinning path")
	if _, err := os.Stat(pinPath); err != nil {
		if !os.IsNotExist(err) {
			return "", fmt.Errorf("accessing %s stat: %w", pinPath, err)
		}
		log.Debug("BPF map pinning path does not exist. Creating before mounting")
		if err := os.MkdirAll(pinPath, 0700); err != nil {
			return "", fmt.Errorf("creating directory %s: %w", pinPath, err)
		}
	}

	return pinPath, bpfMount(pinPath)
}

func unmountBpfPinPath(pinPath string) {
	log := slog.With("component", "ebpf.TracerProvider", "path", pinPath)
	log.Debug("context has been canceled. Unmounting BPF map pinning path")
	if err := unix.Unmount(pinPath, unix.MNT_FORCE); err != nil {
		log.Warn("can't unmount pinned root. Try unmounting and removing it manually", err)
		return
	}
	log.Debug("unmounted bpf file system")
	if err := os.RemoveAll(pinPath); err != nil {
		log.Warn("can't remove pinned root. Try removing it manually", err)
	} else {
		log.Debug("removed pin path")
	}
}

func (pf *ProcessFinder) findAndInstrument(ctx context.Context, metrics imetrics.Reporter) (*ProcessTracer, error) {
	var log = logger()

	// Each program is an eBPF source: net/http, grpc...
	programs := []Tracer{
		&nethttp.Tracer{Cfg: &pf.Cfg.EBPF, Metrics: metrics},
		&nethttp.GinTracer{Tracer: nethttp.Tracer{Cfg: &pf.Cfg.EBPF, Metrics: metrics}},
		&grpc.Tracer{Cfg: &pf.Cfg.EBPF, Metrics: metrics},
		&goruntime.Tracer{Cfg: &pf.Cfg.EBPF, Metrics: metrics},
	}

	// merging all the functions from all the programs, in order to do
	// a complete inspection of the target executable
	var allFuncs []string
	if !pf.Cfg.EBPF.SkipGoSpecificTracers {
		allFuncs = allGoFunctionNames(programs)
	}
	elfInfo, goffsets, err := inspect(ctx, pf.Cfg, allFuncs)
	if err != nil {
		return nil, fmt.Errorf("inspecting offsets: %w", err)
	}

	if goffsets != nil {
		programs = filterNotFoundPrograms(programs, goffsets)
		if len(programs) == 0 {
			return nil, errors.New("no instrumentable function found")
		}
	} else {
		// We are not instrumenting a Go application, we override the programs
		// list with the generic kernel/socket space filters
		programs = []Tracer{&httpfltr.Tracer{Cfg: pf.Cfg, Metrics: metrics}}
	}

	// Instead of the executable file in the disk, we pass the /proc/<pid>/exec
	// to allow loading it from different container/pods in containerized environments
	exe, err := link.OpenExecutable(elfInfo.ProExeLinkPath)
	if err != nil {
		return nil, fmt.Errorf("opening %q executable file: %w", elfInfo.ProExeLinkPath, err)
	}

	if pf.Cfg.SystemWide {
		log.Info("system wide instrumentation")
	}
	return &ProcessTracer{
		programs:            programs,
		ELFInfo:             elfInfo,
		goffsets:            goffsets,
		exe:                 exe,
		pinPath:             pf.pinPath,
		systemWide:          pf.Cfg.SystemWide,
		overrideServiceName: pf.CtxInfo.ServiceName,
	}, nil
}<|MERGE_RESOLUTION|>--- conflicted
+++ resolved
@@ -15,7 +15,6 @@
 	"github.com/cilium/ebpf/rlimit"
 	"golang.org/x/sys/unix"
 
-	"github.com/grafana/beyla/pkg/beyla"
 	ebpfcommon "github.com/grafana/beyla/pkg/internal/ebpf/common"
 	"github.com/grafana/beyla/pkg/internal/ebpf/goruntime"
 	"github.com/grafana/beyla/pkg/internal/ebpf/grpc"
@@ -33,11 +32,7 @@
 // ProcessFinder continuously listens in background for a process matching the
 // search criteria as specified to the user.
 type ProcessFinder struct {
-<<<<<<< HEAD
-	Cfg     *beyla.Config
-=======
 	Cfg     *pipe.Config
->>>>>>> 173401b6
 	Metrics imetrics.Reporter
 	CtxInfo *global.ContextInfo
 
@@ -126,7 +121,7 @@
 	// merging all the functions from all the programs, in order to do
 	// a complete inspection of the target executable
 	var allFuncs []string
-	if !pf.Cfg.EBPF.SkipGoSpecificTracers {
+	if !pf.Cfg.SkipGoSpecificTracers {
 		allFuncs = allGoFunctionNames(programs)
 	}
 	elfInfo, goffsets, err := inspect(ctx, pf.Cfg, allFuncs)
