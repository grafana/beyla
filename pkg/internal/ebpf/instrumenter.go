//go:build linux

package ebpf

import (
	"encoding/binary"
	"fmt"
	"log/slog"
	"os"
	"strings"
	"syscall"
	"unsafe"

	"github.com/cilium/ebpf"
	"github.com/cilium/ebpf/link"
	"github.com/prometheus/procfs"
	"golang.org/x/sys/unix"

	ebpfcommon "github.com/grafana/beyla/pkg/internal/ebpf/common"
	"github.com/grafana/beyla/pkg/internal/exec"
)

func ilog() *slog.Logger {
	return slog.With("component", "ebpf.Instrumenter")
}

func (i *instrumenter) goprobes(p Tracer) error {
	log := ilog().With("probes", "goprobes")
	// TODO: not running program if it does not find the required probes
	for funcName, funcPrograms := range p.GoProbes() {
		for _, funcProgram := range funcPrograms {
			offs, ok := i.offsets.Funcs[funcName]
			if !ok {
				// the program function is not in the detected offsets. Ignoring
				log.Debug("ignoring function", "function", funcName)
				continue
			}
			log.Debug("going to instrument function", "function", funcName, "offsets", offs, "programs", funcProgram)
			if err := i.goprobe(ebpfcommon.Probe{
				Offsets:  offs,
				Programs: funcProgram,
			}); err != nil {
				return fmt.Errorf("instrumenting function %q: %w", funcName, err)
			}
			p.AddCloser(i.closables...)
		}
	}

	return nil
}

func (i *instrumenter) goprobe(probe ebpfcommon.Probe) error {
	// Attach BPF programs as start and return probes
	if probe.Programs.Start != nil {
		up, err := i.exe.Uprobe("", probe.Programs.Start, &link.UprobeOptions{
			Address: probe.Offsets.Start,
		})
		if err != nil {
			return fmt.Errorf("setting uprobe: %w", err)
		}
		i.closables = append(i.closables, up)
	}

	if probe.Programs.End != nil {
		// Go won't work with Uretprobes because of the way Go manages the stack. We need to set uprobes just before the return
		// values: https://github.com/iovisor/bcc/issues/1320
		for _, ret := range probe.Offsets.Returns {
			urp, err := i.exe.Uprobe("", probe.Programs.End, &link.UprobeOptions{
				Address: ret,
			})
			if err != nil {
				return fmt.Errorf("setting uretprobe: %w", err)
			}
			i.closables = append(i.closables, urp)
		}
	}

	return nil
}

func (i *instrumenter) kprobes(p KprobesTracer) error {
	log := ilog().With("probes", "kprobes")
	for kfunc, kprobes := range p.KProbes() {
		log.Debug("going to add kprobe to function", "function", kfunc, "probes", kprobes)

		if err := i.kprobe(kfunc, kprobes); err != nil {
			if kprobes.Required {
				return fmt.Errorf("instrumenting function %q: %w", kfunc, err)
			}
<<<<<<< HEAD
=======

			log.Debug("error instrumenting kprobe", "function", kfunc, "error", err)
>>>>>>> cbca5fec
		}
		p.AddCloser(i.closables...)
	}

	return nil
}

func (i *instrumenter) kprobe(funcName string, programs ebpfcommon.FunctionPrograms) error {
	if programs.Start != nil {
		kp, err := link.Kprobe(funcName, programs.Start, nil)
		if err != nil {
			return fmt.Errorf("setting kprobe: %w", err)
		}
		i.closables = append(i.closables, kp)
	}

	if programs.End != nil {
		// The commented code doesn't work on certain kernels. We need to invesigate more to see if it's possible
		// to productize it. Failure says: "neither debugfs nor tracefs are mounted".
		kp, err := link.Kretprobe(funcName, programs.End, nil /*&link.KprobeOptions{RetprobeMaxActive: 1024}*/)
		if err != nil {
			return fmt.Errorf("setting kretprobe: %w", err)
		}
		i.closables = append(i.closables, kp)
	}

	return nil
}

//nolint:cyclop
func (i *instrumenter) uprobes(pid int32, p Tracer) error {
	maps, err := processMaps(pid)
	if err != nil {
		return err
	}
	log := ilog().With("probes", "uprobes")
	if len(maps) == 0 {
		log.Info("didn't find any process maps, not instrumenting shared libraries", "pid", pid)
		return nil
	}

	for lib, pMap := range p.UProbes() {
		log.Debug("finding library", "lib", lib)
		libMap := exec.LibPath(lib, maps)
		instrPath := fmt.Sprintf("/proc/%d/exe", pid)

		ino := uint64(0)

		if libMap != nil {
			log.Debug("instrumenting library", "lib", lib, "path", libMap.Pathname)
			// we do this to make sure instrumenting something like libssl.so works with Docker
			instrPath = fmt.Sprintf("/proc/%d/map_files/%x-%x", pid, libMap.StartAddr, libMap.EndAddr)

			info, err := os.Stat(instrPath)
			if err == nil {
				stat, ok := info.Sys().(*syscall.Stat_t)
				if ok {
					if p.AlreadyInstrumentedLib(stat.Ino) {
						log.Debug("library already instrumented", "lib", lib, "path", libMap.Pathname, "ino", stat.Ino)
						continue
					}
					ino = stat.Ino
					log.Debug("found inode number, recording this instrumentation if successful", "lib", lib, "path", libMap.Pathname, "ino", ino)
				}
			}
		} else {
			// E.g. NodeJS uses OpenSSL but they ship it as statically linked in the node binary
			log.Debug(fmt.Sprintf("%s not linked, attempting to instrument executable", lib), "path", instrPath)
		}

		libExe, err := link.OpenExecutable(instrPath)

		if err != nil {
			return err
		}

		for funcName, funcPrograms := range pMap {
			log.Debug("going to instrument function", "function", funcName, "programs", funcPrograms)
			if err := i.uprobe(funcName, libExe, funcPrograms); err != nil {
				if funcPrograms.Required {
					return fmt.Errorf("instrumenting function %q: %w", funcName, err)
				}

				// error will be common here since this could be no openssl loaded
				log.Debug("error instrumenting uprobe", "function", funcName, "error", err)
			}
			p.AddCloser(i.closables...)
		}

		if ino != 0 {
			p.RecordInstrumentedLib(ino)
		}
	}

	return nil
}

func (i *instrumenter) uprobe(funcName string, exe *link.Executable, probe ebpfcommon.FunctionPrograms) error {
	if probe.Start != nil {
		up, err := exe.Uprobe(funcName, probe.Start, nil)
		if err != nil {
			return fmt.Errorf("setting uprobe: %w", err)
		}
		i.closables = append(i.closables, up)
	}

	if probe.End != nil {
		up, err := exe.Uretprobe(funcName, probe.End, nil)
		if err != nil {
			return fmt.Errorf("setting uretprobe: %w", err)
		}
		i.closables = append(i.closables, up)
	}

	return nil
}

func (i *instrumenter) sockfilters(p Tracer) error {
	for _, filter := range p.SocketFilters() {
		fd, err := attachSocketFilter(filter)
		if err != nil {
			return fmt.Errorf("attaching socket filter: %w", err)
		}

		p.AddCloser(&ebpfcommon.Filter{Fd: fd})
	}

	return nil
}

func attachSocketFilter(filter *ebpf.Program) (int, error) {
	fd, err := unix.Socket(unix.AF_PACKET, unix.SOCK_RAW, int(htons(unix.ETH_P_ALL)))
	if err == nil {
		ssoErr := syscall.SetsockoptInt(fd, unix.SOL_SOCKET, unix.SO_ATTACH_BPF, filter.FD())
		if ssoErr != nil {
			return -1, ssoErr
		}
		return fd, nil
	}

	return -1, err
}

func (i *instrumenter) tracepoints(p KprobesTracer) error {
	for sfunc, sprobes := range p.Tracepoints() {
		slog.Debug("going to add syscall", "function", sfunc, "probes", sprobes)

		if err := i.tracepoint(sfunc, sprobes); err != nil {
			return fmt.Errorf("instrumenting function %q: %w", sfunc, err)
		}
		p.AddCloser(i.closables...)
	}

	return nil
}

func (i *instrumenter) tracepoint(funcName string, programs ebpfcommon.FunctionPrograms) error {
	if programs.Start != nil {
		if !strings.Contains(funcName, "/") {
			return fmt.Errorf("invalid tracepoint type, must contain / in the name to separate the type and function name")
		}
		parts := strings.Split(funcName, "/")
		kp, err := link.Tracepoint(parts[0], parts[1], programs.Start, nil)
		if err != nil {
			return fmt.Errorf("setting syscall: %w", err)
		}
		i.closables = append(i.closables, kp)
	}

	return nil
}

func isLittleEndian() bool {
	var a uint16 = 1

	return *(*byte)(unsafe.Pointer(&a)) == 1
}

func htons(a uint16) uint16 {
	if isLittleEndian() {
		var arr [2]byte
		binary.LittleEndian.PutUint16(arr[:], a)
		return binary.BigEndian.Uint16(arr[:])
	}
	return a
}

func processMaps(pid int32) ([]*procfs.ProcMap, error) {
	return exec.FindLibMaps(pid)
}<|MERGE_RESOLUTION|>--- conflicted
+++ resolved
@@ -87,11 +87,8 @@
 			if kprobes.Required {
 				return fmt.Errorf("instrumenting function %q: %w", kfunc, err)
 			}
-<<<<<<< HEAD
-=======
 
 			log.Debug("error instrumenting kprobe", "function", kfunc, "error", err)
->>>>>>> cbca5fec
 		}
 		p.AddCloser(i.closables...)
 	}
