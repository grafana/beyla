--- conflicted
+++ resolved
@@ -86,11 +86,7 @@
 		loader = loadBpf_debug
 	}
 
-<<<<<<< HEAD
 	if ebpfcommon.SupportsContextPropagation(p.log) {
-=======
-	if p.supportsContextPropagation() {
->>>>>>> 42b4c259
 		loader = loadBpf_tp
 		if p.cfg.BpfDebug {
 			loader = loadBpf_tp_debug
@@ -120,6 +116,8 @@
 		"req_header_ptr_pos",
 		"io_writer_buf_ptr_pos",
 		"io_writer_n_pos",
+		"io_writer_buf_ptr_pos",
+		"io_writer_n_pos",
 	} {
 		constants[s] = offsets.Field[s]
 	}
@@ -135,6 +133,7 @@
 }
 
 func (p *Tracer) GoProbes() map[string]ebpfcommon.FunctionPrograms {
+	m := map[string]ebpfcommon.FunctionPrograms{
 	m := map[string]ebpfcommon.FunctionPrograms{
 		"net/http.serverHandler.ServeHTTP": {
 			Start: p.bpfObjects.UprobeServeHTTP,
@@ -151,11 +150,7 @@
 		},
 	}
 
-<<<<<<< HEAD
 	if ebpfcommon.SupportsContextPropagation(p.log) {
-=======
-	if p.supportsContextPropagation() {
->>>>>>> 42b4c259
 		m["net/http.Header.writeSubset"] = ebpfcommon.FunctionPrograms{
 			Start: p.bpfObjects.UprobeWriteSubset,
 		}
