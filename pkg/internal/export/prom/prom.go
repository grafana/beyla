package prom

import (
	"context"
	"runtime"
	"slices"
	"strconv"
	"time"

	"github.com/hashicorp/golang-lru/v2/expirable"
	"github.com/mariomac/pipes/pkg/node"
	"github.com/prometheus/client_golang/prometheus"

	"github.com/grafana/beyla/pkg/buildinfo"
	"github.com/grafana/beyla/pkg/internal/connector"
	"github.com/grafana/beyla/pkg/internal/export/otel"
	"github.com/grafana/beyla/pkg/internal/kube"
	"github.com/grafana/beyla/pkg/internal/pipe/global"
	"github.com/grafana/beyla/pkg/internal/request"
	"github.com/grafana/beyla/pkg/internal/svc"
)

// using labels and names that are equivalent names to the OTEL attributes
// but following the different naming conventions
const (
	HTTPServerDuration    = "http_server_request_duration_seconds"
	HTTPClientDuration    = "http_client_request_duration_seconds"
	RPCServerDuration     = "rpc_server_duration_seconds"
	RPCClientDuration     = "rpc_client_duration_seconds"
	SQLClientDuration     = "sql_client_duration_seconds"
	HTTPServerRequestSize = "http_server_request_body_size_bytes"
	HTTPClientRequestSize = "http_client_request_body_size_bytes"

	SpanMetricsLatency = "traces_spanmetrics_latency"
	SpanMetricsCalls   = "traces_spanmetrics_calls_total"
	SpanMetricsSizes   = "traces_spanmetrics_size_total"
	TracesTargetInfo   = "traces_target_info"

	// target will expose the process hostname-pid (or K8s Pod).
	// It is advised for users that to use relabeling rules to
	// override the "instance" attribute with "target" in the
	// Prometheus server. This would be similar to the "multi target pattern":
	// https://prometheus.io/docs/guides/multi-target-exporter/
	targetInstanceKey    = "target_instance"
	serviceNameKey       = "service_name"
	serviceKey           = "service"
	serviceNamespaceKey  = "service_namespace"
	httpMethodKey        = "http_request_method"
	httpRouteKey         = "http_route"
	httpStatusCodeKey    = "http_response_status_code"
	httpTargetKey        = "url_path"
	clientAddrKey        = "client_address"
	serverAddrKey        = "server_address"
	serverPortKey        = "server_port"
	rpcGRPCStatusCodeKey = "rpc_grpc_status_code"
	rpcMethodKey         = "rpc_method"
	rpcSystemGRPC        = "rpc_system"
	DBOperationKey       = "db_operation"

	k8sNamespaceName   = "k8s_namespace_name"
	k8sPodName         = "k8s_pod_name"
	k8sDeploymentName  = "k8s_deployment_name"
	k8sStatefulSetName = "k8s_statefulset_name"
	k8sReplicaSetName  = "k8s_replicaset_name"
	k8sDaemonSetName   = "k8s_daemonset_name"
	k8sNodeName        = "k8s_node_name"
	k8sPodUID          = "k8s_pod_uid"
	k8sPodStartTime    = "k8s_pod_start_time"

	spanNameKey          = "span_name"
	statusCodeKey        = "status_code"
	spanKindKey          = "span_kind"
	serviceInstanceKey   = "instance"
	serviceJobKey        = "job"
	sourceKey            = "source"
	telemetryLanguageKey = "telemetry_sdk_language"
	telemetrySDKKey      = "telemetry_sdk_name"

	// default values for the histogram configuration
	// from https://grafana.com/docs/mimir/latest/send/native-histograms/#migrate-from-classic-histograms
	defaultHistogramBucketFactor     = 1.1
	defaultHistogramMaxBucketNumber  = uint32(100)
	defaultHistogramMinResetDuration = 1 * time.Hour
)

// metrics for Beyla statistics
const (
	BeylaBuildInfo = "beyla_build_info"

	LanguageLabel = "target_lang"
)

// not adding version, as it is a fixed value
var beylaInfoLabelNames = []string{LanguageLabel}

// TODO: TLS
type PrometheusConfig struct {
	Port           int    `yaml:"port" env:"BEYLA_PROMETHEUS_PORT"`
	Path           string `yaml:"path" env:"BEYLA_PROMETHEUS_PATH"`
	ReportTarget   bool   `yaml:"report_target" env:"BEYLA_METRICS_REPORT_TARGET"`
	ReportPeerInfo bool   `yaml:"report_peer" env:"BEYLA_METRICS_REPORT_PEER"`

	DisableBuildInfo bool `yaml:"disable_build_info" env:"BEYLA_PROMETHEUS_DISABLE_BUILD_INFO"`

	// Features of metrics that are can be exported. Accepted values are "application" and "network".
	Features []string `yaml:"features" env:"BEYLA_PROMETHEUS_FEATURES" envSeparator:","`

	Buckets otel.Buckets `yaml:"buckets"`

	// TTL is the time since a metric was updated for the last time until it is
	// removed from the metrics set.
<<<<<<< HEAD
	TTL time.Duration `yaml:"ttl" env:"BEYLA_PROMETHEUS_TTL"`
=======
	ExpireTime                  time.Duration `yaml:"expire_time" env:"BEYLA_PROMETHEUS_EXPIRE_TIME"`
	SpanMetricsServiceCacheSize int           `yaml:"service_cache_size"`
>>>>>>> db0d2d16

	// Registry is only used for embedding Beyla within the Grafana Agent.
	// It must be nil when Beyla runs as standalone
	Registry *prometheus.Registry `yaml:"-"`
}

func (p PrometheusConfig) SpanMetricsEnabled() bool {
	return slices.Contains(p.Features, otel.FeatureSpan)
}

func (p PrometheusConfig) OTelMetricsEnabled() bool {
	return slices.Contains(p.Features, otel.FeatureApplication)
}

// nolint:gocritic
func (p PrometheusConfig) Enabled() bool {
	return (p.Port != 0 || p.Registry != nil) && (p.OTelMetricsEnabled() || p.SpanMetricsEnabled())
}

type metricsReporter struct {
	cfg *PrometheusConfig

	beylaInfo             *prometheus.GaugeVec
	httpDuration          *prometheus.HistogramVec
	httpClientDuration    *prometheus.HistogramVec
	grpcDuration          *prometheus.HistogramVec
	grpcClientDuration    *prometheus.HistogramVec
	sqlClientDuration     *prometheus.HistogramVec
	httpRequestSize       *prometheus.HistogramVec
	httpClientRequestSize *prometheus.HistogramVec

	// trace span metrics
	spanMetricsLatency    *prometheus.HistogramVec
	spanMetricsCallsTotal *prometheus.CounterVec
	spanMetricsSizeTotal  *prometheus.CounterVec
	tracesTargetInfo      *prometheus.GaugeVec

	promConnect *connector.PrometheusManager

	bgCtx   context.Context
	ctxInfo *global.ContextInfo

	serviceCache *expirable.LRU[svc.UID, svc.ID]
}

func PrometheusEndpoint(ctx context.Context, cfg *PrometheusConfig, ctxInfo *global.ContextInfo) (node.TerminalFunc[[]request.Span], error) {
	reporter := newReporter(ctx, cfg, ctxInfo)
	if cfg.Registry != nil {
		return reporter.collectMetrics, nil
	}
	return reporter.reportMetrics, nil
}

func newReporter(ctx context.Context, cfg *PrometheusConfig, ctxInfo *global.ContextInfo) *metricsReporter {
	// If service name is not explicitly set, we take the service name as set by the
	// executable inspector
	mr := &metricsReporter{
		bgCtx:       ctx,
		ctxInfo:     ctxInfo,
		cfg:         cfg,
		promConnect: ctxInfo.Prometheus,
		beylaInfo: prometheus.NewGaugeVec(prometheus.GaugeOpts{
			Name: BeylaBuildInfo,
			Help: "A metric with a constant '1' value labeled by version, revision, branch, " +
				"goversion from which Beyla was built, the goos and goarch for the build, and the" +
				"language of the reported services",
			ConstLabels: map[string]string{
				"goarch":    runtime.GOARCH,
				"goos":      runtime.GOOS,
				"goversion": runtime.Version(),
				"version":   buildinfo.Version,
				"revision":  buildinfo.Revision,
			},
		}, beylaInfoLabelNames),
		httpDuration: prometheus.NewHistogramVec(prometheus.HistogramOpts{
			Name:                            HTTPServerDuration,
			Help:                            "duration of HTTP service calls from the server side, in seconds",
			Buckets:                         cfg.Buckets.DurationHistogram,
			NativeHistogramBucketFactor:     defaultHistogramBucketFactor,
			NativeHistogramMaxBucketNumber:  defaultHistogramMaxBucketNumber,
			NativeHistogramMinResetDuration: defaultHistogramMinResetDuration,
		}, labelNamesHTTP(cfg, ctxInfo)),
		httpClientDuration: prometheus.NewHistogramVec(prometheus.HistogramOpts{
			Name:                            HTTPClientDuration,
			Help:                            "duration of HTTP service calls from the client side, in seconds",
			Buckets:                         cfg.Buckets.DurationHistogram,
			NativeHistogramBucketFactor:     defaultHistogramBucketFactor,
			NativeHistogramMaxBucketNumber:  defaultHistogramMaxBucketNumber,
			NativeHistogramMinResetDuration: defaultHistogramMinResetDuration,
		}, labelNamesHTTPClient(cfg, ctxInfo)),
		grpcDuration: prometheus.NewHistogramVec(prometheus.HistogramOpts{
			Name:                            RPCServerDuration,
			Help:                            "duration of RCP service calls from the server side, in seconds",
			Buckets:                         cfg.Buckets.DurationHistogram,
			NativeHistogramBucketFactor:     defaultHistogramBucketFactor,
			NativeHistogramMaxBucketNumber:  defaultHistogramMaxBucketNumber,
			NativeHistogramMinResetDuration: defaultHistogramMinResetDuration,
		}, labelNamesGRPC(cfg, ctxInfo)),
		grpcClientDuration: prometheus.NewHistogramVec(prometheus.HistogramOpts{
			Name:                            RPCClientDuration,
			Help:                            "duration of GRPC service calls from the client side, in seconds",
			Buckets:                         cfg.Buckets.DurationHistogram,
			NativeHistogramBucketFactor:     defaultHistogramBucketFactor,
			NativeHistogramMaxBucketNumber:  defaultHistogramMaxBucketNumber,
			NativeHistogramMinResetDuration: defaultHistogramMinResetDuration,
		}, labelNamesGRPCClient(cfg, ctxInfo)),
		sqlClientDuration: prometheus.NewHistogramVec(prometheus.HistogramOpts{
			Name:                            SQLClientDuration,
			Help:                            "duration of SQL client operations, in seconds",
			Buckets:                         cfg.Buckets.DurationHistogram,
			NativeHistogramBucketFactor:     defaultHistogramBucketFactor,
			NativeHistogramMaxBucketNumber:  defaultHistogramMaxBucketNumber,
			NativeHistogramMinResetDuration: defaultHistogramMinResetDuration,
		}, labelNamesSQL(ctxInfo)),
		httpRequestSize: prometheus.NewHistogramVec(prometheus.HistogramOpts{
			Name:                            HTTPServerRequestSize,
			Help:                            "size, in bytes, of the HTTP request body as received at the server side",
			Buckets:                         cfg.Buckets.RequestSizeHistogram,
			NativeHistogramBucketFactor:     defaultHistogramBucketFactor,
			NativeHistogramMaxBucketNumber:  defaultHistogramMaxBucketNumber,
			NativeHistogramMinResetDuration: defaultHistogramMinResetDuration,
		}, labelNamesHTTP(cfg, ctxInfo)),
		httpClientRequestSize: prometheus.NewHistogramVec(prometheus.HistogramOpts{
			Name:                            HTTPClientRequestSize,
			Help:                            "size, in bytes, of the HTTP request body as sent from the client side",
			Buckets:                         cfg.Buckets.RequestSizeHistogram,
			NativeHistogramBucketFactor:     defaultHistogramBucketFactor,
			NativeHistogramMaxBucketNumber:  defaultHistogramMaxBucketNumber,
			NativeHistogramMinResetDuration: defaultHistogramMinResetDuration,
		}, labelNamesHTTPClient(cfg, ctxInfo)),
		spanMetricsLatency: prometheus.NewHistogramVec(prometheus.HistogramOpts{
			Name:                            SpanMetricsLatency,
			Help:                            "duration of service calls (client and server), in seconds, in trace span metrics format",
			Buckets:                         cfg.Buckets.DurationHistogram,
			NativeHistogramBucketFactor:     defaultHistogramBucketFactor,
			NativeHistogramMaxBucketNumber:  defaultHistogramMaxBucketNumber,
			NativeHistogramMinResetDuration: defaultHistogramMinResetDuration,
		}, labelNamesSpans()),
		spanMetricsCallsTotal: prometheus.NewCounterVec(prometheus.CounterOpts{
			Name: SpanMetricsCalls,
			Help: "number of service calls in trace span metrics format",
		}, labelNamesSpans()),
		spanMetricsSizeTotal: prometheus.NewCounterVec(prometheus.CounterOpts{
			Name: SpanMetricsSizes,
			Help: "size of service calls, in bytes, in trace span metrics format",
		}, labelNamesSpans()),
		tracesTargetInfo: prometheus.NewGaugeVec(prometheus.GaugeOpts{
			Name: TracesTargetInfo,
			Help: "target service information in trace span metric format",
		}, labelNamesTargetInfo(ctxInfo)),
	}

	if cfg.SpanMetricsEnabled() {
		mr.serviceCache = expirable.NewLRU(cfg.SpanMetricsServiceCacheSize, func(_ svc.UID, v svc.ID) {
			lv := mr.labelValuesTargetInfo(v)
			mr.tracesTargetInfo.WithLabelValues(lv...).Sub(1)
		}, cfg.ExpireTime)
	}

	var registeredMetrics []prometheus.Collector
	if !mr.cfg.DisableBuildInfo {
		registeredMetrics = append(registeredMetrics, mr.beylaInfo)
	}

	if cfg.OTelMetricsEnabled() {
		registeredMetrics = append(registeredMetrics,
			mr.httpClientRequestSize,
			mr.httpClientDuration,
			mr.grpcClientDuration,
			mr.sqlClientDuration,
			mr.httpRequestSize,
			mr.httpDuration,
			mr.grpcDuration)
	}

	if cfg.SpanMetricsEnabled() {
		registeredMetrics = append(registeredMetrics,
			mr.spanMetricsLatency,
			mr.spanMetricsCallsTotal,
			mr.spanMetricsSizeTotal,
			mr.tracesTargetInfo,
		)
	}

	if mr.cfg.Registry != nil {
		mr.cfg.Registry.MustRegister(registeredMetrics...)
	} else {
		mr.promConnect.Register(cfg.Port, cfg.Path, registeredMetrics...)
	}

	return mr
}

func (r *metricsReporter) reportMetrics(input <-chan []request.Span) {
	go r.promConnect.StartHTTP(r.bgCtx)
	r.collectMetrics(input)
}

func (r *metricsReporter) collectMetrics(input <-chan []request.Span) {
	for spans := range input {
		for i := range spans {
			r.observe(&spans[i])
		}
	}
}

func (r *metricsReporter) observe(span *request.Span) {
	t := span.Timings()
	r.beylaInfo.WithLabelValues(span.ServiceID.SDKLanguage.String()).Set(1.0)
	duration := t.End.Sub(t.RequestStart).Seconds()
	if r.cfg.OTelMetricsEnabled() {
		switch span.Type {
		case request.EventTypeHTTP:
			lv := r.labelValuesHTTP(span)
			r.httpDuration.WithLabelValues(lv...).Observe(duration)
			r.httpRequestSize.WithLabelValues(lv...).Observe(float64(span.ContentLength))
		case request.EventTypeHTTPClient:
			lv := r.labelValuesHTTPClient(span)
			r.httpClientDuration.WithLabelValues(lv...).Observe(duration)
			r.httpClientRequestSize.WithLabelValues(lv...).Observe(float64(span.ContentLength))
		case request.EventTypeGRPC:
			r.grpcDuration.WithLabelValues(r.labelValuesGRPC(span)...).Observe(duration)
		case request.EventTypeGRPCClient:
			r.grpcClientDuration.WithLabelValues(r.labelValuesGRPC(span)...).Observe(duration)
		case request.EventTypeSQLClient:
			r.sqlClientDuration.WithLabelValues(r.labelValuesSQL(span)...).Observe(duration)
		}
	}
	if r.cfg.SpanMetricsEnabled() {
		lv := r.labelValuesSpans(span)
		r.spanMetricsLatency.WithLabelValues(lv...).Observe(duration)
		r.spanMetricsCallsTotal.WithLabelValues(lv...).Add(1)
		r.spanMetricsSizeTotal.WithLabelValues(lv...).Add(float64(span.ContentLength))

		_, ok := r.serviceCache.Get(span.ServiceID.UID)
		if !ok {
			r.serviceCache.Add(span.ServiceID.UID, span.ServiceID)
			lv = r.labelValuesTargetInfo(span.ServiceID)
			r.tracesTargetInfo.WithLabelValues(lv...).Add(1)
		}
	}
}

// labelNamesSQL must return the label names in the same order as would be returned
// by labelValuesSQL
func labelNamesSQL(ctxInfo *global.ContextInfo) []string {
	names := []string{targetInstanceKey, serviceNameKey, serviceNamespaceKey, DBOperationKey}
	if ctxInfo.K8sEnabled {
		names = appendK8sLabelNames(names)
	}
	return names
}

// labelValuesSQL must return the label names in the same order as would be returned
// by labelNamesSQL
func (r *metricsReporter) labelValuesSQL(span *request.Span) []string {
	values := []string{span.ServiceID.Instance, span.ServiceID.Name, span.ServiceID.Namespace, span.Method}
	if r.ctxInfo.K8sEnabled {
		values = appendK8sLabelValues(values, span)
	}
	return values
}

// labelNamesGRPC must return the label names in the same order as would be returned
// by labelValuesGRPC
func labelNamesGRPC(cfg *PrometheusConfig, ctxInfo *global.ContextInfo) []string {
	// TODO: let user configure which keys are going to be added
	names := []string{targetInstanceKey, serviceNameKey, serviceNamespaceKey, rpcMethodKey, rpcSystemGRPC, rpcGRPCStatusCodeKey}
	if cfg.ReportPeerInfo {
		names = append(names, clientAddrKey)
	}
	if ctxInfo.K8sEnabled {
		names = appendK8sLabelNames(names)
	}
	return names
}

// labelNamesGRPCClient must return the label names in the same order as would be returned
// by labelValuesGRPC
func labelNamesGRPCClient(cfg *PrometheusConfig, ctxInfo *global.ContextInfo) []string {
	// TODO: let user configure which keys are going to be added
	names := []string{targetInstanceKey, serviceNameKey, serviceNamespaceKey, rpcMethodKey, rpcSystemGRPC, rpcGRPCStatusCodeKey}
	if cfg.ReportPeerInfo {
		names = append(names, serverAddrKey)
	}
	if ctxInfo.K8sEnabled {
		names = appendK8sLabelNames(names)
	}
	return names
}

// labelValuesGRPC must return the label names in the same order as would be returned
// by labelNamesGRPC
func (r *metricsReporter) labelValuesGRPC(span *request.Span) []string {
	// serviceNameKey, rpcMethodKey, rpcSystemGRPC, rpcGRPCStatusCodeKey
	values := []string{span.ServiceID.Instance, span.ServiceID.Name, span.ServiceID.Namespace, span.Path, "grpc", strconv.Itoa(span.Status)}
	if r.cfg.ReportPeerInfo {
		values = append(values, span.Peer) // netSockPeerAddrKey
	}
	if r.ctxInfo.K8sEnabled {
		values = appendK8sLabelValues(values, span)
	}
	return values
}

// labelNamesHTTPClient must return the label names in the same order as would be returned
// by labelValuesHTTPClient
func labelNamesHTTPClient(cfg *PrometheusConfig, ctxInfo *global.ContextInfo) []string {
	names := []string{targetInstanceKey, serviceNameKey, serviceNamespaceKey, httpMethodKey, httpStatusCodeKey}
	if cfg.ReportPeerInfo {
		names = append(names, serverAddrKey, serverPortKey)
	}
	if ctxInfo.K8sEnabled {
		names = appendK8sLabelNames(names)
	}
	if ctxInfo.AppO11y.ReportRoutes {
		names = append(names, httpRouteKey)
	}
	return names
}

// labelValuesHTTPClient must return the label names in the same order as would be returned
// by labelNamesHTTPClient
func (r *metricsReporter) labelValuesHTTPClient(span *request.Span) []string {
	// httpMethodKey, httpStatusCodeKey
	values := []string{span.ServiceID.Instance, span.ServiceID.Name, span.ServiceID.Namespace, span.Method, strconv.Itoa(span.Status)}
	if r.cfg.ReportPeerInfo {
		// netSockPeerAddrKey, netSockPeerPortKey
		values = append(values, span.Host, strconv.Itoa(span.HostPort))
	}
	if r.ctxInfo.K8sEnabled {
		values = appendK8sLabelValues(values, span)
	}
	if r.ctxInfo.AppO11y.ReportRoutes {
		values = append(values, span.Route) // httpRouteKey
	}
	return values
}

// labelNamesHTTP must return the label names in the same order as would be returned
// by labelValuesHTTP
func labelNamesHTTP(cfg *PrometheusConfig, ctxInfo *global.ContextInfo) []string {
	names := []string{targetInstanceKey, serviceNameKey, serviceNamespaceKey, httpMethodKey, httpStatusCodeKey}
	if cfg.ReportTarget {
		names = append(names, httpTargetKey)
	}
	if cfg.ReportPeerInfo {
		names = append(names, clientAddrKey)
	}
	if ctxInfo.AppO11y.ReportRoutes {
		names = append(names, httpRouteKey)
	}
	if ctxInfo.K8sEnabled {
		names = appendK8sLabelNames(names)
	}
	return names
}

// labelValuesGRPC must return the label names in the same order as would be returned
// by labelNamesHTTP
func (r *metricsReporter) labelValuesHTTP(span *request.Span) []string {
	// httpMethodKey, httpStatusCodeKey
	values := []string{span.ServiceID.Instance, span.ServiceID.Name, span.ServiceID.Namespace, span.Method, strconv.Itoa(span.Status)}
	if r.cfg.ReportTarget {
		values = append(values, span.Path) // httpTargetKey
	}
	if r.cfg.ReportPeerInfo {
		values = append(values, span.Peer) // netSockPeerAddrKey
	}
	if r.ctxInfo.AppO11y.ReportRoutes {
		values = append(values, span.Route) // httpRouteKey
	}
	if r.ctxInfo.K8sEnabled {
		values = appendK8sLabelValues(values, span)
	}
	return values
}

func appendK8sLabelNames(names []string) []string {
	names = append(names, k8sNamespaceName, k8sPodName, k8sNodeName, k8sPodUID, k8sPodStartTime,
		k8sDeploymentName, k8sReplicaSetName, k8sStatefulSetName, k8sDaemonSetName)
	return names
}

func appendK8sLabelValues(values []string, span *request.Span) []string {
	return appendK8sLabelValuesService(values, span.ServiceID)
}

func appendK8sLabelValuesService(values []string, service svc.ID) []string {
	// must follow the order in appendK8sLabelNames
	values = append(values,
		service.Metadata[kube.NamespaceName],
		service.Metadata[kube.PodName],
		service.Metadata[kube.NodeName],
		service.Metadata[kube.PodUID],
		service.Metadata[kube.PodStartTime],
		service.Metadata[kube.DeploymentName],
		service.Metadata[kube.ReplicaSetName],
		service.Metadata[kube.StatefulSetName],
		service.Metadata[kube.DaemonSetName],
	)
	return values
}
func labelNamesSpans() []string {
	return []string{serviceKey, serviceNamespaceKey, spanNameKey, statusCodeKey, spanKindKey, serviceInstanceKey, serviceJobKey, sourceKey}
}

func (r *metricsReporter) labelValuesSpans(span *request.Span) []string {
	job := span.ServiceID.Name
	if span.ServiceID.Namespace != "" {
		job = span.ServiceID.Namespace + "/" + job
	}
	return []string{
		span.ServiceID.Name,
		span.ServiceID.Namespace,
		otel.TraceName(span),
		strconv.Itoa(int(otel.SpanStatusCode(span))),
		otel.SpanKindString(span),
		span.ServiceID.Instance,
		job,
		"beyla",
	}
}

func labelNamesTargetInfo(ctxInfo *global.ContextInfo) []string {
	names := []string{serviceKey, serviceNamespaceKey, serviceInstanceKey, serviceJobKey, telemetryLanguageKey, telemetrySDKKey, sourceKey}

	if ctxInfo.K8sEnabled {
		names = appendK8sLabelNames(names)
	}

	return names
}

func (r *metricsReporter) labelValuesTargetInfo(service svc.ID) []string {
	job := service.Name
	if service.Namespace != "" {
		job = service.Namespace + "/" + job
	}
	values := []string{
		service.Name,
		service.Namespace,
		service.Instance,
		job,
		service.SDKLanguage.String(),
		"beyla",
		"beyla",
	}

	if r.ctxInfo.K8sEnabled {
		values = appendK8sLabelValuesService(values, service)
	}

	return values
}<|MERGE_RESOLUTION|>--- conflicted
+++ resolved
@@ -109,12 +109,8 @@
 
 	// TTL is the time since a metric was updated for the last time until it is
 	// removed from the metrics set.
-<<<<<<< HEAD
-	TTL time.Duration `yaml:"ttl" env:"BEYLA_PROMETHEUS_TTL"`
-=======
-	ExpireTime                  time.Duration `yaml:"expire_time" env:"BEYLA_PROMETHEUS_EXPIRE_TIME"`
+	TTL                         time.Duration `yaml:"ttl" env:"BEYLA_PROMETHEUS_TTL"`
 	SpanMetricsServiceCacheSize int           `yaml:"service_cache_size"`
->>>>>>> db0d2d16
 
 	// Registry is only used for embedding Beyla within the Grafana Agent.
 	// It must be nil when Beyla runs as standalone
@@ -271,7 +267,7 @@
 		mr.serviceCache = expirable.NewLRU(cfg.SpanMetricsServiceCacheSize, func(_ svc.UID, v svc.ID) {
 			lv := mr.labelValuesTargetInfo(v)
 			mr.tracesTargetInfo.WithLabelValues(lv...).Sub(1)
-		}, cfg.ExpireTime)
+		}, cfg.TTL)
 	}
 
 	var registeredMetrics []prometheus.Collector
