--- conflicted
+++ resolved
@@ -179,11 +179,9 @@
 	bgCtx   context.Context
 	ctxInfo *global.ContextInfo
 
-<<<<<<< HEAD
+	is instrumentations.InstrumentationSelection
+
 	kubeEnabled bool
-=======
-	is instrumentations.InstrumentationSelection
->>>>>>> 657f710c
 
 	serviceCache *expirable.LRU[svc.UID, svc.ID]
 }
@@ -298,124 +296,6 @@
 				"revision":  buildinfo.Revision,
 			},
 		}, beylaInfoLabelNames).MetricVec, clock.Time, cfg.TTL),
-<<<<<<< HEAD
-		httpDuration: NewExpirer[prometheus.Histogram](prometheus.NewHistogramVec(prometheus.HistogramOpts{
-			Name:                            attributes.HTTPServerDuration.Prom,
-			Help:                            "duration of HTTP service calls from the server side, in seconds",
-			Buckets:                         cfg.Buckets.DurationHistogram,
-			NativeHistogramBucketFactor:     defaultHistogramBucketFactor,
-			NativeHistogramMaxBucketNumber:  defaultHistogramMaxBucketNumber,
-			NativeHistogramMinResetDuration: defaultHistogramMinResetDuration,
-		}, labelNames(attrHTTPDuration)).MetricVec, clock.Time, cfg.TTL),
-		httpClientDuration: NewExpirer[prometheus.Histogram](prometheus.NewHistogramVec(prometheus.HistogramOpts{
-			Name:                            attributes.HTTPClientDuration.Prom,
-			Help:                            "duration of HTTP service calls from the client side, in seconds",
-			Buckets:                         cfg.Buckets.DurationHistogram,
-			NativeHistogramBucketFactor:     defaultHistogramBucketFactor,
-			NativeHistogramMaxBucketNumber:  defaultHistogramMaxBucketNumber,
-			NativeHistogramMinResetDuration: defaultHistogramMinResetDuration,
-		}, labelNames(attrHTTPClientDuration)).MetricVec, clock.Time, cfg.TTL),
-		grpcDuration: NewExpirer[prometheus.Histogram](prometheus.NewHistogramVec(prometheus.HistogramOpts{
-			Name:                            attributes.RPCServerDuration.Prom,
-			Help:                            "duration of RCP service calls from the server side, in seconds",
-			Buckets:                         cfg.Buckets.DurationHistogram,
-			NativeHistogramBucketFactor:     defaultHistogramBucketFactor,
-			NativeHistogramMaxBucketNumber:  defaultHistogramMaxBucketNumber,
-			NativeHistogramMinResetDuration: defaultHistogramMinResetDuration,
-		}, labelNames(attrGRPCDuration)).MetricVec, clock.Time, cfg.TTL),
-		grpcClientDuration: NewExpirer[prometheus.Histogram](prometheus.NewHistogramVec(prometheus.HistogramOpts{
-			Name:                            attributes.RPCClientDuration.Prom,
-			Help:                            "duration of GRPC service calls from the client side, in seconds",
-			Buckets:                         cfg.Buckets.DurationHistogram,
-			NativeHistogramBucketFactor:     defaultHistogramBucketFactor,
-			NativeHistogramMaxBucketNumber:  defaultHistogramMaxBucketNumber,
-			NativeHistogramMinResetDuration: defaultHistogramMinResetDuration,
-		}, labelNames(attrGRPCClientDuration)).MetricVec, clock.Time, cfg.TTL),
-		dbClientDuration: NewExpirer[prometheus.Histogram](prometheus.NewHistogramVec(prometheus.HistogramOpts{
-			Name:                            attributes.DBClientDuration.Prom,
-			Help:                            "duration of db client operations, in seconds",
-			Buckets:                         cfg.Buckets.DurationHistogram,
-			NativeHistogramBucketFactor:     defaultHistogramBucketFactor,
-			NativeHistogramMaxBucketNumber:  defaultHistogramMaxBucketNumber,
-			NativeHistogramMinResetDuration: defaultHistogramMinResetDuration,
-		}, labelNames(attrDBClientDuration)).MetricVec, clock.Time, cfg.TTL),
-		msgPublishDuration: NewExpirer[prometheus.Histogram](prometheus.NewHistogramVec(prometheus.HistogramOpts{
-			Name:                            attributes.MessagingPublishDuration.Prom,
-			Help:                            "duration of messaging client publish operations, in seconds",
-			Buckets:                         cfg.Buckets.DurationHistogram,
-			NativeHistogramBucketFactor:     defaultHistogramBucketFactor,
-			NativeHistogramMaxBucketNumber:  defaultHistogramMaxBucketNumber,
-			NativeHistogramMinResetDuration: defaultHistogramMinResetDuration,
-		}, labelNames(attrMessagingPublishDuration)).MetricVec, clock.Time, cfg.TTL),
-		msgProcessDuration: NewExpirer[prometheus.Histogram](prometheus.NewHistogramVec(prometheus.HistogramOpts{
-			Name:                            attributes.MessagingProcessDuration.Prom,
-			Help:                            "duration of messaging client process operations, in seconds",
-			Buckets:                         cfg.Buckets.DurationHistogram,
-			NativeHistogramBucketFactor:     defaultHistogramBucketFactor,
-			NativeHistogramMaxBucketNumber:  defaultHistogramMaxBucketNumber,
-			NativeHistogramMinResetDuration: defaultHistogramMinResetDuration,
-		}, labelNames(attrMessagingProcessDuration)).MetricVec, clock.Time, cfg.TTL),
-		httpRequestSize: NewExpirer[prometheus.Histogram](prometheus.NewHistogramVec(prometheus.HistogramOpts{
-			Name:                            attributes.HTTPServerRequestSize.Prom,
-			Help:                            "size, in bytes, of the HTTP request body as received at the server side",
-			Buckets:                         cfg.Buckets.RequestSizeHistogram,
-			NativeHistogramBucketFactor:     defaultHistogramBucketFactor,
-			NativeHistogramMaxBucketNumber:  defaultHistogramMaxBucketNumber,
-			NativeHistogramMinResetDuration: defaultHistogramMinResetDuration,
-		}, labelNames(attrHTTPRequestSize)).MetricVec, clock.Time, cfg.TTL),
-		httpClientRequestSize: NewExpirer[prometheus.Histogram](prometheus.NewHistogramVec(prometheus.HistogramOpts{
-			Name:                            attributes.HTTPClientRequestSize.Prom,
-			Help:                            "size, in bytes, of the HTTP request body as sent from the client side",
-			Buckets:                         cfg.Buckets.RequestSizeHistogram,
-			NativeHistogramBucketFactor:     defaultHistogramBucketFactor,
-			NativeHistogramMaxBucketNumber:  defaultHistogramMaxBucketNumber,
-			NativeHistogramMinResetDuration: defaultHistogramMinResetDuration,
-		}, labelNames(attrHTTPClientRequestSize)).MetricVec, clock.Time, cfg.TTL),
-		spanMetricsLatency: NewExpirer[prometheus.Histogram](prometheus.NewHistogramVec(prometheus.HistogramOpts{
-			Name:                            SpanMetricsLatency,
-			Help:                            "duration of service calls (client and server), in seconds, in trace span metrics format",
-			Buckets:                         cfg.Buckets.DurationHistogram,
-			NativeHistogramBucketFactor:     defaultHistogramBucketFactor,
-			NativeHistogramMaxBucketNumber:  defaultHistogramMaxBucketNumber,
-			NativeHistogramMinResetDuration: defaultHistogramMinResetDuration,
-		}, labelNamesSpans()).MetricVec, clock.Time, cfg.TTL),
-		spanMetricsCallsTotal: NewExpirer[prometheus.Counter](prometheus.NewCounterVec(prometheus.CounterOpts{
-			Name: SpanMetricsCalls,
-			Help: "number of service calls in trace span metrics format",
-		}, labelNamesSpans()).MetricVec, clock.Time, cfg.TTL),
-		spanMetricsSizeTotal: NewExpirer[prometheus.Counter](prometheus.NewCounterVec(prometheus.CounterOpts{
-			Name: SpanMetricsSizes,
-			Help: "size of service calls, in bytes, in trace span metrics format",
-		}, labelNamesSpans()).MetricVec, clock.Time, cfg.TTL),
-		tracesTargetInfo: NewExpirer[prometheus.Gauge](prometheus.NewGaugeVec(prometheus.GaugeOpts{
-			Name: TracesTargetInfo,
-			Help: "target service information in trace span metric format",
-		}, labelNamesTargetInfo(kubeEnabled)).MetricVec, clock.Time, cfg.TTL),
-		serviceGraphClient: NewExpirer[prometheus.Histogram](prometheus.NewHistogramVec(prometheus.HistogramOpts{
-			Name:                            ServiceGraphClient,
-			Help:                            "duration of client service calls, in seconds, in trace service graph metrics format",
-			Buckets:                         cfg.Buckets.DurationHistogram,
-			NativeHistogramBucketFactor:     defaultHistogramBucketFactor,
-			NativeHistogramMaxBucketNumber:  defaultHistogramMaxBucketNumber,
-			NativeHistogramMinResetDuration: defaultHistogramMinResetDuration,
-		}, labelNamesServiceGraph()).MetricVec, clock.Time, cfg.TTL),
-		serviceGraphServer: NewExpirer[prometheus.Histogram](prometheus.NewHistogramVec(prometheus.HistogramOpts{
-			Name:                            ServiceGraphServer,
-			Help:                            "duration of server service calls, in seconds, in trace service graph metrics format",
-			Buckets:                         cfg.Buckets.DurationHistogram,
-			NativeHistogramBucketFactor:     defaultHistogramBucketFactor,
-			NativeHistogramMaxBucketNumber:  defaultHistogramMaxBucketNumber,
-			NativeHistogramMinResetDuration: defaultHistogramMinResetDuration,
-		}, labelNamesServiceGraph()).MetricVec, clock.Time, cfg.TTL),
-		serviceGraphFailed: NewExpirer[prometheus.Counter](prometheus.NewCounterVec(prometheus.CounterOpts{
-			Name: ServiceGraphFailed,
-			Help: "number of failed service calls in trace service graph metrics format",
-		}, labelNamesServiceGraph()).MetricVec, clock.Time, cfg.TTL),
-		serviceGraphTotal: NewExpirer[prometheus.Counter](prometheus.NewCounterVec(prometheus.CounterOpts{
-			Name: ServiceGraphTotal,
-			Help: "number of service calls in trace service graph metrics format",
-		}, labelNamesServiceGraph()).MetricVec, clock.Time, cfg.TTL),
-=======
 		httpDuration: optionalHistogramProvider(is.HTTPEnabled(), func() *Expirer[prometheus.Histogram] {
 			return NewExpirer[prometheus.Histogram](prometheus.NewHistogramVec(prometheus.HistogramOpts{
 				Name:                            attributes.HTTPServerDuration.Prom,
@@ -532,7 +412,7 @@
 			return NewExpirer[prometheus.Gauge](prometheus.NewGaugeVec(prometheus.GaugeOpts{
 				Name: TracesTargetInfo,
 				Help: "target service information in trace span metric format",
-			}, labelNamesTargetInfo(ctxInfo)).MetricVec, clock.Time, cfg.TTL)
+			}, labelNamesTargetInfo(kubeEnabled)).MetricVec, clock.Time, cfg.TTL)
 		}),
 		serviceGraphClient: optionalHistogramProvider(cfg.ServiceGraphMetricsEnabled(), func() *Expirer[prometheus.Histogram] {
 			return NewExpirer[prometheus.Histogram](prometheus.NewHistogramVec(prometheus.HistogramOpts{
@@ -566,7 +446,6 @@
 				Help: "number of service calls in trace service graph metrics format",
 			}, labelNamesServiceGraph()).MetricVec, clock.Time, cfg.TTL)
 		}),
->>>>>>> 657f710c
 	}
 
 	if cfg.SpanMetricsEnabled() {
