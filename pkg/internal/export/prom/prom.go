--- conflicted
+++ resolved
@@ -15,14 +15,9 @@
 
 	"github.com/grafana/beyla/pkg/buildinfo"
 	"github.com/grafana/beyla/pkg/internal/connector"
-<<<<<<< HEAD
-	"github.com/grafana/beyla/pkg/internal/export/expire"
-	"github.com/grafana/beyla/pkg/internal/export/metric"
-	"github.com/grafana/beyla/pkg/internal/export/metric/attr"
-=======
 	"github.com/grafana/beyla/pkg/internal/export/attributes"
 	attr "github.com/grafana/beyla/pkg/internal/export/attributes/names"
->>>>>>> 5c3268e3
+	"github.com/grafana/beyla/pkg/internal/export/expire"
 	"github.com/grafana/beyla/pkg/internal/export/otel"
 	"github.com/grafana/beyla/pkg/internal/pipe/global"
 	"github.com/grafana/beyla/pkg/internal/request"
@@ -254,99 +249,57 @@
 				"version":   buildinfo.Version,
 				"revision":  buildinfo.Revision,
 			},
-<<<<<<< HEAD
 		}, beylaInfoLabelNames).MetricVec, clock.Time, cfg.TTL),
 		httpDuration: expire.NewExpirer[prometheus.Histogram](prometheus.NewHistogramVec(prometheus.HistogramOpts{
-			Name:                            metric.HTTPServerDuration.Prom,
-=======
-		}, beylaInfoLabelNames),
-		httpDuration: prometheus.NewHistogramVec(prometheus.HistogramOpts{
 			Name:                            attributes.HTTPServerDuration.Prom,
->>>>>>> 5c3268e3
 			Help:                            "duration of HTTP service calls from the server side, in seconds",
 			Buckets:                         cfg.Buckets.DurationHistogram,
 			NativeHistogramBucketFactor:     defaultHistogramBucketFactor,
 			NativeHistogramMaxBucketNumber:  defaultHistogramMaxBucketNumber,
 			NativeHistogramMinResetDuration: defaultHistogramMinResetDuration,
-<<<<<<< HEAD
 		}, labelNames(attrHTTPDuration)).MetricVec, clock.Time, cfg.TTL),
 		httpClientDuration: expire.NewExpirer[prometheus.Histogram](prometheus.NewHistogramVec(prometheus.HistogramOpts{
-			Name:                            metric.HTTPClientDuration.Prom,
-=======
-		}, labelNames(attrHTTPDuration)),
-		httpClientDuration: prometheus.NewHistogramVec(prometheus.HistogramOpts{
 			Name:                            attributes.HTTPClientDuration.Prom,
->>>>>>> 5c3268e3
 			Help:                            "duration of HTTP service calls from the client side, in seconds",
 			Buckets:                         cfg.Buckets.DurationHistogram,
 			NativeHistogramBucketFactor:     defaultHistogramBucketFactor,
 			NativeHistogramMaxBucketNumber:  defaultHistogramMaxBucketNumber,
 			NativeHistogramMinResetDuration: defaultHistogramMinResetDuration,
-<<<<<<< HEAD
 		}, labelNames(attrHTTPClientDuration)).MetricVec, clock.Time, cfg.TTL),
 		grpcDuration: expire.NewExpirer[prometheus.Histogram](prometheus.NewHistogramVec(prometheus.HistogramOpts{
-			Name:                            metric.RPCServerDuration.Prom,
-=======
-		}, labelNames(attrHTTPClientDuration)),
-		grpcDuration: prometheus.NewHistogramVec(prometheus.HistogramOpts{
 			Name:                            attributes.RPCServerDuration.Prom,
->>>>>>> 5c3268e3
 			Help:                            "duration of RCP service calls from the server side, in seconds",
 			Buckets:                         cfg.Buckets.DurationHistogram,
 			NativeHistogramBucketFactor:     defaultHistogramBucketFactor,
 			NativeHistogramMaxBucketNumber:  defaultHistogramMaxBucketNumber,
 			NativeHistogramMinResetDuration: defaultHistogramMinResetDuration,
-<<<<<<< HEAD
 		}, labelNames(attrGRPCDuration)).MetricVec, clock.Time, cfg.TTL),
 		grpcClientDuration: expire.NewExpirer[prometheus.Histogram](prometheus.NewHistogramVec(prometheus.HistogramOpts{
-			Name:                            metric.RPCClientDuration.Prom,
-=======
-		}, labelNames(attrGRPCDuration)),
-		grpcClientDuration: prometheus.NewHistogramVec(prometheus.HistogramOpts{
 			Name:                            attributes.RPCClientDuration.Prom,
->>>>>>> 5c3268e3
 			Help:                            "duration of GRPC service calls from the client side, in seconds",
 			Buckets:                         cfg.Buckets.DurationHistogram,
 			NativeHistogramBucketFactor:     defaultHistogramBucketFactor,
 			NativeHistogramMaxBucketNumber:  defaultHistogramMaxBucketNumber,
 			NativeHistogramMinResetDuration: defaultHistogramMinResetDuration,
-<<<<<<< HEAD
 		}, labelNames(attrGRPCClientDuration)).MetricVec, clock.Time, cfg.TTL),
 		sqlClientDuration: expire.NewExpirer[prometheus.Histogram](prometheus.NewHistogramVec(prometheus.HistogramOpts{
-			Name:                            metric.SQLClientDuration.Prom,
-=======
-		}, labelNames(attrGRPCClientDuration)),
-		sqlClientDuration: prometheus.NewHistogramVec(prometheus.HistogramOpts{
 			Name:                            attributes.SQLClientDuration.Prom,
->>>>>>> 5c3268e3
 			Help:                            "duration of SQL client operations, in seconds",
 			Buckets:                         cfg.Buckets.DurationHistogram,
 			NativeHistogramBucketFactor:     defaultHistogramBucketFactor,
 			NativeHistogramMaxBucketNumber:  defaultHistogramMaxBucketNumber,
 			NativeHistogramMinResetDuration: defaultHistogramMinResetDuration,
-<<<<<<< HEAD
 		}, labelNames(attrSQLClientDuration)).MetricVec, clock.Time, cfg.TTL),
 		httpRequestSize: expire.NewExpirer[prometheus.Histogram](prometheus.NewHistogramVec(prometheus.HistogramOpts{
-			Name:                            metric.HTTPServerRequestSize.Prom,
-=======
-		}, labelNames(attrSQLClientDuration)),
-		httpRequestSize: prometheus.NewHistogramVec(prometheus.HistogramOpts{
 			Name:                            attributes.HTTPServerRequestSize.Prom,
->>>>>>> 5c3268e3
 			Help:                            "size, in bytes, of the HTTP request body as received at the server side",
 			Buckets:                         cfg.Buckets.RequestSizeHistogram,
 			NativeHistogramBucketFactor:     defaultHistogramBucketFactor,
 			NativeHistogramMaxBucketNumber:  defaultHistogramMaxBucketNumber,
 			NativeHistogramMinResetDuration: defaultHistogramMinResetDuration,
-<<<<<<< HEAD
 		}, labelNames(attrHTTPRequestSize)).MetricVec, clock.Time, cfg.TTL),
 		httpClientRequestSize: expire.NewExpirer[prometheus.Histogram](prometheus.NewHistogramVec(prometheus.HistogramOpts{
-			Name:                            metric.HTTPClientRequestSize.Prom,
-=======
-		}, labelNames(attrHTTPRequestSize)),
-		httpClientRequestSize: prometheus.NewHistogramVec(prometheus.HistogramOpts{
 			Name:                            attributes.HTTPClientRequestSize.Prom,
->>>>>>> 5c3268e3
 			Help:                            "size, in bytes, of the HTTP request body as sent from the client side",
 			Buckets:                         cfg.Buckets.RequestSizeHistogram,
 			NativeHistogramBucketFactor:     defaultHistogramBucketFactor,
