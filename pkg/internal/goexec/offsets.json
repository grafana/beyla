{
  "data": {
    "bufio.Writer": {
      "buf": {
        "versions": {
          "oldest": "1.17.0",
          "newest": "1.24.2"
        },
        "offsets": [
          {
            "offset": 16,
            "since": "1.17.0"
          }
        ]
      },
      "n": {
        "versions": {
          "oldest": "1.17.0",
          "newest": "1.24.2"
        },
        "offsets": [
          {
            "offset": 40,
            "since": "1.17.0"
          }
        ]
      }
    },
    "context.valueCtx": {
      "val": {
        "versions": {
          "oldest": "1.17.0",
          "newest": "1.24.2"
        },
        "offsets": [
          {
            "offset": 32,
            "since": "1.17.0"
          }
        ]
      }
    },
    "github.com/IBM/sarama.Broker": {
      "conn": {
        "versions": {
          "oldest": "1.40.0",
          "newest": "1.43.3"
        },
        "offsets": [
          {
            "offset": 48,
            "since": "1.40.0"
          }
        ]
      },
      "correlationID": {
        "versions": {
          "oldest": "1.40.0",
          "newest": "1.43.3"
        },
        "offsets": [
          {
            "offset": 40,
            "since": "1.40.0"
          }
        ]
      }
    },
    "github.com/IBM/sarama.bufConn": {
      "Conn": {
        "versions": {
          "oldest": "1.40.0",
          "newest": "1.43.3"
        },
        "offsets": [
          {
            "offset": 0,
            "since": "1.40.0"
          }
        ]
      }
    },
    "github.com/IBM/sarama.responsePromise": {
      "correlationID": {
        "versions": {
          "oldest": "1.40.0",
          "newest": "1.43.3"
        },
        "offsets": [
          {
            "offset": 24,
            "since": "1.40.0"
          }
        ]
      }
    },
    "github.com/Shopify/sarama.Broker": {
      "conn": {
        "versions": {
          "oldest": "1.37.0",
          "newest": "1.38.1"
        },
        "offsets": [
          {
            "offset": 48,
            "since": "1.37.0"
          }
        ]
      },
      "correlationID": {
        "versions": {
          "oldest": "1.37.0",
          "newest": "1.38.1"
        },
        "offsets": [
          {
            "offset": 40,
            "since": "1.37.0"
          }
        ]
      }
    },
    "github.com/Shopify/sarama.bufConn": {
      "Conn": {
        "versions": {
          "oldest": "1.37.0",
          "newest": "1.38.1"
        },
        "offsets": [
          {
            "offset": 0,
            "since": "1.37.0"
          }
        ]
      }
    },
    "github.com/Shopify/sarama.responsePromise": {
      "correlationID": {
        "versions": {
          "oldest": "1.37.0",
          "newest": "1.38.1"
        },
        "offsets": [
          {
            "offset": 24,
            "since": "1.37.0"
          }
        ]
      }
    },
    "github.com/redis/go-redis/v9/internal/pool.Conn": {
      "bw": {
        "versions": {
          "oldest": "9.0.0",
          "newest": "9.6.1"
        },
        "offsets": [
          {
            "offset": 32,
            "since": "9.0.0"
          },
          {
            "offset": 48,
            "since": "9.6.0"
          }
        ]
      }
    },
    "github.com/segmentio/kafka-go.Writer": {
      "Topic": {
        "versions": {
          "oldest": "0.4.11",
          "newest": "0.4.47"
        },
        "offsets": [
          {
            "offset": 16,
            "since": "0.4.11"
          }
        ]
      }
    },
    "github.com/segmentio/kafka-go.reader": {
      "topic": {
        "versions": {
          "oldest": "0.4.11",
          "newest": "0.4.47"
        },
        "offsets": [
          {
            "offset": 64,
            "since": "0.4.11"
          }
        ]
      }
    },
    "github.com/segmentio/kafka-go/protocol.Conn": {
      "conn": {
        "versions": {
          "oldest": "0.4.11",
          "newest": "0.4.47"
        },
        "offsets": [
          {
            "offset": 8,
            "since": "0.4.11"
          }
        ]
      }
    },
    "golang.org/x/net/http2.ClientConn": {
      "nextStreamID": {
        "versions": {
          "oldest": "0.12.0",
<<<<<<< HEAD
          "newest": "0.29.0"
=======
          "newest": "0.39.0"
>>>>>>> 2a10f4ae
        },
        "offsets": [
          {
            "offset": 176,
            "since": "0.12.0"
          },
          {
            "offset": 168,
            "since": "0.15.0"
          },
          {
            "offset": 176,
            "since": "0.23.0"
          }
        ]
      },
      "tconn": {
        "versions": {
          "oldest": "0.12.0",
<<<<<<< HEAD
          "newest": "0.29.0"
=======
          "newest": "0.39.0"
>>>>>>> 2a10f4ae
        },
        "offsets": [
          {
            "offset": 8,
            "since": "0.12.0"
          }
        ]
      }
    },
    "golang.org/x/net/http2.Framer": {
      "w": {
        "versions": {
          "oldest": "0.12.0",
<<<<<<< HEAD
          "newest": "0.29.0"
=======
          "newest": "0.39.0"
>>>>>>> 2a10f4ae
        },
        "offsets": [
          {
            "offset": 120,
            "since": "0.12.0"
          }
        ]
      }
    },
    "golang.org/x/net/http2.MetaHeadersFrame": {
      "Fields": {
        "versions": {
          "oldest": "0.12.0",
<<<<<<< HEAD
          "newest": "0.29.0"
=======
          "newest": "0.39.0"
>>>>>>> 2a10f4ae
        },
        "offsets": [
          {
            "offset": 8,
            "since": "0.12.0"
          }
        ]
      }
    },
    "golang.org/x/net/http2.serverConn": {
      "conn": {
        "versions": {
          "oldest": "0.12.0",
<<<<<<< HEAD
          "newest": "0.29.0"
=======
          "newest": "0.39.0"
>>>>>>> 2a10f4ae
        },
        "offsets": [
          {
            "offset": 16,
            "since": "0.12.0"
          }
        ]
      }
    },
    "golang.org/x/net/http2/hpack.Encoder": {
      "w": {
        "versions": {
          "oldest": "0.12.0",
<<<<<<< HEAD
          "newest": "0.29.0"
=======
          "newest": "0.39.0"
>>>>>>> 2a10f4ae
        },
        "offsets": [
          {
            "offset": 80,
            "since": "0.12.0"
          }
        ]
      }
    },
    "google.golang.org/genproto/googleapis/rpc/status.Status": {
      "Code": {
        "versions": {
          "oldest": "0.0.0",
          "newest": "0.0.0"
        },
        "offsets": [
          {
            "offset": 40,
            "since": "0.0.0"
          }
        ]
      }
    },
    "google.golang.org/grpc/internal/status.Status": {
      "s": {
        "versions": {
          "oldest": "1.40.0",
          "newest": "1.67.0"
        },
        "offsets": [
          {
            "offset": 0,
            "since": "1.40.0"
          }
        ]
      }
    },
    "google.golang.org/grpc/internal/transport.Stream": {
      "method": {
        "versions": {
          "oldest": "1.40.0",
          "newest": "1.67.0"
        },
        "offsets": [
          {
            "offset": 80,
            "since": "1.40.0"
          },
          {
            "offset": 88,
            "since": "1.66.0"
          }
        ]
      },
      "st": {
        "versions": {
          "oldest": "1.40.0",
          "newest": "1.67.0"
        },
        "offsets": [
          {
            "offset": 8,
            "since": "1.40.0"
          }
        ]
      }
    },
    "google.golang.org/grpc/internal/transport.bufWriter": {
      "buf": {
        "versions": {
          "oldest": "1.40.0",
          "newest": "1.67.0"
        },
        "offsets": [
          {
            "offset": 0,
            "since": "1.40.0"
          },
          {
            "offset": 8,
            "since": "1.58.0"
          }
        ]
      },
      "offset": {
        "versions": {
          "oldest": "1.40.0",
          "newest": "1.67.0"
        },
        "offsets": [
          {
            "offset": 24,
            "since": "1.40.0"
          },
          {
            "offset": 32,
            "since": "1.58.0"
          }
        ]
      }
    },
    "google.golang.org/grpc/internal/transport.http2Client": {
      "conn": {
        "versions": {
          "oldest": "1.40.0",
          "newest": "1.67.0"
        },
        "offsets": [
          {
            "offset": 64,
            "since": "1.40.0"
          },
          {
            "offset": 136,
            "since": "1.52.0"
          },
          {
            "offset": 128,
            "since": "1.58.0"
          }
        ]
      },
      "nextID": {
        "versions": {
          "oldest": "1.40.0",
          "newest": "1.67.0"
        },
        "offsets": [
          {
            "offset": 340,
            "since": "1.40.0"
          },
          {
            "offset": 348,
            "since": "1.48.0"
          },
          {
            "offset": 340,
            "since": "1.51.0"
          },
          {
            "offset": 412,
            "since": "1.52.0"
          },
          {
            "offset": 404,
            "since": "1.58.0"
          },
          {
            "offset": 432,
            "since": "1.64.0"
          }
        ]
      },
      "scheme": {
        "versions": {
          "oldest": "1.40.0",
          "newest": "1.67.0"
        },
        "offsets": [
          {
            "offset": 184,
            "since": "1.40.0"
          },
          {
            "offset": 256,
            "since": "1.52.0"
          },
          {
            "offset": 248,
            "since": "1.58.0"
          }
        ]
      }
    },
    "google.golang.org/grpc/internal/transport.http2Server": {
      "conn": {
        "versions": {
          "oldest": "1.40.0",
          "newest": "1.67.0"
        },
        "offsets": [
          {
            "offset": 32,
            "since": "1.40.0"
          },
          {
            "offset": 16,
            "since": "1.60.0"
          }
        ]
      }
    },
    "net.TCPAddr": {
      "IP": {
        "versions": {
          "oldest": "1.17.0",
          "newest": "1.24.2"
        },
        "offsets": [
          {
            "offset": 0,
            "since": "1.17.0"
          }
        ]
      },
      "Port": {
        "versions": {
          "oldest": "1.17.0",
          "newest": "1.24.2"
        },
        "offsets": [
          {
            "offset": 24,
            "since": "1.17.0"
          }
        ]
      }
    },
    "net.TCPConn": {
      "conn": {
        "versions": {
          "oldest": "1.17.0",
          "newest": "1.24.2"
        },
        "offsets": [
          {
            "offset": 0,
            "since": "1.17.0"
          }
        ]
      }
    },
    "net.conn": {
      "fd": {
        "versions": {
          "oldest": "1.17.0",
          "newest": "1.24.2"
        },
        "offsets": [
          {
            "offset": 0,
            "since": "1.17.0"
          }
        ]
      }
    },
    "net.netFD": {
      "laddr": {
        "versions": {
          "oldest": "1.17.0",
          "newest": "1.24.2"
        },
        "offsets": [
          {
            "offset": 96,
            "since": "1.17.0"
          }
        ]
      },
      "raddr": {
        "versions": {
          "oldest": "1.17.0",
          "newest": "1.24.2"
        },
        "offsets": [
          {
            "offset": 112,
            "since": "1.17.0"
          }
        ]
      }
    },
    "net/http.Request": {
      "ContentLength": {
        "versions": {
          "oldest": "1.17.0",
          "newest": "1.24.2"
        },
        "offsets": [
          {
            "offset": 88,
            "since": "1.17.0"
          }
        ]
      },
      "Header": {
        "versions": {
          "oldest": "1.17.0",
          "newest": "1.24.2"
        },
        "offsets": [
          {
            "offset": 56,
            "since": "1.17.0"
          }
        ]
      },
      "Method": {
        "versions": {
          "oldest": "1.17.0",
          "newest": "1.24.2"
        },
        "offsets": [
          {
            "offset": 0,
            "since": "1.17.0"
          }
        ]
      },
      "URL": {
        "versions": {
          "oldest": "1.17.0",
          "newest": "1.24.2"
        },
        "offsets": [
          {
            "offset": 16,
            "since": "1.17.0"
          }
        ]
      }
    },
    "net/http.Response": {
      "ContentLength": {
        "versions": {
          "oldest": "1.17.0",
          "newest": "1.24.2"
        },
        "offsets": [
          {
            "offset": 80,
            "since": "1.17.0"
          }
        ]
      },
      "StatusCode": {
        "versions": {
          "oldest": "1.17.0",
          "newest": "1.24.2"
        },
        "offsets": [
          {
            "offset": 16,
            "since": "1.17.0"
          }
        ]
      }
    },
    "net/http.conn": {
      "rwc": {
        "versions": {
          "oldest": "1.17.0",
          "newest": "1.24.2"
        },
        "offsets": [
          {
            "offset": 16,
            "since": "1.17.0"
          }
        ]
      },
      "tlsState": {
        "versions": {
          "oldest": "1.17.0",
          "newest": "1.24.2"
        },
        "offsets": [
          {
            "offset": 48,
            "since": "1.17.0"
          }
        ]
      }
    },
    "net/http.http2ClientConn": {
      "nextStreamID": {
        "versions": {
          "oldest": "1.17.0",
          "newest": "1.24.2"
        },
        "offsets": [
          {
            "offset": 168,
            "since": "1.17.0"
          },
          {
            "offset": 176,
            "since": "1.17.3"
          },
          {
            "offset": 184,
            "since": "1.20.0"
          },
          {
            "offset": 176,
            "since": "1.21.0"
          },
          {
            "offset": 168,
            "since": "1.22.0"
          },
          {
            "offset": 176,
            "since": "1.23.0"
          },
          {
            "offset": 192,
            "since": "1.24.0"
          }
        ]
      },
      "tconn": {
        "versions": {
          "oldest": "1.17.0",
          "newest": "1.24.2"
        },
        "offsets": [
          {
            "offset": 8,
            "since": "1.17.0"
          }
        ]
      }
    },
    "net/http.http2Framer": {
      "w": {
        "versions": {
          "oldest": "1.17.0",
          "newest": "1.24.2"
        },
        "offsets": [
          {
            "offset": 112,
            "since": "1.17.0"
          },
          {
            "offset": 120,
            "since": "1.18.0"
          }
        ]
      }
    },
    "net/http.http2MetaHeadersFrame": {
      "Fields": {
        "versions": {
          "oldest": "1.17.0",
          "newest": "1.24.2"
        },
        "offsets": [
          {
            "offset": 8,
            "since": "1.17.0"
          }
        ]
      }
    },
    "net/http.http2serverConn": {
      "conn": {
        "versions": {
          "oldest": "1.17.0",
          "newest": "1.24.2"
        },
        "offsets": [
          {
            "offset": 16,
            "since": "1.17.0"
          }
        ]
      }
    },
    "net/http.persistConn": {
      "conn": {
        "versions": {
          "oldest": "1.17.0",
          "newest": "1.24.2"
        },
        "offsets": [
          {
            "offset": 80,
            "since": "1.17.0"
          }
        ]
      },
      "tlsState": {
        "versions": {
          "oldest": "1.17.0",
          "newest": "1.24.2"
        },
        "offsets": [
          {
            "offset": 96,
            "since": "1.17.0"
          }
        ]
      }
    },
    "net/url.URL": {
      "Host": {
        "versions": {
          "oldest": "1.17.0",
          "newest": "1.24.2"
        },
        "offsets": [
          {
            "offset": 40,
            "since": "1.17.0"
          }
        ]
      },
      "Path": {
        "versions": {
          "oldest": "1.17.0",
          "newest": "1.24.2"
        },
        "offsets": [
          {
            "offset": 56,
            "since": "1.17.0"
          }
        ]
      },
      "Scheme": {
        "versions": {
          "oldest": "1.17.0",
          "newest": "1.24.2"
        },
        "offsets": [
          {
            "offset": 0,
            "since": "1.17.0"
          }
        ]
      }
    },
    "vendor/golang.org/x/net/http2/hpack.Encoder": {
      "w": {
        "versions": {
          "oldest": "1.17.0",
          "newest": "1.24.2"
        },
        "offsets": [
          {
            "offset": 80,
            "since": "1.17.0"
          }
        ]
      }
    }
  }
}<|MERGE_RESOLUTION|>--- conflicted
+++ resolved
@@ -44,7 +44,7 @@
       "conn": {
         "versions": {
           "oldest": "1.40.0",
-          "newest": "1.43.3"
+          "newest": "1.45.1"
         },
         "offsets": [
           {
@@ -56,7 +56,7 @@
       "correlationID": {
         "versions": {
           "oldest": "1.40.0",
-          "newest": "1.43.3"
+          "newest": "1.45.1"
         },
         "offsets": [
           {
@@ -70,7 +70,7 @@
       "Conn": {
         "versions": {
           "oldest": "1.40.0",
-          "newest": "1.43.3"
+          "newest": "1.45.1"
         },
         "offsets": [
           {
@@ -84,7 +84,7 @@
       "correlationID": {
         "versions": {
           "oldest": "1.40.0",
-          "newest": "1.43.3"
+          "newest": "1.45.1"
         },
         "offsets": [
           {
@@ -152,7 +152,7 @@
       "bw": {
         "versions": {
           "oldest": "9.0.0",
-          "newest": "9.6.1"
+          "newest": "9.7.3"
         },
         "offsets": [
           {
@@ -162,6 +162,10 @@
           {
             "offset": 48,
             "since": "9.6.0"
+          },
+          {
+            "offset": 32,
+            "since": "9.7.0"
           }
         ]
       }
@@ -212,11 +216,7 @@
       "nextStreamID": {
         "versions": {
           "oldest": "0.12.0",
-<<<<<<< HEAD
-          "newest": "0.29.0"
-=======
           "newest": "0.39.0"
->>>>>>> 2a10f4ae
         },
         "offsets": [
           {
@@ -230,17 +230,17 @@
           {
             "offset": 176,
             "since": "0.23.0"
+          },
+          {
+            "offset": 192,
+            "since": "0.32.0"
           }
         ]
       },
       "tconn": {
         "versions": {
           "oldest": "0.12.0",
-<<<<<<< HEAD
-          "newest": "0.29.0"
-=======
           "newest": "0.39.0"
->>>>>>> 2a10f4ae
         },
         "offsets": [
           {
@@ -254,11 +254,7 @@
       "w": {
         "versions": {
           "oldest": "0.12.0",
-<<<<<<< HEAD
-          "newest": "0.29.0"
-=======
           "newest": "0.39.0"
->>>>>>> 2a10f4ae
         },
         "offsets": [
           {
@@ -272,11 +268,7 @@
       "Fields": {
         "versions": {
           "oldest": "0.12.0",
-<<<<<<< HEAD
-          "newest": "0.29.0"
-=======
           "newest": "0.39.0"
->>>>>>> 2a10f4ae
         },
         "offsets": [
           {
@@ -290,11 +282,7 @@
       "conn": {
         "versions": {
           "oldest": "0.12.0",
-<<<<<<< HEAD
-          "newest": "0.29.0"
-=======
           "newest": "0.39.0"
->>>>>>> 2a10f4ae
         },
         "offsets": [
           {
@@ -308,11 +296,7 @@
       "w": {
         "versions": {
           "oldest": "0.12.0",
-<<<<<<< HEAD
-          "newest": "0.29.0"
-=======
           "newest": "0.39.0"
->>>>>>> 2a10f4ae
         },
         "offsets": [
           {
@@ -340,12 +324,38 @@
       "s": {
         "versions": {
           "oldest": "1.40.0",
-          "newest": "1.67.0"
-        },
-        "offsets": [
-          {
-            "offset": 0,
-            "since": "1.40.0"
+          "newest": "1.71.1"
+        },
+        "offsets": [
+          {
+            "offset": 0,
+            "since": "1.40.0"
+          }
+        ]
+      }
+    },
+    "google.golang.org/grpc/internal/transport.ServerStream": {
+      "Stream": {
+        "versions": {
+          "oldest": "1.69.0",
+          "newest": "1.71.1"
+        },
+        "offsets": [
+          {
+            "offset": 0,
+            "since": "1.69.0"
+          }
+        ]
+      },
+      "st": {
+        "versions": {
+          "oldest": "1.69.0",
+          "newest": "1.71.1"
+        },
+        "offsets": [
+          {
+            "offset": 8,
+            "since": "1.69.0"
           }
         ]
       }
@@ -354,7 +364,7 @@
       "method": {
         "versions": {
           "oldest": "1.40.0",
-          "newest": "1.67.0"
+          "newest": "1.71.1"
         },
         "offsets": [
           {
@@ -364,13 +374,17 @@
           {
             "offset": 88,
             "since": "1.66.0"
+          },
+          {
+            "offset": 24,
+            "since": "1.69.0"
           }
         ]
       },
       "st": {
         "versions": {
           "oldest": "1.40.0",
-          "newest": "1.67.0"
+          "newest": "1.71.1"
         },
         "offsets": [
           {
@@ -384,7 +398,7 @@
       "buf": {
         "versions": {
           "oldest": "1.40.0",
-          "newest": "1.67.0"
+          "newest": "1.71.1"
         },
         "offsets": [
           {
@@ -400,7 +414,7 @@
       "offset": {
         "versions": {
           "oldest": "1.40.0",
-          "newest": "1.67.0"
+          "newest": "1.71.1"
         },
         "offsets": [
           {
@@ -418,7 +432,7 @@
       "conn": {
         "versions": {
           "oldest": "1.40.0",
-          "newest": "1.67.0"
+          "newest": "1.71.1"
         },
         "offsets": [
           {
@@ -438,7 +452,7 @@
       "nextID": {
         "versions": {
           "oldest": "1.40.0",
-          "newest": "1.67.0"
+          "newest": "1.71.1"
         },
         "offsets": [
           {
@@ -464,13 +478,17 @@
           {
             "offset": 432,
             "since": "1.64.0"
+          },
+          {
+            "offset": 440,
+            "since": "1.68.0"
           }
         ]
       },
       "scheme": {
         "versions": {
           "oldest": "1.40.0",
-          "newest": "1.67.0"
+          "newest": "1.71.1"
         },
         "offsets": [
           {
@@ -484,6 +502,10 @@
           {
             "offset": 248,
             "since": "1.58.0"
+          },
+          {
+            "offset": 256,
+            "since": "1.68.0"
           }
         ]
       }
@@ -492,7 +514,7 @@
       "conn": {
         "versions": {
           "oldest": "1.40.0",
-          "newest": "1.67.0"
+          "newest": "1.71.1"
         },
         "offsets": [
           {
