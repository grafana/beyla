--- conflicted
+++ resolved
@@ -9,15 +9,8 @@
 	"time"
 
 	"k8s.io/client-go/kubernetes"
-<<<<<<< HEAD
 
 	"github.com/grafana/beyla/pkg/internal/helpers/maps"
-)
-
-type EnableFlag string
-=======
->>>>>>> 37f2e0c0
-
 	"github.com/grafana/beyla/pkg/kubeflags"
 )
 
