package otel

import (
	"testing"

	"github.com/stretchr/testify/assert"
	"go.opentelemetry.io/otel/attribute"

	"github.com/grafana/beyla/pkg/internal/export/otel"
	"github.com/grafana/beyla/pkg/internal/netolly/ebpf"
	"github.com/grafana/beyla/pkg/internal/netolly/export"
)

func TestMetricAttributes(t *testing.T) {
	in := &ebpf.Record{
		NetFlowRecordT: ebpf.NetFlowRecordT{
			Id: ebpf.NetFlowId{
				Direction: 1,
				DstPort:   3210,
				SrcPort:   12345,
			},
		},
		Attrs: ebpf.RecordAttrs{
			SrcName: "srcname",
			DstName: "dstname",
			Metadata: map[string]string{
				"k8s.src.name":      "srcname",
				"k8s.src.namespace": "srcnamespace",
				"k8s.dst.name":      "dstname",
				"k8s.dst.namespace": "dstnamespace",
			},
		},
	}
	in.Id.SrcIp.In6U.U6Addr8 = [16]uint8{0, 0, 0, 0, 0, 0, 0, 0, 0, 0, 255, 255, 12, 34, 56, 78}
	in.Id.DstIp.In6U.U6Addr8 = [16]uint8{0, 0, 0, 0, 0, 0, 0, 0, 0, 0, 255, 255, 33, 22, 11, 1}

<<<<<<< HEAD
	me := &Expirer{attrs: export.BuildOTELAttributeGetters([]string{
		"src.address", "dst.address", "src.name", "dst_name",
=======
	me := &metricsExporter{attrs: export.BuildOTELAttributeGetters([]string{
		"src.address", "dst.address", "src.port", "dst.port", "src.name", "dst_name",
>>>>>>> 64c90d4f
		"k8s.src.name", "k8s.src_namespace", "k8s.dst.name", "k8s.dst.namespace",
	})}
	reportedAttributes, _ := me.recordAttributes(in)
	for _, mustContain := range []attribute.KeyValue{
		attribute.String("src.address", "12.34.56.78"),
		attribute.String("dst.address", "33.22.11.1"),
		attribute.String("src.name", "srcname"),
		attribute.String("dst.name", "dstname"),
		attribute.String("src.port", "12345"),
		attribute.String("dst.port", "3210"),

		attribute.String("k8s.src.name", "srcname"),
		attribute.String("k8s.src.namespace", "srcnamespace"),
		attribute.String("k8s.dst.name", "dstname"),
		attribute.String("k8s.dst.namespace", "dstnamespace"),
	} {
		val, ok := reportedAttributes.Value(mustContain.Key)
		assert.True(t, ok)
		assert.Equal(t, mustContain.Value, val)
	}

}

func TestMetricAttributes_Filter(t *testing.T) {
	in := &ebpf.Record{
		NetFlowRecordT: ebpf.NetFlowRecordT{
			Id: ebpf.NetFlowId{
				Direction: 1,
				DstPort:   3210,
				SrcPort:   12345,
			},
		},
		Attrs: ebpf.RecordAttrs{
			SrcName: "srcname",
			DstName: "dstname",
			Metadata: map[string]string{
				"k8s.src.name":      "srcname",
				"k8s.src.namespace": "srcnamespace",
				"k8s.dst.name":      "dstname",
				"k8s.dst.namespace": "dstnamespace",
			},
		},
	}
	in.Id.SrcIp.In6U.U6Addr8 = [16]uint8{0, 0, 0, 0, 0, 0, 0, 0, 0, 0, 255, 255, 12, 34, 56, 78}
	in.Id.DstIp.In6U.U6Addr8 = [16]uint8{0, 0, 0, 0, 0, 0, 0, 0, 0, 0, 255, 255, 33, 22, 11, 1}

	me := &Expirer{attrs: export.BuildOTELAttributeGetters([]string{
		"src.address",
		"k8s.src.name",
		"k8s.dst.name",
	})}
	reportedAttributes, _ := me.recordAttributes(in)
	for _, mustContain := range []attribute.KeyValue{
		attribute.String("src.address", "12.34.56.78"),
		attribute.String("k8s.src.name", "srcname"),
		attribute.String("k8s.dst.name", "dstname"),
	} {
		val, ok := reportedAttributes.Value(mustContain.Key)
		assert.True(t, ok)
		assert.Equal(t, mustContain.Value, val)
	}
	for _, mustNotContain := range []attribute.Key{
		"dst.address",
		"src.name",
		"dst.name",
		"k8s.src.namespace",
		"k8s.dst.namespace",
	} {
		assert.False(t, reportedAttributes.HasValue(mustNotContain))
	}
}

func TestMetricsConfig_Enabled(t *testing.T) {
	assert.True(t, MetricsConfig{Metrics: &otel.MetricsConfig{
		Features: []string{otel.FeatureApplication, otel.FeatureNetwork}, CommonEndpoint: "foo"}}.Enabled())
	assert.True(t, MetricsConfig{Metrics: &otel.MetricsConfig{
		Features: []string{otel.FeatureNetwork, otel.FeatureApplication}, MetricsEndpoint: "foo"}}.Enabled())
	assert.True(t, MetricsConfig{Metrics: &otel.MetricsConfig{
		Features: []string{otel.FeatureNetwork}, Grafana: &otel.GrafanaOTLP{Submit: []string{"traces", "metrics"}, InstanceID: "33221"}}}.Enabled())
}

func TestMetricsConfig_Disabled(t *testing.T) {
	var fa = []string{otel.FeatureApplication}
	var fn = []string{otel.FeatureNetwork}
	assert.False(t, MetricsConfig{Metrics: &otel.MetricsConfig{Features: fn}}.Enabled())
	assert.False(t, MetricsConfig{Metrics: &otel.MetricsConfig{Features: fn, Grafana: &otel.GrafanaOTLP{Submit: []string{"traces"}, InstanceID: "33221"}}}.Enabled())
	assert.False(t, MetricsConfig{Metrics: &otel.MetricsConfig{Features: fn, Grafana: &otel.GrafanaOTLP{Submit: []string{"metrics"}}}}.Enabled())
	// network feature is not enabled
	assert.False(t, MetricsConfig{Metrics: &otel.MetricsConfig{CommonEndpoint: "foo"}}.Enabled())
	assert.False(t, MetricsConfig{Metrics: &otel.MetricsConfig{MetricsEndpoint: "foo", Features: fa}}.Enabled())
	assert.False(t, MetricsConfig{Metrics: &otel.MetricsConfig{Grafana: &otel.GrafanaOTLP{Submit: []string{"traces", "metrics"}, InstanceID: "33221"}}}.Enabled())
}<|MERGE_RESOLUTION|>--- conflicted
+++ resolved
@@ -34,13 +34,8 @@
 	in.Id.SrcIp.In6U.U6Addr8 = [16]uint8{0, 0, 0, 0, 0, 0, 0, 0, 0, 0, 255, 255, 12, 34, 56, 78}
 	in.Id.DstIp.In6U.U6Addr8 = [16]uint8{0, 0, 0, 0, 0, 0, 0, 0, 0, 0, 255, 255, 33, 22, 11, 1}
 
-<<<<<<< HEAD
-	me := &Expirer{attrs: export.BuildOTELAttributeGetters([]string{
-		"src.address", "dst.address", "src.name", "dst_name",
-=======
 	me := &metricsExporter{attrs: export.BuildOTELAttributeGetters([]string{
 		"src.address", "dst.address", "src.port", "dst.port", "src.name", "dst_name",
->>>>>>> 64c90d4f
 		"k8s.src.name", "k8s.src_namespace", "k8s.dst.name", "k8s.dst.namespace",
 	})}
 	reportedAttributes, _ := me.recordAttributes(in)
