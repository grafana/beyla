package prom

import (
	"context"
	"fmt"
	"io"
	"net/http"
	"sync"
	"testing"
	"time"

	"github.com/mariomac/guara/pkg/test"
	"github.com/stretchr/testify/assert"
	"github.com/stretchr/testify/require"

	"github.com/grafana/beyla/pkg/internal/connector"
	"github.com/grafana/beyla/pkg/internal/export/prom"
	"github.com/grafana/beyla/pkg/internal/netolly/ebpf"
)

const timeout = 30000 * time.Second

func TestMetricsExpiration(t *testing.T) {
	now := syncedClock{now: time.Now()}
	timeNow = now.Now

	ctx, cancelCtx := context.WithCancel(context.Background())
	defer cancelCtx()
	openPort, err := test.FreeTCPPort()
	require.NoError(t, err)
	promURL := fmt.Sprintf("http://127.0.0.1:%d/metrics", openPort)
	require.NoError(t, err)

	// GIVEN a Prometheus Metrics Exporter with a metrics expire time of 3 minutes
	exporter, err := PrometheusEndpoint(
		ctx,
		&PrometheusConfig{Config: &prom.PrometheusConfig{
<<<<<<< HEAD
			Port: openPort,
			Path: "/metrics",
			TTL:  3 * time.Minute,
=======
			Port:                        openPort,
			Path:                        "/metrics",
			ExpireTime:                  3 * time.Minute,
			SpanMetricsServiceCacheSize: 10,
>>>>>>> db0d2d16
		}, AllowedAttributes: []string{"src_name", "dst_name"}},
		&connector.PrometheusManager{},
	)
	require.NoError(t, err)

	metrics := make(chan []*ebpf.Record, 20)
	go exporter(metrics)

	// WHEN it receives metrics
	metrics <- []*ebpf.Record{
		{Attrs: ebpf.RecordAttrs{SrcName: "foo", DstName: "bar"},
			NetFlowRecordT: ebpf.NetFlowRecordT{Metrics: ebpf.NetFlowMetrics{Bytes: 123}}},
		{Attrs: ebpf.RecordAttrs{SrcName: "baz", DstName: "bae"},
			NetFlowRecordT: ebpf.NetFlowRecordT{Metrics: ebpf.NetFlowMetrics{Bytes: 456}}},
	}

	// THEN the metrics are exported
	test.Eventually(t, timeout, func(t require.TestingT) {
		exported := getMetrics(t, promURL)
		assert.Contains(t, exported, `beyla_network_flow_bytes_total{dst_name="bar",src_name="foo"} 123`)
		assert.Contains(t, exported, `beyla_network_flow_bytes_total{dst_name="bae",src_name="baz"} 456`)
	})

	// AND WHEN it keeps receiving a subset of the initial metrics during the timeout
	now.Advance(2 * time.Minute)
	metrics <- []*ebpf.Record{
		{Attrs: ebpf.RecordAttrs{SrcName: "foo", DstName: "bar"},
			NetFlowRecordT: ebpf.NetFlowRecordT{Metrics: ebpf.NetFlowMetrics{Bytes: 123}}},
	}
	now.Advance(2 * time.Minute)

	// THEN THE metrics that have been received during the timeout period are still visible
	var exported string
	test.Eventually(t, timeout, func(t require.TestingT) {
		exported = getMetrics(t, promURL)
		assert.Contains(t, exported, `beyla_network_flow_bytes_total{dst_name="bar",src_name="foo"} 246`)
	})
	// BUT not the metrics that haven't been received during that time
	assert.NotContains(t, exported, `beyla_network_flow_bytes_total{dst_name="bae",src_name="baz"}`)
	now.Advance(2 * time.Minute)

	// AND WHEN the metrics labels that disappeared are received again
	metrics <- []*ebpf.Record{
		{Attrs: ebpf.RecordAttrs{SrcName: "baz", DstName: "bae"},
			NetFlowRecordT: ebpf.NetFlowRecordT{Metrics: ebpf.NetFlowMetrics{Bytes: 456}}},
	}
	now.Advance(2 * time.Minute)

	// THEN they are reported again, starting from zero in the case of counters
	test.Eventually(t, timeout, func(t require.TestingT) {
		exported = getMetrics(t, promURL)
		assert.Contains(t, exported, `beyla_network_flow_bytes_total{dst_name="bae",src_name="baz"} 456`)
	})
	assert.NotContains(t, exported, `beyla_network_flow_bytes_total{dst_name="bar",src_name="foo"}`)
}

var mmux = sync.Mutex{}

func getMetrics(t require.TestingT, promURL string) string {
	mmux.Lock()
	defer mmux.Unlock()
	resp, err := http.Get(promURL)
	require.NoError(t, err)
	require.Equal(t, http.StatusOK, resp.StatusCode)
	body, err := io.ReadAll(resp.Body)
	require.NoError(t, err)
	return string(body)
}

type syncedClock struct {
	mt  sync.Mutex
	now time.Time
}

func (c *syncedClock) Now() time.Time {
	c.mt.Lock()
	defer c.mt.Unlock()
	return c.now
}

func (c *syncedClock) Advance(t time.Duration) {
	c.mt.Lock()
	defer c.mt.Unlock()
	c.now = c.now.Add(t)
}<|MERGE_RESOLUTION|>--- conflicted
+++ resolved
@@ -18,7 +18,7 @@
 	"github.com/grafana/beyla/pkg/internal/netolly/ebpf"
 )
 
-const timeout = 30000 * time.Second
+const timeout = 3 * time.Second
 
 func TestMetricsExpiration(t *testing.T) {
 	now := syncedClock{now: time.Now()}
@@ -35,16 +35,10 @@
 	exporter, err := PrometheusEndpoint(
 		ctx,
 		&PrometheusConfig{Config: &prom.PrometheusConfig{
-<<<<<<< HEAD
-			Port: openPort,
-			Path: "/metrics",
-			TTL:  3 * time.Minute,
-=======
 			Port:                        openPort,
 			Path:                        "/metrics",
-			ExpireTime:                  3 * time.Minute,
+			TTL:                         3 * time.Minute,
 			SpanMetricsServiceCacheSize: 10,
->>>>>>> db0d2d16
 		}, AllowedAttributes: []string{"src_name", "dst_name"}},
 		&connector.PrometheusManager{},
 	)
