--- conflicted
+++ resolved
@@ -27,13 +27,8 @@
 // ReverseDNS is currently experimental. It is kept disabled by default and will be hidden
 // from the documentation. This means that it does not impact in the overall Beyla performance.
 type ReverseDNS struct {
-<<<<<<< HEAD
-
-	// Type of ReverseDNS. Values are "none" (default), "local" and "ebpf" (experimental)
-=======
 	// Type of ReverseDNS. Values are "none" (default) and "local".
 	// nolint:undoc
->>>>>>> 9976a4d5
 	Type string `yaml:"type" env:"BEYLA_NETWORK_REVERSE_DNS_TYPE"`
 
 	// CacheLen only applies to the "local" ReverseDNS type. It
