package pipe

import (
	"fmt"
	"io"
	"time"

	"github.com/caarlos0/env/v9"
	"gopkg.in/yaml.v3"

	"github.com/grafana/beyla/pkg/internal/discover/services"
	ebpfcommon "github.com/grafana/beyla/pkg/internal/ebpf/common"
	"github.com/grafana/beyla/pkg/internal/export/debug"
	"github.com/grafana/beyla/pkg/internal/export/otel"
	"github.com/grafana/beyla/pkg/internal/export/prom"
	"github.com/grafana/beyla/pkg/internal/imetrics"
	"github.com/grafana/beyla/pkg/internal/traces"
	"github.com/grafana/beyla/pkg/internal/transform"
)

var defaultConfig = Config{
	ChannelBufferLen: 10,
	LogLevel:         "INFO",
	EBPF: ebpfcommon.TracerConfig{
		BatchLength:  100,
		BatchTimeout: time.Second,
		BpfBaseDir:   "/var/run/beyla",
	},
	Grafana: otel.GrafanaConfig{
		OTLP: otel.GrafanaOTLP{
			// by default we will only submit traces, assuming span2metrics will do the metrics conversion
			Submit: []string{"traces"},
		},
	},
	Metrics: otel.MetricsConfig{
		Protocol:          otel.ProtocolUnset,
		MetricsProtocol:   otel.ProtocolUnset,
		Interval:          5 * time.Second,
		Buckets:           otel.DefaultBuckets,
		ReportersCacheLen: 16,
	},
	Traces: otel.TracesConfig{
		Protocol:           otel.ProtocolUnset,
		TracesProtocol:     otel.ProtocolUnset,
		MaxQueueSize:       4096,
		MaxExportBatchSize: 4096,
		ReportersCacheLen:  16,
	},
	Prometheus: prom.PrometheusConfig{
		Path:    "/metrics",
		Buckets: otel.DefaultBuckets,
	},
	Printer: false,
	Noop:    false,
	InternalMetrics: imetrics.Config{
		Prometheus: imetrics.PrometheusConfig{
			Port: 0, // disabled by default
			Path: "/internal/metrics",
		},
	},
	Attributes: Attributes{
		InstanceID: traces.InstanceIDConfig{
			HostnameDNSResolution: true,
		},
		Kubernetes: transform.KubernetesDecorator{
			Enable:               transform.EnabledDefault,
			InformersSyncTimeout: 30 * time.Second,
		},
	},
	Routes: &transform.RoutesConfig{},
}

type Config struct {
	EBPF ebpfcommon.TracerConfig `yaml:"ebpf"`

	Attributes Attributes `yaml:"attributes"`
	// Routes is an optional node. If not set, data will be directly forwarded to exporters.
<<<<<<< HEAD
	Routes     *transform.RoutesConfig `yaml:"routes"`
	Metrics    otel.MetricsConfig      `yaml:"otel_metrics_export"`
	Traces     otel.TracesConfig       `yaml:"otel_traces_export"`
	Prometheus prom.PrometheusConfig   `yaml:"prometheus_export"`
	Printer    debug.PrintEnabled      `yaml:"print_traces" env:"BEYLA_PRINT_TRACES"`
=======
	Routes     *transform.RoutesConfig       `yaml:"routes"`
	Kubernetes transform.KubernetesDecorator `yaml:"kubernetes"`

	// Grafana overrides some values of the otel.MetricsConfig and otel.TracesConfig below
	// for a simpler submission of OTEL metrics to Grafana Cloud
	Grafana otel.GrafanaConfig `yaml:"grafana"`

	Metrics    otel.MetricsConfig    `yaml:"otel_metrics_export"`
	Traces     otel.TracesConfig     `yaml:"otel_traces_export"`
	Prometheus prom.PrometheusConfig `yaml:"prometheus_export"`
	Printer    debug.PrintEnabled    `yaml:"print_traces" env:"BEYLA_PRINT_TRACES"`
>>>>>>> 0e4ad575

	// Exec allows selecting the instrumented executable whose complete path contains the Exec value.
	Exec services.PathRegexp `yaml:"executable_name" env:"BEYLA_EXECUTABLE_NAME"`
	// Port allows selecting the instrumented executable that owns the Port value. If this value is set (and
	// different to zero), the value of the Exec property won't take effect.
	// It's important to emphasize that if your process opens multiple HTTP/GRPC ports, the auto-instrumenter
	// will instrument all the service calls in all the ports, not only the port specified here.
	Port services.PortEnum `yaml:"open_port" env:"BEYLA_OPEN_PORT"`

	// ServiceName is taken from either BEYLA_SERVICE_NAME env var or OTEL_SERVICE_NAME (for OTEL spec compatibility)
	// Using env and envDefault is a trick to get the value either from one of either variables
	ServiceName      string `yaml:"service_name" env:"OTEL_SERVICE_NAME,expand" envDefault:"${BEYLA_SERVICE_NAME}"`
	ServiceNamespace string `yaml:"service_namespace" env:"BEYLA_SERVICE_NAMESPACE"`

	// InstanceID overrides the service instance ID. If unset, it will use the combination of `hostname-pid`.
	InstanceID string `yaml:"instance_id" env:"BEYLA_INSTANCE_ID"`
	// Hostname overrides the Beyla hostname that is used, for example, in the default instance ID decorator.
	Hostname string `yaml:"hostname" env:"BEYLA_HOSTNAME"`

	// Discovery configuration
	Discovery services.DiscoveryConfig `yaml:"discovery"`

	LogLevel string `yaml:"log_level" env:"BEYLA_LOG_LEVEL"`

	// From this comment, the properties below will remain undocumented, as they
	// are useful for development purposes. They might be helpful for customer support.

	ChannelBufferLen int               `yaml:"channel_buffer_len" env:"BEYLA_CHANNEL_BUFFER_LEN"`
	Noop             debug.NoopEnabled `yaml:"noop" env:"BEYLA_NOOP_TRACES"`
	ProfilePort      int               `yaml:"profile_port" env:"BEYLA_PROFILE_PORT"`
	InternalMetrics  imetrics.Config   `yaml:"internal_metrics"`
}

// Attributes configures the decoration of some extra attributes that will be
// added to each span
type Attributes struct {
	Kubernetes transform.KubernetesDecorator `yaml:"kubernetes"`
	InstanceID traces.InstanceIDConfig       `yaml:"instance_id"`
}

type ConfigError string

func (e ConfigError) Error() string {
	return string(e)
}

func (c *Config) validateInstrumentation() error {
	if err := c.Discovery.Services.Validate(); err != nil {
		return ConfigError(fmt.Sprintf("error in services YAML property: %s", err.Error()))
	}
	if c.Port.Len() == 0 && !c.Exec.IsSet() && len(c.Discovery.Services) == 0 && !c.Discovery.SystemWide {
		return ConfigError("missing BEYLA_EXECUTABLE_NAME, BEYLA_OPEN_PORT or BEYLA_SYSTEM_WIDE property")
	}
	if (c.Port.Len() > 0 || c.Exec.IsSet() || len(c.Discovery.Services) > 0) && c.Discovery.SystemWide {
		return ConfigError("you can't use BEYLA_SYSTEM_WIDE if any of BEYLA_EXECUTABLE_NAME, BEYLA_OPEN_PORT or services (YAML) are set")
	}
	if c.EBPF.BatchLength == 0 {
		return ConfigError("BEYLA_BPF_BATCH_LENGTH must be at least 1")
	}
	return nil
}

func (c *Config) Validate() error {
	if err := c.validateInstrumentation(); err != nil {
		return err
	}

	if !c.Noop.Enabled() && !c.Printer.Enabled() &&
		!c.Grafana.OTLP.MetricsEnabled() && !c.Grafana.OTLP.TracesEnabled() &&
		!c.Metrics.Enabled() && !c.Traces.Enabled() &&
		!c.Prometheus.Enabled() {
		return ConfigError("you need to define at least one exporter: print_traces," +
			" grafana, otel_metrics_export, otel_traces_export or prometheus_export")
	}
	return nil
}

// LoadConfig overrides configuration in the following order (from less to most priority)
// 1 - Default configuration (defaultConfig variable)
// 2 - Contents of the provided file reader (nillable)
// 3 - Environment variables
func LoadConfig(file io.Reader) (*Config, error) {
	cfg := defaultConfig
	if file != nil {
		cfgBuf, err := io.ReadAll(file)
		if err != nil {
			return nil, fmt.Errorf("reading YAML configuration: %w", err)
		}
		if err := yaml.Unmarshal(cfgBuf, &cfg); err != nil {
			return nil, fmt.Errorf("parsing YAML configuration: %w", err)
		}
	}
	if err := env.Parse(&cfg); err != nil {
		return nil, fmt.Errorf("reading env vars: %w", err)
	}
	return &cfg, nil
}<|MERGE_RESOLUTION|>--- conflicted
+++ resolved
@@ -75,13 +75,6 @@
 
 	Attributes Attributes `yaml:"attributes"`
 	// Routes is an optional node. If not set, data will be directly forwarded to exporters.
-<<<<<<< HEAD
-	Routes     *transform.RoutesConfig `yaml:"routes"`
-	Metrics    otel.MetricsConfig      `yaml:"otel_metrics_export"`
-	Traces     otel.TracesConfig       `yaml:"otel_traces_export"`
-	Prometheus prom.PrometheusConfig   `yaml:"prometheus_export"`
-	Printer    debug.PrintEnabled      `yaml:"print_traces" env:"BEYLA_PRINT_TRACES"`
-=======
 	Routes     *transform.RoutesConfig       `yaml:"routes"`
 	Kubernetes transform.KubernetesDecorator `yaml:"kubernetes"`
 
@@ -93,7 +86,6 @@
 	Traces     otel.TracesConfig     `yaml:"otel_traces_export"`
 	Prometheus prom.PrometheusConfig `yaml:"prometheus_export"`
 	Printer    debug.PrintEnabled    `yaml:"print_traces" env:"BEYLA_PRINT_TRACES"`
->>>>>>> 0e4ad575
 
 	// Exec allows selecting the instrumented executable whose complete path contains the Exec value.
 	Exec services.PathRegexp `yaml:"executable_name" env:"BEYLA_EXECUTABLE_NAME"`
