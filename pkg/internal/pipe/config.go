--- conflicted
+++ resolved
@@ -60,36 +60,6 @@
 }
 
 type Config struct {
-	// SystemWide allows instrumentation of all HTTP (no gRPC) calls, incoming and outgoing at a system wide scale.
-	// No filtering per application will be done. Using this option may result in reduced quality of information
-	// gathered for certain languages, such as Golang.
-	// Setting this property will make Beyla to ignore the Exec, Port, ServiceName, ServiceNamespace and Services
-	// properties.
-	SystemWide bool   `yaml:"system_wide" env:"SYSTEM_WIDE"`
-
-	// Exec allows selecting the instrumented executable whose complete path contains matches the Exec regular expression
-	// If the Port property is also defined, Beyla will search for executables that must match both properties.
-	Exec string `env:"EXECUTABLE_NAME"`
-
-	// Port allows selecting the instrumented executable that owns the Port value. If this value is set (and
-	// different to zero), the value of the Exec property won't take effect.
-	// It's important to emphasize that if your process opens multiple HTTP/GRPC ports, the auto-instrumenter
-	// will instrument all the service calls in all the ports, not only the port specified here.
-	// If the Exec property is also defined, Beyla will search for executables that need to match both properties.
-	Port int `env:"OPEN_PORT"`
-
-	// ServiceName is taken from either SERVICE_NAME env var or OTEL_SERVICE_NAME (for OTEL spec compatibility)
-	// Using env and envDefault is a trick to get the value either from one of either variables
-	ServiceName      string `env:"OTEL_SERVICE_NAME,expand" envDefault:"${SERVICE_NAME}"`
-	ServiceNamespace string `env:"SERVICE_NAMESPACE"`
-
-	// The above properties are aimed at simplifying the instrumentation of a single service via environment variables.
-	// To instrument multiple services, you need to use the Services property below via YAML configuration.
-
-	// Services selection. If the user defined the EXECUTABLE_NAME or OPEN_PORT variables, they will be automatically
-	// added to the services definition criteria, with the lowest preference.
-	Services services.DefinitionCriteria `yaml:"services"`
-
 	EBPF ebpfcommon.TracerConfig `yaml:"ebpf"`
 
 	// Routes is an optional node. If not set, data will be directly forwarded to exporters.
@@ -114,9 +84,16 @@
 	// This can be enabled to use generic HTTP tracers only, no Go-specifics will be used:
 	SkipGoSpecificTracers bool `yaml:"skip_go_specific_tracers" env:"SKIP_GO_SPECIFIC_TRACERS"`
 
+	// ServiceName is taken from either SERVICE_NAME env var or OTEL_SERVICE_NAME (for OTEL spec compatibility)
+	// Using env and envDefault is a trick to get the value either from one of either variables
+	ServiceName      string `yaml:"service_name" env:"OTEL_SERVICE_NAME,expand" envDefault:"${SERVICE_NAME}"`
+	ServiceNamespace string `yaml:"service_namespace" env:"SERVICE_NAMESPACE"`
+
+	// Services selection. If the user defined the EXECUTABLE_NAME or OPEN_PORT variables, they will be automatically
+	// added to the services definition criteria, with the lowest preference.
+	Services services.DefinitionCriteria `yaml:"services"`
+
 	LogLevel string `yaml:"log_level" env:"LOG_LEVEL"`
-
-
 
 	// From this comment, the properties below will remain undocumented, as they
 	// are useful for development purposes. They might be helpful for customer support.
@@ -134,17 +111,10 @@
 }
 
 func (c *Config) validateInstrumentation() error {
-<<<<<<< HEAD
-	if c.Port == 0 && c.Exec == "" && !c.EBPF.SystemWide {
-		return ConfigError("missing EXECUTABLE_NAME, OPEN_PORT or SYSTEM_WIDE property")
-	}
-	if (c.Port != 0 || c.Exec != "") && c.EBPF.SystemWide {
-=======
 	if c.Port == 0 && c.Exec == "" && !c.SystemWide {
 		return ConfigError("missing EXECUTABLE_NAME, OPEN_PORT or SYSTEM_WIDE property")
 	}
 	if (c.Port != 0 || c.Exec != "") && c.SystemWide {
->>>>>>> 173401b6
 		return ConfigError("use either SYSTEM_WIDE or any of EXECUTABLE_NAME and OPEN_PORT, not both")
 	}
 	if c.EBPF.BatchLength == 0 {
