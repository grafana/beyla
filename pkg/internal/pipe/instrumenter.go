--- conflicted
+++ resolved
@@ -2,6 +2,7 @@
 
 import (
 	"context"
+	"fmt"
 
 	"github.com/mariomac/pipes/pkg/graph"
 	"github.com/mariomac/pipes/pkg/node"
@@ -64,15 +65,7 @@
 
 // Build instantiates the whole instrumentation --> processing --> submit
 // pipeline graph and returns it as a startable item
-<<<<<<< HEAD
 func Build(ctx context.Context, config *Config, ctxInfo *global.ContextInfo, tracesCh <-chan []request.Span) (*Instrumenter, error) {
-=======
-func Build(ctx context.Context, config *beyla.Config, ctxInfo *global.ContextInfo, tracesCh <-chan []request.Span) (*Instrumenter, error) {
-	if err := config.Validate(); err != nil {
-		return nil, fmt.Errorf("validating configuration: %w", err)
-	}
-
->>>>>>> ec757bd7
 	return newGraphBuilder(ctx, config, ctxInfo, tracesCh).buildGraph()
 }
 
