--- conflicted
+++ resolved
@@ -40,12 +40,8 @@
 	return &global.ContextInfo{
 		Metrics:               imetrics.NoopReporter{},
 		MetricAttributeGroups: groups,
-<<<<<<< HEAD
-		K8sInformer:           kube.NewMetadataProvider(kube.EnabledFalse, nil, "", 0),
+		K8sInformer:           kube.NewMetadataProvider(kubeflags.EnabledFalse, nil, "", 0),
 		HostID:                "host-id",
-=======
-		K8sInformer:           kube.NewMetadataProvider(kubeflags.EnabledFalse, nil, "", 0),
->>>>>>> 806a68a5
 	}
 }
 
