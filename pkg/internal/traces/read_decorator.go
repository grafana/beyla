package traces

import (
	"context"
	"log/slog"
	"strconv"

	"github.com/grafana/beyla/v2/pkg/internal/exec"
	"github.com/grafana/beyla/v2/pkg/internal/request"
	"github.com/grafana/beyla/v2/pkg/internal/svc"
	"github.com/grafana/beyla/v2/pkg/internal/traces/hostname"
	"github.com/grafana/beyla/v2/pkg/pipe/msg"
	"github.com/grafana/beyla/v2/pkg/pipe/swarm"
)

func rlog() *slog.Logger {
	return slog.With("component", "traces.ReadDecorator")
}

// InstanceIDConfig configures how Beyla will get the Instance ID of the traces/metrics
// from the current hostname + the instrumented process PID
type InstanceIDConfig struct {
	// HostnameDNSResolution is true if Beyla uses the DNS to resolve the local hostname or
	// false if it uses the local hostname.
	HostnameDNSResolution bool `yaml:"dns" env:"BEYLA_HOSTNAME_DNS_RESOLUTION"`
	// OverrideHostname can be optionally set to avoid resolving any hostname and using this
	// value. Beyla will anyway attach the process ID to the given hostname for composing
	// the instance ID.
	OverrideHostname string `yaml:"override_hostname" env:"BEYLA_HOSTNAME"`
}

// ReadDecorator is the input node of the processing graph. The eBPF tracers will send their
// traces to the ReadDecorator's TracesInput, and the ReadDecorator will decorate the traces with some
// basic information (e.g. instance ID) and forward them to the next pipeline stage
type ReadDecorator struct {
	TracesInput     *msg.Queue[[]request.Span]
	DecoratedTraces *msg.Queue[[]request.Span]

	InstanceID InstanceIDConfig
}

// decorator modifies a []request.Span slice to fill it with extra information that is not provided
// by the tracers (for example, the instance ID)
type decorator func(s *svc.Attrs, pid int)

func ReadFromChannel(r *ReadDecorator) swarm.InstanceFunc {
	decorate := hostNamePIDDecorator(&r.InstanceID)
	tracesInput := r.TracesInput.Subscribe()
	return swarm.DirectInstance(func(ctx context.Context) {
		// output channel must be closed so later stages in the pipeline can finish in cascade
		defer r.DecoratedTraces.Close()
		cancelChan := ctx.Done()
		out := r.DecoratedTraces
		for {
			select {
			case traces, ok := <-tracesInput:
				if ok {
					for i := range traces {
						decorate(&traces[i].Service, int(traces[i].Pid.HostPID))
					}
					out.Send(traces)
				} else {
					rlog().Debug("input channel closed. Exiting traces input loop")
					return
				}
			case <-cancelChan:
				rlog().Debug("context canceled. Exiting traces input loop")
				return
			}
		}
	})
}

func hostNamePIDDecorator(cfg *InstanceIDConfig) decorator {
	// TODO: periodically update in case the current Beyla instance is created from a VM snapshot running as a different hostname
	resolver := hostname.CreateResolver(cfg.OverrideHostname, "", cfg.HostnameDNSResolution)
	fullHostName, _, err := resolver.Query()
	log := rlog().With("function", "instance_ID_hostNamePIDDecorator")
	if err != nil {
		log.Warn("can't read hostname. Leaving empty. Consider overriding"+
			" the BEYLA_HOSTNAME property", "error", err)
	} else {
		log.Info("using hostname", "hostname", fullHostName)
	}

	// caching instance ID composition for speed and saving memory generation
	return func(s *svc.Attrs, hostPID int) {
		s.UID.Instance = fullHostName + ":" + strconv.Itoa(hostPID)
		s.HostName = fullHostName
	}
}

func HostProcessEventDecoratorProvider(
	cfg *InstanceIDConfig,
	input, output *msg.Queue[exec.ProcessEvent],
) swarm.InstanceFunc {
<<<<<<< HEAD
	return func(ctx context.Context) (swarm.RunFunc, error) {
=======
	return func(_ context.Context) (swarm.RunFunc, error) {
>>>>>>> 16a15f89
		decorate := hostNamePIDDecorator(cfg)

		// if kubernetes decoration is disabled, we just bypass the node
		return func(_ context.Context) {
			for pe := range input.Subscribe() {
				decorate(&pe.File.Service, int(pe.File.Pid))
				output.Send(pe)
			}
		}, nil
	}
}<|MERGE_RESOLUTION|>--- conflicted
+++ resolved
@@ -94,11 +94,7 @@
 	cfg *InstanceIDConfig,
 	input, output *msg.Queue[exec.ProcessEvent],
 ) swarm.InstanceFunc {
-<<<<<<< HEAD
-	return func(ctx context.Context) (swarm.RunFunc, error) {
-=======
 	return func(_ context.Context) (swarm.RunFunc, error) {
->>>>>>> 16a15f89
 		decorate := hostNamePIDDecorator(cfg)
 
 		// if kubernetes decoration is disabled, we just bypass the node
