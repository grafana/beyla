package main

import (
	"log/slog"
	"os"

	"github.com/caarlos0/env/v9"
	gin2 "github.com/gin-gonic/gin"

	"github.com/grafana/beyla/test/integration/components/testserver/gin"
	"github.com/grafana/beyla/test/integration/components/testserver/gorilla"
	"github.com/grafana/beyla/test/integration/components/testserver/gorillamid"
	"github.com/grafana/beyla/test/integration/components/testserver/gorillamid2"
	grpctest "github.com/grafana/beyla/test/integration/components/testserver/grpc/server"
	"github.com/grafana/beyla/test/integration/components/testserver/std"
)

/*
Server implementation to be used by integration tests.
Basically it's a server that accepts any method and path with a set of query parameters
that allow modifying its behavior (duration, response...)
*/

type config struct {
	// STDPort to listen connections using the standard library
	STDPort int `env:"STD_PORT" envDefault:"8080"`
	// STDPort to listen connections using the standard library
	STDTLSPort int `env:"STD_TLS_PORT" envDefault:"8383"`
	// GinPort to listen connections using the Gin framework
	GinPort int `env:"GIN_PORT" envDefault:"8081"`
	// GorillaPort to listen connections using the Gorilla Mux framework
	GorillaPort int `env:"GORILLA_PORT" envDefault:"8082"`
	// GorillaPort to listen connections using the Gorilla Mux framework, but using a middleware that has custom ResposeWriter
	GorillaMidPort  int    `env:"GORILLA_MID_PORT" envDefault:"8083"`
	GorillaMid2Port int    `env:"GORILLA_MID2_PORT" envDefault:"8087"`
	GRPCPort        int    `env:"GRPC_PORT" envDefault:"5051"`
	GRPCTLSPort     int    `env:"GRPC_TLS_PORT" envDefault:"50051"`
	LogLevel        string `env:"LOG_LEVEL" envDefault:"INFO"`
}

func main() {
	cfg := config{}
	if err := env.Parse(&cfg); err != nil {
		slog.Error("can't load configuration from environment", err)
		os.Exit(-1)
	}
	setupLog(&cfg)

	wait := make(chan struct{})
	go func() {
		std.Setup(cfg.STDPort)
		close(wait)
	}()
	go func() {
		std.SetupTLS(cfg.STDTLSPort)
		close(wait)
	}()
	go func() {
		gin2.SetMode(gin2.ReleaseMode)
		gin.Setup(cfg.GinPort)
		close(wait)
	}()
	go func() {
		gorilla.Setup(cfg.GorillaPort, cfg.STDPort)
		close(wait)
	}()
	go func() {
		gorillamid.Setup(cfg.GorillaMidPort, cfg.STDPort)
		close(wait)
	}()
	go func() {
		gorillamid2.Setup(cfg.GorillaMid2Port, cfg.STDPort)
		close(wait)
	}()
	go func() {
<<<<<<< HEAD
		err := grpctest.Setup(5051)
		if err != nil {
			slog.Error("HTTP server has unexpectedly stopped", err)
=======
		err := grpctest.Setup(cfg.GRPCPort)
		if err != nil {
			slog.Error("HTTP server has unexpectedly stopped", "error", err)
>>>>>>> 9a5f90ee
		}
		close(wait)
	}()

	go func() {
<<<<<<< HEAD
		err := grpctest.SetupTLS(50051)
=======
		err := grpctest.SetupTLS(cfg.GRPCTLSPort)
>>>>>>> 9a5f90ee
		if err != nil {
			slog.Error("HTTP server has unexpectedly stopped", "error", err)
		}
		close(wait)
	}()

	// wait indefinitely unless any server crashes
	<-wait
	slog.Warn("stopping process")
}

func setupLog(cfg *config) {
	lvl := slog.LevelInfo
	err := lvl.UnmarshalText([]byte(cfg.LogLevel))
	if err != nil {
		slog.Error("unknown log level specified, choises are [DEBUG, INFO, WARN, ERROR]", err)
		os.Exit(-1)
	}
	slog.SetDefault(slog.New(slog.NewTextHandler(os.Stderr, &slog.HandlerOptions{
		Level: lvl,
	})))
	slog.Debug("logger is set", "level", lvl.String())
}<|MERGE_RESOLUTION|>--- conflicted
+++ resolved
@@ -24,6 +24,8 @@
 type config struct {
 	// STDPort to listen connections using the standard library
 	STDPort int `env:"STD_PORT" envDefault:"8080"`
+	// STDPort to listen connections using the standard library
+	STDTLSPort int `env:"STD_TLS_PORT" envDefault:"8383"`
 	// STDPort to listen connections using the standard library
 	STDTLSPort int `env:"STD_TLS_PORT" envDefault:"8383"`
 	// GinPort to listen connections using the Gin framework
@@ -56,6 +58,10 @@
 		close(wait)
 	}()
 	go func() {
+		std.SetupTLS(cfg.STDTLSPort)
+		close(wait)
+	}()
+	go func() {
 		gin2.SetMode(gin2.ReleaseMode)
 		gin.Setup(cfg.GinPort)
 		close(wait)
@@ -73,25 +79,15 @@
 		close(wait)
 	}()
 	go func() {
-<<<<<<< HEAD
-		err := grpctest.Setup(5051)
-		if err != nil {
-			slog.Error("HTTP server has unexpectedly stopped", err)
-=======
 		err := grpctest.Setup(cfg.GRPCPort)
 		if err != nil {
 			slog.Error("HTTP server has unexpectedly stopped", "error", err)
->>>>>>> 9a5f90ee
 		}
 		close(wait)
 	}()
 
 	go func() {
-<<<<<<< HEAD
-		err := grpctest.SetupTLS(50051)
-=======
 		err := grpctest.SetupTLS(cfg.GRPCTLSPort)
->>>>>>> 9a5f90ee
 		if err != nil {
 			slog.Error("HTTP server has unexpectedly stopped", "error", err)
 		}
