--- conflicted
+++ resolved
@@ -43,11 +43,8 @@
       BEYLA_METRICS_REPORT_TARGET: "true"
       BEYLA_METRICS_REPORT_PEER: "true"
       BEYLA_INTERNAL_METRICS_PROMETHEUS_PORT: 8999
-<<<<<<< HEAD
+      BEYLA_HOSTNAME: "beyla"
       BEYLA_BPF_TRACK_REQUEST_HEADERS: "true"
-=======
-      BEYLA_HOSTNAME: "beyla"
->>>>>>> e7711f68
     depends_on:
       nodeclient:
         condition: service_started
