--- conflicted
+++ resolved
@@ -42,10 +42,7 @@
       containers:
         - name: beyla
           image: beyla:dev
-<<<<<<< HEAD
-=======
           imagePullPolicy: Never # loaded into Kind from localhost
->>>>>>> 86915c14
           command: ["/beyla", "--config=/config/beyla-config.yml"]
           securityContext:
             privileged: true
